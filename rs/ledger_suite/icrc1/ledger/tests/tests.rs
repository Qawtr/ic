use candid::{CandidType, Decode, Encode, Nat};
use ic_agent::identity::Identity;
use ic_base_types::{CanisterId, PrincipalId};
use ic_icrc1::{Block, Operation, Transaction};
use ic_icrc1_ledger::{
    ChangeFeeCollector, FeatureFlags, InitArgs, InitArgsBuilder as LedgerInitArgsBuilder,
    LedgerArgument,
};
use ic_icrc1_test_utils::minter_identity;
use ic_ledger_canister_core::archive::ArchiveOptions;
use ic_ledger_core::block::{BlockIndex, BlockType};
use ic_ledger_hash_of::{HashOf, HASH_LENGTH};
use ic_ledger_suite_state_machine_tests::fee_collector::BlockRetrieval;
use ic_ledger_suite_state_machine_tests::in_memory_ledger::verify_ledger_state;
use ic_ledger_suite_state_machine_tests::{
    send_approval, send_transfer_from, AllowanceProvider, ARCHIVE_TRIGGER_THRESHOLD, BLOB_META_KEY,
    BLOB_META_VALUE, DECIMAL_PLACES, FEE, INT_META_KEY, INT_META_VALUE, MINTER, NAT_META_KEY,
    NAT_META_VALUE, NUM_BLOCKS_TO_ARCHIVE, TEXT_META_KEY, TEXT_META_VALUE, TOKEN_NAME,
    TOKEN_SYMBOL,
};
use ic_state_machine_tests::StateMachine;
use icrc_ledger_types::icrc::generic_metadata_value::MetadataValue;
use icrc_ledger_types::icrc::generic_value::Value;
use icrc_ledger_types::icrc1::account::Account;
use icrc_ledger_types::icrc1::transfer::{TransferArg, TransferError};
use icrc_ledger_types::icrc2::allowance::Allowance;
use icrc_ledger_types::icrc2::approve::{ApproveArgs, ApproveError};
use icrc_ledger_types::icrc2::transfer_from::{TransferFromArgs, TransferFromError};
use icrc_ledger_types::icrc3::archive::{GetArchivesArgs, GetArchivesResult, QueryArchiveFn};
use icrc_ledger_types::icrc3::blocks::{
    ArchivedBlocks, BlockWithId, GetBlocksRequest, GetBlocksResponse, GetBlocksResult,
};
use num_traits::ToPrimitive;
use std::collections::BTreeMap;
use std::path::PathBuf;
use std::sync::Arc;

#[cfg(not(feature = "u256-tokens"))]
pub type Tokens = ic_icrc1_tokens_u64::U64;

#[cfg(feature = "u256-tokens")]
pub type Tokens = ic_icrc1_tokens_u256::U256;

#[derive(Clone, Eq, PartialEq, Debug, CandidType)]
pub struct LegacyInitArgs {
    pub minting_account: Account,
    pub fee_collector_account: Option<Account>,
    pub initial_balances: Vec<(Account, u64)>,
    pub transfer_fee: u64,
    pub token_name: String,
    pub token_symbol: String,
    pub metadata: Vec<(String, MetadataValue)>,
    pub archive_options: ArchiveOptions,
}

#[derive(Clone, Eq, PartialEq, Debug, Default, CandidType)]
pub struct LegacyUpgradeArgs {
    pub metadata: Option<Vec<(String, MetadataValue)>>,
    pub token_name: Option<String>,
    pub token_symbol: Option<String>,
    pub transfer_fee: Option<u64>,
    pub change_fee_collector: Option<ChangeFeeCollector>,
}

#[allow(clippy::large_enum_variant)]
#[derive(Clone, Eq, PartialEq, Debug, CandidType)]
pub enum LegacyLedgerArgument {
    Init(LegacyInitArgs),
    Upgrade(Option<LegacyUpgradeArgs>),
}

fn ledger_mainnet_wasm() -> Vec<u8> {
    #[cfg(not(feature = "u256-tokens"))]
    let mainnet_wasm = ledger_mainnet_u64_wasm();
    #[cfg(feature = "u256-tokens")]
    let mainnet_wasm = ledger_mainnet_u256_wasm();
    mainnet_wasm
}

fn ledger_mainnet_u64_wasm() -> Vec<u8> {
    std::fs::read(std::env::var("CKBTC_IC_ICRC1_LEDGER_DEPLOYED_VERSION_WASM_PATH").unwrap())
        .unwrap()
}

fn ledger_mainnet_u256_wasm() -> Vec<u8> {
    std::fs::read(std::env::var("CKETH_IC_ICRC1_LEDGER_DEPLOYED_VERSION_WASM_PATH").unwrap())
        .unwrap()
}

fn ledger_wasm() -> Vec<u8> {
    ic_test_utilities_load_wasm::load_wasm(
        std::env::var("CARGO_MANIFEST_DIR").unwrap(),
        "ic-icrc1-ledger",
        &[],
    )
}

fn ledger_wasm_lowupgradeinstructionlimits() -> Vec<u8> {
    std::fs::read(std::env::var("IC_ICRC1_LEDGER_WASM_INSTR_LIMITS_PATH").unwrap()).unwrap()
}

pub fn icrc_ledger_new_icrc3_certificate_wasm() -> Vec<u8> {
    let ledger_wasm_path = std::env::var("IC_ICRC1_LEDGER_ICRC3_COMPATIBLE_DATA_CERTIFICATE_WASM_PATH").expect(
        "The Ledger wasm path must be set using the env variable IC_ICRC1_LEDGER_ICRC3_COMPATIBLE_DATA_CERTIFICATE_WASM_PATH",
    );
    std::fs::read(&ledger_wasm_path).unwrap_or_else(|e| {
        panic!(
            "failed to load Wasm file from path {} (env var IC_ICRC1_LEDGER_ICRC3_COMPATIBLE_DATA_CERTIFICATE_WASM_PATH): {}",
            ledger_wasm_path, e
        )
    })
}

fn ledger_wasm_nextledgerversion() -> Vec<u8> {
    std::fs::read(std::env::var("IC_ICRC1_LEDGER_NEXT_VERSION_WASM_PATH").unwrap()).unwrap()
}

fn archive_wasm() -> Vec<u8> {
    ic_test_utilities_load_wasm::load_wasm(
        PathBuf::from(std::env::var("CARGO_MANIFEST_DIR").unwrap())
            .parent()
            .unwrap()
            .join("archive"),
        "ic-icrc1-archive",
        &[],
    )
}

fn encode_init_args(args: ic_ledger_suite_state_machine_tests::InitArgs) -> LedgerArgument {
    LedgerArgument::Init(InitArgs {
        minting_account: MINTER,
        fee_collector_account: args.fee_collector_account,
        initial_balances: args.initial_balances,
        transfer_fee: FEE.into(),
        token_name: TOKEN_NAME.to_string(),
        decimals: Some(DECIMAL_PLACES),
        token_symbol: TOKEN_SYMBOL.to_string(),
        metadata: vec![
            MetadataValue::entry(NAT_META_KEY, NAT_META_VALUE),
            MetadataValue::entry(INT_META_KEY, INT_META_VALUE),
            MetadataValue::entry(TEXT_META_KEY, TEXT_META_VALUE),
            MetadataValue::entry(BLOB_META_KEY, BLOB_META_VALUE),
        ],
        archive_options: ArchiveOptions {
            trigger_threshold: ARCHIVE_TRIGGER_THRESHOLD as usize,
            num_blocks_to_archive: NUM_BLOCKS_TO_ARCHIVE as usize,
            node_max_memory_size_bytes: None,
            max_message_size_bytes: None,
            controller_id: PrincipalId::new_user_test_id(100),
            more_controller_ids: None,
            cycles_for_archive_creation: None,
            max_transactions_per_response: None,
        },
        max_memo_length: None,
        feature_flags: args.feature_flags,
        maximum_number_of_accounts: args.maximum_number_of_accounts,
        accounts_overflow_trim_quantity: args.accounts_overflow_trim_quantity,
    })
}

fn encode_init_args_with_small_sized_archive(
    args: ic_ledger_suite_state_machine_tests::InitArgs,
) -> LedgerArgument {
    match encode_init_args(args) {
        LedgerArgument::Init(mut init_args) => {
            init_args.archive_options.node_max_memory_size_bytes = Some(620);
            LedgerArgument::Init(init_args)
        }
        LedgerArgument::Upgrade(_) => {
            panic!("BUG: Expected Init argument")
        }
    }
}

fn encode_upgrade_args() -> LedgerArgument {
    LedgerArgument::Upgrade(None)
}

#[test]
fn test_metadata() {
    ic_ledger_suite_state_machine_tests::test_metadata(ledger_wasm(), encode_init_args)
}

#[test]
fn test_upgrade() {
    ic_ledger_suite_state_machine_tests::test_upgrade(ledger_wasm(), encode_init_args)
}

<<<<<<< HEAD
=======
// #[test]
// fn test_install_mainnet_ledger_then_upgrade_then_downgrade() {
//     ic_ledger_suite_state_machine_tests::test_install_upgrade_downgrade(
//         ledger_mainnet_wasm(),
//         encode_init_args,
//         ledger_wasm(),
//         encode_upgrade_args,
//         ledger_mainnet_wasm(),
//         encode_upgrade_args,
//     )
// }

>>>>>>> f9e6ce00
#[test]
fn test_upgrade_archive_options() {
    ic_ledger_suite_state_machine_tests::test_upgrade_archive_options(
        ledger_wasm(),
        encode_init_args_with_small_sized_archive,
    );
}

#[test]
fn test_tx_deduplication() {
    ic_ledger_suite_state_machine_tests::test_tx_deduplication(ledger_wasm(), encode_init_args);
}

#[test]
fn test_mint_burn() {
    ic_ledger_suite_state_machine_tests::test_mint_burn(ledger_wasm(), encode_init_args);
}

#[test]
fn test_anonymous_transfers() {
    ic_ledger_suite_state_machine_tests::test_anonymous_transfers(ledger_wasm(), encode_init_args);
}

#[test]
fn test_anonymous_approval() {
    ic_ledger_suite_state_machine_tests::test_anonymous_approval(ledger_wasm(), encode_init_args);
}

#[test]
fn test_single_transfer() {
    ic_ledger_suite_state_machine_tests::test_single_transfer(ledger_wasm(), encode_init_args);
}

#[test]
fn test_account_canonicalization() {
    ic_ledger_suite_state_machine_tests::test_account_canonicalization(
        ledger_wasm(),
        encode_init_args,
    );
}

#[test]
fn test_tx_time_bounds() {
    ic_ledger_suite_state_machine_tests::test_tx_time_bounds(ledger_wasm(), encode_init_args);
}

#[test]
fn test_archiving() {
    ic_ledger_suite_state_machine_tests::test_archiving(
        ledger_wasm(),
        encode_init_args,
        archive_wasm(),
    );
}

#[test]
fn test_get_blocks() {
    ic_ledger_suite_state_machine_tests::test_get_blocks(ledger_wasm(), encode_init_args);
}

// Generate random blocks and check that their CBOR encoding complies with the CDDL spec.
#[test]
fn block_encoding_agrees_with_the_schema() {
    ic_ledger_suite_state_machine_tests::block_encoding_agrees_with_the_schema::<Tokens>();
}

// Generate random blocks and check that their value encoding complies with the ICRC-3 spec.
#[test]
fn block_encoding_agrees_with_the_icrc3_schema() {
    ic_ledger_suite_state_machine_tests::block_encoding_agreed_with_the_icrc3_schema::<Tokens>();
}

// Check that different blocks produce different hashes.
#[test]
fn transaction_hashes_are_unique() {
    ic_ledger_suite_state_machine_tests::transaction_hashes_are_unique::<Tokens>();
}

// Check that different blocks produce different hashes.
#[test]
fn block_hashes_are_unique() {
    ic_ledger_suite_state_machine_tests::block_hashes_are_unique::<Tokens>();
}

// Generate random blocks and check that the block hash is stable.
#[test]
fn block_hashes_are_stable() {
    ic_ledger_suite_state_machine_tests::block_hashes_are_stable::<Tokens>();
}

#[test]
fn check_transfer_model() {
    ic_ledger_suite_state_machine_tests::check_transfer_model(ledger_wasm(), encode_init_args);
}

#[test]
fn check_fee_collector() {
    ic_ledger_suite_state_machine_tests::fee_collector::test_fee_collector(
        ledger_wasm(),
        encode_init_args,
    );
}

#[test]
fn check_fee_collector_blocks() {
    ic_ledger_suite_state_machine_tests::fee_collector::test_fee_collector_blocks(
        ledger_wasm(),
        encode_init_args,
        BlockRetrieval::Legacy,
    );
}

#[test]
fn check_fee_collector_icrc3_blocks() {
    ic_ledger_suite_state_machine_tests::fee_collector::test_fee_collector_blocks(
        ledger_wasm(),
        encode_init_args,
        BlockRetrieval::Icrc3,
    );
}

#[test]
fn check_memo_max_len() {
    ic_ledger_suite_state_machine_tests::test_memo_max_len(ledger_wasm(), encode_init_args);
}

#[test]
fn test_approve_smoke() {
    ic_ledger_suite_state_machine_tests::test_approve_smoke(ledger_wasm(), encode_init_args);
}

#[test]
fn test_approve_expiration() {
    ic_ledger_suite_state_machine_tests::test_approve_expiration(ledger_wasm(), encode_init_args);
}

#[test]
fn test_approve_self() {
    ic_ledger_suite_state_machine_tests::test_approve_self(ledger_wasm(), encode_init_args);
}

#[test]
fn test_approve_expected_allowance() {
    ic_ledger_suite_state_machine_tests::test_approve_expected_allowance(
        ledger_wasm(),
        encode_init_args,
    );
}

#[test]
fn test_approve_cant_pay_fee() {
    ic_ledger_suite_state_machine_tests::test_approve_cant_pay_fee(ledger_wasm(), encode_init_args);
}

#[test]
fn test_approve_cap() {
    ic_ledger_suite_state_machine_tests::test_approve_cap::<LedgerArgument, Tokens>(
        ledger_wasm(),
        encode_init_args,
    );
}

#[test]
fn test_approve_pruning() {
    ic_ledger_suite_state_machine_tests::test_approve_pruning(ledger_wasm(), encode_init_args);
}

#[test]
fn test_approve_from_minter() {
    ic_ledger_suite_state_machine_tests::test_approve_from_minter(ledger_wasm(), encode_init_args);
}

#[test]
fn test_transfer_from_smoke() {
    ic_ledger_suite_state_machine_tests::test_transfer_from_smoke(ledger_wasm(), encode_init_args);
}

#[test]
fn test_transfer_from_self() {
    ic_ledger_suite_state_machine_tests::test_transfer_from_self(ledger_wasm(), encode_init_args);
}

#[test]
fn test_transfer_from_minter() {
    ic_ledger_suite_state_machine_tests::test_transfer_from_minter(ledger_wasm(), encode_init_args);
}

#[test]
fn test_transfer_from_burn() {
    ic_ledger_suite_state_machine_tests::test_transfer_from_burn(ledger_wasm(), encode_init_args);
}

#[test]
fn test_balances_overflow() {
    ic_ledger_suite_state_machine_tests::test_balances_overflow(ledger_wasm(), encode_init_args);
}

#[test]
fn test_approval_trimming() {
    ic_ledger_suite_state_machine_tests::test_approval_trimming(
        ledger_wasm(),
        encode_init_args,
        false,
    );
}

#[test]
fn test_archive_controllers() {
    ic_ledger_suite_state_machine_tests::test_archive_controllers(ledger_wasm());
}

#[test]
fn test_archive_no_additional_controllers() {
    ic_ledger_suite_state_machine_tests::test_archive_no_additional_controllers(ledger_wasm());
}

#[test]
fn test_archive_duplicate_controllers() {
    ic_ledger_suite_state_machine_tests::test_archive_duplicate_controllers(ledger_wasm());
}

#[test]
fn test_icrc21_standard() {
    ic_ledger_suite_state_machine_tests::test_icrc21_standard(ledger_wasm(), encode_init_args);
}

// #[test]
// fn test_icrc1_test_suite() {
//     ic_ledger_suite_state_machine_tests::test_icrc1_test_suite(ledger_wasm(), encode_init_args);
// }

#[test]
fn test_ledger_http_request_decoding_quota() {
    ic_ledger_suite_state_machine_tests::test_ledger_http_request_decoding_quota(
        ledger_wasm(),
        encode_init_args,
    );
}

#[test]
fn test_block_transformation() {
    ic_ledger_suite_state_machine_tests::icrc1_test_block_transformation::<LedgerArgument, Tokens>(
        ledger_mainnet_wasm(),
        ledger_wasm(),
        encode_init_args,
    );
}

#[test]
fn icrc1_test_upgrade_serialization() {
    let minter = Arc::new(minter_identity());
    let builder = LedgerInitArgsBuilder::with_symbol_and_name(TOKEN_SYMBOL, TOKEN_NAME)
        .with_minting_account(minter.sender().unwrap())
        .with_transfer_fee(FEE);
    let init_args = Encode!(&LedgerArgument::Init(builder.build())).unwrap();
    let upgrade_args = Encode!(&LedgerArgument::Upgrade(None)).unwrap();
    ic_ledger_suite_state_machine_tests::test_upgrade_serialization::<Tokens>(
        ledger_mainnet_wasm(),
        ledger_wasm(),
        init_args,
        upgrade_args,
        minter,
        true,
        true,
    );
}

#[test]
fn icrc1_test_multi_step_migration() {
    ic_ledger_suite_state_machine_tests::icrc1_test_multi_step_migration(
        ledger_mainnet_wasm(),
        ledger_wasm_lowupgradeinstructionlimits(),
        encode_init_args,
    );
}

#[test]
fn icrc1_test_downgrade_from_incompatible_version() {
    ic_ledger_suite_state_machine_tests::test_downgrade_from_incompatible_version(
        ledger_mainnet_wasm(),
        ledger_wasm_nextledgerversion(),
        ledger_wasm(),
        encode_init_args,
        false,
    );
}

#[test]
fn icrc1_test_stable_migration_endpoints_disabled() {
    ic_ledger_suite_state_machine_tests::icrc1_test_stable_migration_endpoints_disabled(
        ledger_mainnet_wasm(),
        ledger_wasm_lowupgradeinstructionlimits(),
        encode_init_args,
    );
}

#[test]
fn icrc1_test_incomplete_migration() {
    ic_ledger_suite_state_machine_tests::test_incomplete_migration(
        ledger_mainnet_wasm(),
        ledger_wasm_lowupgradeinstructionlimits(),
        encode_init_args,
    );
}

#[test]
<<<<<<< HEAD
=======
fn icrc1_test_incomplete_migration_to_current() {
    ic_ledger_suite_state_machine_tests::test_incomplete_migration_to_current(
        ledger_mainnet_wasm(),
        ledger_wasm_lowupgradeinstructionlimits(),
        encode_init_args,
    );
}

#[test]
>>>>>>> f9e6ce00
fn icrc1_test_migration_resumes_from_frozen() {
    ic_ledger_suite_state_machine_tests::test_migration_resumes_from_frozen(
        ledger_mainnet_wasm(),
        ledger_wasm_lowupgradeinstructionlimits(),
        encode_init_args,
    );
}

#[test]
fn icrc1_test_metrics_while_migrating() {
    ic_ledger_suite_state_machine_tests::test_metrics_while_migrating(
        ledger_mainnet_wasm(),
        ledger_wasm_lowupgradeinstructionlimits(),
        encode_init_args,
    );
}

mod metrics {
    use crate::{encode_init_args, encode_upgrade_args, ledger_wasm};
    use ic_ledger_suite_state_machine_tests::metrics::LedgerSuiteType;

    #[test]
    fn should_export_num_archives_metrics() {
        ic_ledger_suite_state_machine_tests::metrics::assert_existence_of_ledger_num_archives_metric(
            ledger_wasm(),
            encode_init_args,
        );
    }

    #[test]
    fn should_export_heap_memory_usage_metrics() {
        ic_ledger_suite_state_machine_tests::metrics::assert_existence_of_heap_memory_bytes_metric(
            ledger_wasm(),
            encode_init_args,
        );
    }

    #[test]
    fn should_export_ledger_total_transactions_metrics() {
        ic_ledger_suite_state_machine_tests::metrics::assert_existence_of_ledger_total_transactions_metric(
            ledger_wasm(),
            encode_init_args,
            LedgerSuiteType::ICRC,
        );
    }

    #[test]
    fn should_set_ledger_upgrade_instructions_consumed_metric() {
        ic_ledger_suite_state_machine_tests::metrics::assert_ledger_upgrade_instructions_consumed_metric_set(
            ledger_wasm(),
            encode_init_args,
            encode_upgrade_args,
        );
    }
}

// Validate upgrade of the Ledger from previous versions

fn account(n: u64) -> Account {
    Account {
        owner: PrincipalId::new_user_test_id(n).0,
        subaccount: None,
    }
}

fn transfer(
    env: &StateMachine,
    ledger_id: CanisterId,
    from: Account,
    to: Account,
    amount: u64,
) -> BlockIndex {
    let args = Encode!(&TransferArg {
        from_subaccount: None,
        to,
        amount: amount.into(),
        fee: None,
        created_at_time: None,
        memo: None
    })
    .unwrap();
    let res = env
        .execute_ingress_as(from.owner.into(), ledger_id, "icrc1_transfer", args)
        .expect("Unable to perform icrc1_transfer")
        .bytes();
    Decode!(&res, Result<Nat, TransferError>)
        .unwrap()
        .expect("Unable to decode icrc1_transfer error")
        .0
        .to_u64()
        .unwrap()
}

fn balance_of(env: &StateMachine, ledger_id: CanisterId, account: Account) -> u64 {
    let args = Encode!(&account).unwrap();
    let res = env
        .query(ledger_id, "icrc1_balance_of", args)
        .expect("Unable to perform icrc1_balance_of")
        .bytes();
    Decode!(&res, Nat).unwrap().0.to_u64().unwrap()
}

#[test]
fn test_icrc2_feature_flag_doesnt_disable_icrc2_endpoints() {
    // Disable ICRC-2 and check the endpoints still work

    let env = StateMachine::new();
    let init_args = Encode!(&LedgerArgument::Init(InitArgs {
        minting_account: MINTER,
        fee_collector_account: None,
        initial_balances: vec![],
        transfer_fee: FEE.into(),
        token_name: TOKEN_NAME.to_string(),
        decimals: Some(DECIMAL_PLACES),
        token_symbol: TOKEN_SYMBOL.to_string(),
        metadata: vec![],
        archive_options: ArchiveOptions {
            trigger_threshold: ARCHIVE_TRIGGER_THRESHOLD as usize,
            num_blocks_to_archive: NUM_BLOCKS_TO_ARCHIVE as usize,
            node_max_memory_size_bytes: None,
            max_message_size_bytes: None,
            controller_id: PrincipalId::new_user_test_id(100),
            more_controller_ids: None,
            cycles_for_archive_creation: None,
            max_transactions_per_response: None,
        },
        max_memo_length: None,
        feature_flags: Some(FeatureFlags { icrc2: false }),
        maximum_number_of_accounts: None,
        accounts_overflow_trim_quantity: None,
    }))
    .unwrap();
    let ledger_id = env
        .install_canister(ledger_wasm(), init_args, None)
        .unwrap();
    let user1 = account(1);
    let user2 = account(2);
    let user3 = account(3);

    // if ICRC-2 is enabled then none of the following operations
    // should trap

    assert_eq!(
        Account::get_allowance(&env, ledger_id, user1, user2),
        Allowance {
            allowance: 0u32.into(),
            expires_at: None
        }
    );

    let approval_result = send_approval(
        &env,
        ledger_id,
        user1.owner,
        &ApproveArgs {
            from_subaccount: None,
            spender: user3,
            amount: 1_000_000u32.into(),
            expected_allowance: None,
            expires_at: None,
            fee: None,
            memo: None,
            created_at_time: None,
        },
    );
    assert_eq!(
        approval_result,
        Err(ApproveError::InsufficientFunds {
            balance: 0u32.into()
        })
    );

    let transfer_from_result = send_transfer_from(
        &env,
        ledger_id,
        user3.owner,
        &TransferFromArgs {
            spender_subaccount: None,
            from: user1,
            to: user2,
            amount: 1_000_000u32.into(),
            fee: None,
            memo: None,
            created_at_time: None,
        },
    );
    assert_eq!(
        transfer_from_result,
        Err(TransferFromError::InsufficientAllowance {
            allowance: 0u32.into()
        })
    );
}

fn icrc3_get_archives(
    env: &StateMachine,
    ledger_id: CanisterId,
    args: GetArchivesArgs,
) -> GetArchivesResult {
    let args = Encode!(&args).unwrap();
    let res = env
        .query(ledger_id, "icrc3_get_archives", args)
        .expect("Unable to call icrc3_get_archives")
        .bytes();
    Decode!(&res, GetArchivesResult).unwrap()
}

fn icrc3_get_blocks(
    env: &StateMachine,
    ledger_id: CanisterId,
    args: Vec<GetBlocksRequest>,
) -> GetBlocksResult {
    let args = Encode!(&args).unwrap();
    let res = env
        .query(ledger_id, "icrc3_get_blocks", args)
        .expect("Unable to call icrc3_get_blocks")
        .bytes();
    Decode!(&res, GetBlocksResult).unwrap()
}

fn get_blocks(
    env: &StateMachine,
    ledger_id: CanisterId,
    args: GetBlocksRequest,
) -> GetBlocksResponse {
    let args = Encode!(&args).unwrap();
    let res = env
        .query(ledger_id, "get_blocks", args)
        .expect("Unable to call get_blocks")
        .bytes();
    Decode!(&res, GetBlocksResponse).unwrap()
}

// Runs the callback `f` returned by a Ledger against the state machine
// `env` with argument `arg`.
#[track_caller]
fn run_archive_fn<I, O>(env: &StateMachine, f: QueryArchiveFn<I, O>, arg: I) -> O
where
    I: CandidType,
    O: CandidType + for<'a> candid::Deserialize<'a>,
{
    let arg = Encode!(&arg).unwrap();
    let res = env
        .query(
            CanisterId::unchecked_from_principal(PrincipalId(f.canister_id)),
            f.method,
            arg,
        )
        .unwrap()
        .bytes();
    Decode!(&res, O).unwrap()
}

#[test]
fn test_icrc3_get_archives() {
    let env = StateMachine::new();
    let minting_account = account(111);

    let mint_block_size = Block {
        parent_hash: Some(HashOf::new([1; HASH_LENGTH])),
        transaction: Transaction {
            operation: Operation::Mint {
                to: minting_account,
                amount: Tokens::from(1_000_000u64),
            },
            created_at_time: None,
            memo: None,
        },
        effective_fee: None,
        timestamp: 0,
        fee_collector: None,
        fee_collector_block_index: None,
    }
    .encode()
    .size_bytes();
    // Make it so an archive can keep up to two blocks. There is a
    // bit of overhead so 2.5 * mint_block_size is used
    let node_max_memory_size_bytes = Some((2.5 * mint_block_size as f64).ceil() as u64);
    // Trigger block archival every 2 blocks local to the ledger and
    // archive both blocks immediately
    let trigger_threshold = 2;
    let num_blocks_to_archive = 2;

    let args = LedgerArgument::Init(InitArgs {
        minting_account,
        fee_collector_account: None,
        initial_balances: vec![],
        transfer_fee: Nat::from(0u64),
        decimals: None,
        token_name: "Not a Token".to_string(),
        token_symbol: "NAT".to_string(),
        metadata: vec![],
        archive_options: ArchiveOptions {
            trigger_threshold,
            num_blocks_to_archive,
            node_max_memory_size_bytes,
            max_message_size_bytes: None,
            controller_id: PrincipalId(minting_account.owner),
            more_controller_ids: None,
            cycles_for_archive_creation: None,
            max_transactions_per_response: None,
        },
        max_memo_length: None,
        feature_flags: None,
        maximum_number_of_accounts: None,
        accounts_overflow_trim_quantity: None,
    });
    let args = Encode!(&args).unwrap();
    let ledger_id = env
        .install_canister(ledger_wasm(), args, None)
        .expect("Unable to install the ledger");

    // check that there are no archives if there are no blocks
    let actual = icrc3_get_archives(&env, ledger_id, GetArchivesArgs { from: None });
    assert_eq!(actual, vec![]);

    let actual = icrc3_get_archives(
        &env,
        ledger_id,
        GetArchivesArgs {
            from: Some(minting_account.owner),
        },
    );
    assert_eq!(actual, vec![]);

    // push 4 mint blocks to create 2 archives (see archive options above)
    for _block_id in 0..4 {
        let _ = transfer(&env, ledger_id, minting_account, account(1), 1_000_000);
    }
    let mut actual = icrc3_get_archives(&env, ledger_id, GetArchivesArgs { from: None });
    assert_eq!(2, actual.len());
    actual.sort_by(|i1, i2| i1.start.cmp(&i2.start));
    // the first archive contains blocks 0 and 1
    assert_eq!(0u64, actual[0].start);
    assert_eq!(1u64, actual[0].end);
    // the second archive contains blocks 2 and 3
    assert_eq!(2u64, actual[1].start);
    assert_eq!(3u64, actual[1].end);

    // query all the archives after the first one
    let from = actual.iter().map(|info| info.canister_id).min();
    let actual = icrc3_get_archives(&env, ledger_id, GetArchivesArgs { from });
    assert_eq!(1, actual.len());

    // query all the archives after the last one
    let from = Some(actual[0].canister_id);
    let actual = icrc3_get_archives(&env, ledger_id, GetArchivesArgs { from });
    assert_eq!(0, actual.len());
}

#[test]
fn test_icrc3_get_blocks() {
    let env = StateMachine::new();
    let minting_account = account(111);

    // Trigger block archival every 10 blocks local to the ledger and
    // archive all blocks immediately
    let trigger_threshold = 10;
    let num_blocks_to_archive = 10;

    let args = LedgerArgument::Init(InitArgs {
        minting_account,
        fee_collector_account: None,
        initial_balances: vec![],
        transfer_fee: Nat::from(0u64),
        decimals: None,
        token_name: "Not a Token".to_string(),
        token_symbol: "NAT".to_string(),
        metadata: vec![],
        archive_options: ArchiveOptions {
            trigger_threshold,
            num_blocks_to_archive,
            node_max_memory_size_bytes: None,
            max_message_size_bytes: None,
            controller_id: PrincipalId(minting_account.owner),
            more_controller_ids: None,
            cycles_for_archive_creation: None,
            max_transactions_per_response: None,
        },
        max_memo_length: None,
        feature_flags: None,
        maximum_number_of_accounts: None,
        accounts_overflow_trim_quantity: None,
    });
    let args = Encode!(&args).unwrap();
    let ledger_id = env
        .install_canister(ledger_wasm(), args, None)
        .expect("Unable to install the ledger");

    // This test is split in 2:
    // 1. check that all the blocks and the archives
    //    containing them are returned and are consistent
    //    with `get_blocks`
    // 2. Use 1. to check various ranges

    ////////
    // 1. check that all the blocks and the archives

    let icrc3_get_blocks_ = |ranges: Vec<(u64, u64)>| {
        let ranges = ranges
            .into_iter()
            .map(|(start, length)| GetBlocksRequest {
                start: Nat::from(start),
                length: Nat::from(length),
            })
            .collect();
        icrc3_get_blocks(&env, ledger_id, ranges)
    };

    let get_blocks_ = |start: u64, length: u64| {
        let arg = GetBlocksRequest {
            start: Nat::from(start),
            length: Nat::from(length),
        };
        get_blocks(&env, ledger_id, arg)
    };

    fn check_old_vs_icrc3_blocks<T>(
        block_index: T,
        expected_block: Value,
        BlockWithId { id, block }: BlockWithId,
    ) where
        Nat: From<T>,
    {
        let block_index = Nat::from(block_index);
        assert_eq!(id, block_index);
        // block is an ICRC3Value while expected_block is a Value.
        // We can check they are "the same" by checking that their hash
        // is the same.
        assert_eq!(
            expected_block.hash(),
            block.clone().hash(),
            "Block {} is different.\nExpected Block: {}\nActual   Block: {}",
            block_index,
            expected_block,
            block,
        )
    }

    // query empty range
    let res = icrc3_get_blocks_(vec![]);
    assert_eq!(res.log_length, 0u64);
    assert_eq!(res.blocks, vec![]);
    assert_eq!(res.archived_blocks, vec![]);

    // query the full range
    let res = icrc3_get_blocks_(vec![(0, u64::MAX)]);
    assert_eq!(res.log_length, 0u64);
    assert_eq!(res.blocks, vec![]);
    assert_eq!(res.archived_blocks, vec![]);

    // Create 1 archive with 10 blocks (1 mint and 9 transfers)
    let _ = transfer(
        &env,
        ledger_id,
        minting_account,
        account(1),
        1_000_000_000_000,
    );
    for _block_id in 1..10 {
        let _ = transfer(&env, ledger_id, account(1), account(2), 100_000_000);
    }

    // Add 4 blocks local to the Ledger
    for _block_id in 10..14 {
        let _ = transfer(&env, ledger_id, account(1), account(2), 100_000_000);
    }

    // Use the "old" API to fetch the blocks
    let expected_res = get_blocks_(0, u64::MAX);
    // sanity check
    assert_eq!(expected_res.chain_length, 14);
    assert_eq!(expected_res.blocks.len(), 4);
    assert_eq!(expected_res.archived_blocks.len(), 1);

    // Query empty range
    let actual_res = icrc3_get_blocks_(vec![]);
    assert_eq!(actual_res.log_length, 14u64);
    assert_eq!(actual_res.blocks, vec![]);
    assert_eq!(actual_res.archived_blocks, vec![]);

    // Query the full range and check everything in the response.
    // This set of check is the baseline for further testing
    let actual_res = icrc3_get_blocks_(vec![(0, u64::MAX)]);
    assert_eq!(actual_res.log_length, 14u64);

    // check the local blocks
    assert_eq!(actual_res.blocks.len(), 4);
    for (local_index, (actual_block, expected_block)) in actual_res
        .blocks
        .into_iter()
        .zip(expected_res.blocks.into_iter())
        .enumerate()
    {
        check_old_vs_icrc3_blocks(
            10 + local_index,
            expected_block.clone(),
            actual_block.clone(),
        );
    }

    // check the archived blocks info
    assert_eq!(actual_res.archived_blocks.len(), 1);
    let actual_archived = &actual_res.archived_blocks[0];
    let expected_archived = &expected_res.archived_blocks[0];
    // check that the archive id is correct
    assert_eq!(
        &expected_archived.callback.canister_id,
        &actual_archived.callback.canister_id,
    );
    assert_eq!("icrc3_get_blocks", &actual_archived.callback.method);
    // check that the arguments are correct
    assert_eq!(
        vec![GetBlocksRequest {
            start: expected_archived.start.clone(),
            length: expected_archived.length.clone(),
        }],
        actual_archived.args
    );

    // fetch the archived blocks and check them too
    let expected_archived_blocks = run_archive_fn(
        &env,
        expected_archived.callback.clone(),
        GetBlocksRequest {
            start: expected_archived.start.clone(),
            length: expected_archived.length.clone(),
        },
    );
    let actual_archived_blocks = run_archive_fn(
        &env,
        actual_archived.callback.clone(),
        actual_archived.args.clone(),
    );
    assert_eq!(expected_archived_blocks.blocks.len(), 10);
    assert_eq!(actual_archived_blocks.blocks.len(), 10);
    // the archive has no archived blocks
    assert_eq!(actual_archived_blocks.archived_blocks.len(), 0);
    // the archive only knows the length of its local chain
    assert_eq!(actual_archived_blocks.log_length, 10u64);

    for (block_index, (actual_block, expected_block)) in actual_archived_blocks
        .blocks
        .into_iter()
        .zip(expected_archived_blocks.blocks.into_iter())
        .enumerate()
    {
        check_old_vs_icrc3_blocks(block_index, expected_block.clone(), actual_block.clone());
    }

    ////////
    // 2. At this point we know that icrc3_get_blocks returns the correct
    // blocks when the full range is asked. We use that result to check
    // various inputs.

    let get_all_blocks = |ranges: Vec<(u64, u64)>| {
        let ranges = ranges
            .into_iter()
            .map(|(start, length)| GetBlocksRequest {
                start: Nat::from(start),
                length: Nat::from(length),
            })
            .collect();
        let mut res = icrc3_get_blocks(&env, ledger_id, ranges);
        let mut blocks = vec![];
        for ArchivedBlocks { callback, args } in res.archived_blocks {
            let mut archived_res = run_archive_fn(&env, callback, args);
            // sanity check
            assert_eq!(archived_res.archived_blocks.len(), 0);
            blocks.append(&mut archived_res.blocks);
        }
        blocks.append(&mut res.blocks);
        blocks
    };

    // Baseline to use to run all the rest of the tests.
    // We know this works because of the previous part of the test.
    let expected_blocks_by_id = get_all_blocks(vec![(0, u64::MAX)])
        .into_iter()
        .map(|BlockWithId { id, block }| (id, block))
        .collect::<BTreeMap<_, _>>();

    let check_icrc3_get_blocks = |ranges: Vec<(u64, u64)>| {
        for (pos, BlockWithId { id, block }) in get_all_blocks(ranges).into_iter().enumerate() {
            let expected_block = match expected_blocks_by_id.get(&id) {
                None => panic!("Got block with id {id} at position {pos} which doesn't exist"),
                Some(expected_block) => expected_block,
            };
            assert_eq!(expected_block, &block, "id: {}, position: {}", id, pos);
        }
    };

    // sanity check
    check_icrc3_get_blocks(vec![]);
    check_icrc3_get_blocks(vec![(0, u64::MAX)]);

    // Run tests for various ranges

    // empty range and empty range multiple times
    check_icrc3_get_blocks(vec![(0, 0)]);
    check_icrc3_get_blocks(vec![(0, 0), (0, 0)]);

    // one block
    check_icrc3_get_blocks(vec![(0, 1)]);

    // two blocks but in two ranges
    check_icrc3_get_blocks(vec![(0, 1), (1, 1)]);

    // one block twice
    check_icrc3_get_blocks(vec![(1, 2), (1, 2)]);

    // out of range and out of range multiple times
    check_icrc3_get_blocks(vec![(15, 1)]);
    check_icrc3_get_blocks(vec![(15, 1), (15, 1)]);

    // first high block index
    check_icrc3_get_blocks(vec![(2, 3), (1, 1)]);

    // multiple ranges
    check_icrc3_get_blocks(vec![(2, 3), (1, 2), (0, 10), (10, 5)]);

    verify_ledger_state::<Tokens>(&env, ledger_id, None);
}

#[test]
fn test_icrc3_get_blocks_number_of_blocks_limit() {
    let env = StateMachine::new();
    let minting_account = account(111);

    // Create 1000 mint blocks
    const NUM_MINT_BLOCKS: usize = 1000;
    let initial_balances = (0..NUM_MINT_BLOCKS)
        .map(|i| (account(i as u64), Nat::from(1_000_000_000u64)))
        .collect();

    let args = LedgerArgument::Init(InitArgs {
        minting_account,
        fee_collector_account: None,
        initial_balances,
        transfer_fee: Nat::from(0u64),
        decimals: None,
        token_name: "Not a Token".to_string(),
        token_symbol: "NAT".to_string(),
        metadata: vec![],
        archive_options: ArchiveOptions {
            // we don't want to archive ever
            trigger_threshold: 2 * NUM_MINT_BLOCKS,
            num_blocks_to_archive: 10,
            node_max_memory_size_bytes: None,
            max_message_size_bytes: None,
            controller_id: PrincipalId(minting_account.owner),
            more_controller_ids: None,
            cycles_for_archive_creation: None,
            max_transactions_per_response: None,
        },
        max_memo_length: None,
        feature_flags: None,
        maximum_number_of_accounts: None,
        accounts_overflow_trim_quantity: None,
    });

    let args = Encode!(&args).unwrap();
    let ledger_id = env
        .install_canister(ledger_wasm(), args, None)
        .expect("Unable to install the ledger");

    let check_icrc3_get_block_limit = |ranges: Vec<(u64, u64)>| {
        let req_ranges: Vec<_> = ranges
            .iter()
            .map(|(start, length)| GetBlocksRequest {
                start: Nat::from(*start),
                length: Nat::from(*length),
            })
            .collect();
        let res = icrc3_get_blocks(&env, ledger_id, req_ranges);
        // sanity check
        assert_eq!(res.log_length, NUM_MINT_BLOCKS);
        assert_eq!(res.archived_blocks.len(), 0);

        // check that no more than 100 blocks were returned
        // regardless of the input
        assert!(
            res.blocks.len() <= 100,
            "expected <= 100 blocks but got {} for ranges {ranges:?}",
            res.blocks.len()
        );
    };

    check_icrc3_get_block_limit(vec![(0, u64::MAX)]);
    check_icrc3_get_block_limit(vec![(0, u64::MAX), (0, u64::MAX)]);
    check_icrc3_get_block_limit(vec![(0, 101)]);
    check_icrc3_get_block_limit(vec![(0, 100), (0, 1)]);
    check_icrc3_get_block_limit(vec![(0, 1), (0, 100)]);
}

#[cfg(not(feature = "u256-tokens"))]
#[test]
fn test_icrc3_upgrade() {
    let env = StateMachine::new();
    let minting_account = account(111);

    let init_args = ic_icrc1_ledger::InitArgsBuilder::for_tests()
        .with_minting_account(minting_account)
        .with_transfer_fee(FEE)
        // We need an initial balance so the block certificate is not None
        .with_initial_balance(account(1), 1_000_000u64)
        .build();

    let ledger_id = env
        .install_canister(
            ledger_wasm(),
            Encode!(&(LedgerArgument::Init(init_args.clone()))).unwrap(),
            None,
        )
        .expect("Unable to install the ledger");

    let legacy_certificate = Decode!(
        &env.query(ledger_id, "get_data_certificate", Encode!(&()).unwrap())
            .unwrap()
            .bytes(),
        icrc_ledger_types::icrc3::blocks::DataCertificate
    )
    .unwrap();
    let icrc3_certificate = Decode!(
        &env.query(
            ledger_id,
            "icrc3_get_tip_certificate",
            Encode!(&()).unwrap()
        )
        .unwrap()
        .bytes(),
        Option<icrc_ledger_types::icrc3::blocks::ICRC3DataCertificate>
    )
    .unwrap()
    .unwrap();
    assert_eq!(
        legacy_certificate.certificate.clone().unwrap(),
        icrc3_certificate.certificate
    );
    assert_eq!(icrc3_certificate.hash_tree, icrc3_certificate.hash_tree);

    // Now we use the new ledger version
    let upgrade_args = Encode!(&LedgerArgument::Upgrade(None)).unwrap();
    env.upgrade_canister(
        ledger_id,
        icrc_ledger_new_icrc3_certificate_wasm(),
        upgrade_args,
    )
    .expect("Unable to upgrade the ledger canister");

    let new_legacy_certificate = Decode!(
        &env.query(ledger_id, "get_data_certificate", Encode!(&()).unwrap())
            .unwrap()
            .bytes(),
        icrc_ledger_types::icrc3::blocks::DataCertificate
    )
    .unwrap();
    let new_icrc3_certificate = Decode!(
        &env.query(
            ledger_id,
            "icrc3_get_tip_certificate",
            Encode!(&()).unwrap()
        )
        .unwrap()
        .bytes(),
        Option<icrc_ledger_types::icrc3::blocks::ICRC3DataCertificate>
    )
    .unwrap()
    .unwrap();
    assert_eq!(
        new_legacy_certificate.certificate.clone().unwrap(),
        new_icrc3_certificate.certificate
    );

    fn lookup_hashtree(hash_tree: serde_bytes::ByteBuf, leaf_name: &str) -> Vec<u8> {
        let hash_tree: ic_certification::HashTree =
            ciborium::de::from_reader(hash_tree.as_slice()).unwrap();
        match hash_tree.lookup_subtree([leaf_name.as_bytes()]) {
            ic_certification::hash_tree::SubtreeLookupResult::Found(tree) => match tree.as_ref() {
                ic_certification::hash_tree::HashTreeNode::Leaf(result) => result.clone(),
                _ => panic!("Expected a leaf node"),
            },
            _ => panic!(
                "Expected to find a leaf node: Hash tree: {:?}, leaf_name {}",
                hash_tree, leaf_name
            ),
        }
    }

    assert_eq!(
        new_legacy_certificate.hash_tree,
        new_icrc3_certificate.hash_tree
    );
    assert_eq!(
        new_legacy_certificate.certificate.clone().unwrap(),
        new_icrc3_certificate.certificate
    );

    // Also check against the old WASM version
    let last_block_hash: icrc_ledger_types::icrc::generic_value::Hash =
        lookup_hashtree(icrc3_certificate.hash_tree.clone(), "tip_hash")
            .try_into()
            .unwrap();
    let new_last_block_hash: icrc_ledger_types::icrc::generic_value::Hash =
        lookup_hashtree(new_icrc3_certificate.hash_tree.clone(), "last_block_hash")
            .try_into()
            .unwrap();
    assert_eq!(
        last_block_hash,
        new_last_block_hash,
        "Hash trees do not match: Old certificate hash tree: {:?}, New certificate hash tree: {:?}",
        ciborium::de::from_reader::<ic_certification::HashTree, &[u8]>(
            icrc3_certificate.hash_tree.as_slice()
        )
        .unwrap(),
        ciborium::de::from_reader::<ic_certification::HashTree, &[u8]>(
            new_icrc3_certificate.hash_tree.as_slice()
        )
        .unwrap()
    );

    let last_block_index = u64::from_be_bytes(
        lookup_hashtree(icrc3_certificate.hash_tree.clone(), "last_block_index")
            .try_into()
            .unwrap(),
    );
    let new_last_block_index = leb128::read::unsigned(&mut std::io::Cursor::new(lookup_hashtree(
        new_icrc3_certificate.hash_tree.clone(),
        "last_block_index",
    )))
    .unwrap();
    assert_eq!(last_block_index, new_last_block_index);
}

mod verify_written_blocks {
    use super::*;
    use ic_icrc1_ledger::FeatureFlags;
    use ic_ledger_suite_state_machine_tests::{system_time_to_nanos, MINTER};
    use ic_state_machine_tests::{StateMachine, WasmResult};
    use icrc_ledger_types::icrc1::account::Account;
    use icrc_ledger_types::icrc1::transfer::{Memo, NumTokens, TransferArg};
    use icrc_ledger_types::icrc2::approve::{ApproveArgs, ApproveError};
    use icrc_ledger_types::icrc2::transfer_from::{TransferFromArgs, TransferFromError};
    use icrc_ledger_types::icrc3::transactions::{
        Approve, Burn, GetTransactionsRequest, GetTransactionsResponse, Mint, Transaction, Transfer,
    };
    use num_traits::ToPrimitive;
    use serde_bytes::ByteBuf;

    const DEFAULT_FEE: u64 = 10_000;
    const DEFAULT_AMOUNT: u64 = 1_000_000;
    const DEFAULT_MEMO: [u8; 10] = [0u8; 10];

    #[test]
    fn test_verify_written_mint_block() {
        let ledger = Setup::new();
        let mint_args = TransferArg {
            from_subaccount: ledger.minter_account.subaccount,
            to: ledger.from_account,
            amount: Nat::from(10 * DEFAULT_AMOUNT),
            fee: Some(NumTokens::from(0u8)),
            created_at_time: Some(ledger.current_time_ns_since_unix_epoch),
            memo: Some(Memo(ByteBuf::from(DEFAULT_MEMO))),
        };
        ledger.mint(&mint_args).expect_mint(Mint {
            amount: mint_args.amount,
            to: mint_args.to,
            memo: mint_args.memo,
            created_at_time: mint_args.created_at_time,
        });
    }

    #[test]
    fn test_verify_written_transfer_block() {
        let ledger = Setup::new();
        let from_account = ledger.from_account;
        let transfer_args = TransferArg {
            from_subaccount: ledger.from_account.subaccount,
            to: ledger.to_account,
            fee: Some(Nat::from(DEFAULT_FEE)),
            created_at_time: Some(ledger.current_time_ns_since_unix_epoch),
            memo: Some(Memo(ByteBuf::from(DEFAULT_MEMO))),
            amount: Nat::from(DEFAULT_AMOUNT),
        };
        ledger
            .icrc1_transfer(from_account, &transfer_args)
            .expect_transfer(Transfer {
                amount: transfer_args.amount,
                from: from_account,
                to: transfer_args.to,
                spender: None,
                memo: transfer_args.memo,
                fee: transfer_args.fee,
                created_at_time: transfer_args.created_at_time,
            });
    }

    #[test]
    fn test_verify_written_initial_approve_block_and_approve_block_with_expected_allowance() {
        let ledger = Setup::new();
        let from_account = ledger.from_account;
        let spender_account = ledger.minter_account;
        let approve_args = ApproveArgs {
            from_subaccount: ledger.from_account.subaccount,
            spender: ledger.minter_account,
            amount: Nat::from(2 * DEFAULT_AMOUNT),
            expected_allowance: Some(Nat::from(0u8)),
            expires_at: Some(ledger.current_time_ns_since_unix_epoch + 1_000_000),
            fee: Some(Nat::from(DEFAULT_FEE)),
            memo: Some(Memo(ByteBuf::from(DEFAULT_MEMO))),
            created_at_time: Some(ledger.current_time_ns_since_unix_epoch),
        };
        let mut approve_args_with_expected_allowance = approve_args.clone();
        approve_args_with_expected_allowance.expected_allowance = Some(approve_args.amount.clone());
        approve_args_with_expected_allowance.amount = Nat::from(2 * DEFAULT_AMOUNT);
        ledger
            .icrc2_approve(from_account, &approve_args)
            .expect_approve(Approve {
                amount: approve_args.amount,
                expected_allowance: approve_args.expected_allowance,
                expires_at: approve_args.expires_at,
                memo: approve_args.memo,
                fee: approve_args.fee,
                created_at_time: approve_args.created_at_time,
                from: from_account,
                spender: spender_account,
            })
            .icrc2_approve(from_account, &approve_args_with_expected_allowance)
            .expect_approve(Approve {
                amount: approve_args_with_expected_allowance.amount,
                expected_allowance: approve_args_with_expected_allowance.expected_allowance,
                expires_at: approve_args_with_expected_allowance.expires_at,
                memo: approve_args_with_expected_allowance.memo,
                fee: approve_args_with_expected_allowance.fee,
                created_at_time: approve_args_with_expected_allowance.created_at_time,
                from: from_account,
                spender: spender_account,
            });
    }

    #[test]
    fn test_verify_written_approve_and_burn_blocks() {
        let ledger = Setup::new();
        let from_account = ledger.from_account;
        let spender_account = ledger.minter_account;
        let approve_args = ApproveArgs {
            from_subaccount: ledger.from_account.subaccount,
            spender: ledger.minter_account,
            amount: Nat::from(2 * DEFAULT_AMOUNT),
            expected_allowance: Some(Nat::from(0u8)),
            expires_at: Some(ledger.current_time_ns_since_unix_epoch + 1_000_000),
            fee: Some(Nat::from(DEFAULT_FEE)),
            memo: Some(Memo(ByteBuf::from(DEFAULT_MEMO))),
            created_at_time: Some(ledger.current_time_ns_since_unix_epoch),
        };
        let burn_args = TransferFromArgs {
            spender_subaccount: spender_account.subaccount,
            from: ledger.from_account,
            to: ledger.minter_account,
            amount: Nat::from(DEFAULT_AMOUNT),
            fee: Some(NumTokens::from(0u8)),
            memo: Some(Memo(ByteBuf::from(DEFAULT_MEMO))),
            created_at_time: Some(ledger.current_time_ns_since_unix_epoch),
        };
        ledger
            .icrc2_approve(from_account, &approve_args)
            .expect_approve(Approve {
                amount: approve_args.amount,
                expected_allowance: approve_args.expected_allowance,
                expires_at: approve_args.expires_at,
                memo: approve_args.memo,
                fee: approve_args.fee,
                created_at_time: approve_args.created_at_time,
                from: from_account,
                spender: spender_account,
            })
            .minter_burn(&burn_args)
            .expect_burn(Burn {
                amount: burn_args.amount,
                from: burn_args.from,
                spender: Some(spender_account),
                memo: burn_args.memo,
                created_at_time: burn_args.created_at_time,
            });
    }

    #[test]
    fn test_verify_written_approve_and_transfer_from_blocks() {
        let ledger = Setup::new();
        let from_account = ledger.from_account;
        let spender_account = ledger.spender_account;
        let approve_args = ApproveArgs {
            from_subaccount: ledger.from_account.subaccount,
            spender: ledger.spender_account,
            amount: Nat::from(2 * DEFAULT_AMOUNT),
            expected_allowance: Some(Nat::from(0u8)),
            expires_at: Some(ledger.current_time_ns_since_unix_epoch + 1_000_000),
            fee: Some(Nat::from(DEFAULT_FEE)),
            memo: Some(Memo(ByteBuf::from(DEFAULT_MEMO))),
            created_at_time: Some(ledger.current_time_ns_since_unix_epoch),
        };
        let transfer_from_args = TransferFromArgs {
            spender_subaccount: ledger.spender_account.subaccount,
            from: ledger.from_account,
            to: ledger.to_account,
            amount: Nat::from(DEFAULT_AMOUNT),
            fee: Some(Nat::from(DEFAULT_FEE)),
            memo: Some(Memo(ByteBuf::from(DEFAULT_MEMO))),
            created_at_time: Some(ledger.current_time_ns_since_unix_epoch),
        };
        ledger
            .icrc2_approve(from_account, &approve_args)
            .expect_approve(Approve {
                amount: approve_args.amount,
                expected_allowance: approve_args.expected_allowance,
                expires_at: approve_args.expires_at,
                memo: approve_args.memo,
                fee: approve_args.fee,
                created_at_time: approve_args.created_at_time,
                from: from_account,
                spender: spender_account,
            })
            .icrc2_transfer_from(spender_account, &transfer_from_args)
            .expect_transfer(Transfer {
                amount: transfer_from_args.amount,
                from: from_account,
                to: transfer_from_args.to,
                spender: Some(spender_account),
                memo: transfer_from_args.memo,
                fee: transfer_from_args.fee,
                created_at_time: transfer_from_args.created_at_time,
            });
    }

    struct Setup {
        minter_account: Account,
        from_account: Account,
        to_account: Account,
        spender_account: Account,
        env: StateMachine,
        ledger_id: CanisterId,
        current_time_ns_since_unix_epoch: u64,
    }

    impl Setup {
        fn new() -> Self {
            let minter_account = Account {
                owner: MINTER.owner,
                subaccount: Some([42u8; 32]),
            };
            let from_account = Account {
                owner: PrincipalId::new_user_test_id(1).0,
                subaccount: Some([1u8; 32]),
            };
            let to_account = Account {
                owner: PrincipalId::new_user_test_id(2).0,
                subaccount: Some([2u8; 32]),
            };
            let spender_account = Account {
                owner: PrincipalId::new_user_test_id(3).0,
                subaccount: Some([3u8; 32]),
            };
            let initial_balances = vec![
                (from_account, Nat::from(10 * DEFAULT_AMOUNT)),
                (to_account, Nat::from(10 * DEFAULT_AMOUNT)),
                (spender_account, Nat::from(10 * DEFAULT_AMOUNT)),
            ];
            let ledger_arg_init = LedgerArgument::Init(InitArgs {
                minting_account: minter_account,
                fee_collector_account: None,
                initial_balances,
                transfer_fee: FEE.into(),
                token_name: TOKEN_NAME.to_string(),
                decimals: Some(DECIMAL_PLACES),
                token_symbol: TOKEN_SYMBOL.to_string(),
                metadata: vec![
                    MetadataValue::entry(NAT_META_KEY, NAT_META_VALUE),
                    MetadataValue::entry(INT_META_KEY, INT_META_VALUE),
                    MetadataValue::entry(TEXT_META_KEY, TEXT_META_VALUE),
                    MetadataValue::entry(BLOB_META_KEY, BLOB_META_VALUE),
                ],
                archive_options: ArchiveOptions {
                    trigger_threshold: ARCHIVE_TRIGGER_THRESHOLD as usize,
                    num_blocks_to_archive: NUM_BLOCKS_TO_ARCHIVE as usize,
                    node_max_memory_size_bytes: None,
                    max_message_size_bytes: None,
                    controller_id: PrincipalId::new_user_test_id(100),
                    more_controller_ids: None,
                    cycles_for_archive_creation: None,
                    max_transactions_per_response: None,
                },
                max_memo_length: None,
                feature_flags: Some(FeatureFlags { icrc2: true }),
                maximum_number_of_accounts: None,
                accounts_overflow_trim_quantity: None,
            });

            let args = Encode!(&ledger_arg_init).unwrap();
            let env = StateMachine::new();
            let ledger_id = env.install_canister(ledger_wasm(), args, None).unwrap();

            let current_time_ns_since_unix_epoch = system_time_to_nanos(env.time());

            Self {
                minter_account,
                from_account,
                to_account,
                spender_account,
                env,
                ledger_id,
                current_time_ns_since_unix_epoch,
            }
        }

        fn get_transaction(&self, block_index: BlockIndex) -> Transaction {
            let request = GetTransactionsRequest {
                start: block_index.into(),
                length: 1u8.into(),
            };

            let wasm_result_bytes = match self
                .env
                .query(
                    self.ledger_id,
                    "get_transactions",
                    Encode!(&request).unwrap(),
                )
                .expect("failed to query get_transactions on the ledger")
            {
                WasmResult::Reply(bytes) => bytes,
                WasmResult::Reject(reject) => {
                    panic!("Expected a successful reply, got a reject: {}", reject)
                }
            };
            let mut response = Decode!(&wasm_result_bytes, GetTransactionsResponse).unwrap();
            assert_eq!(
                response.transactions.len(),
                1,
                "Expected exactly one transaction but got {:?}",
                response.transactions
            );
            response.transactions.pop().unwrap()
        }

        fn mint(self, mint_args: &TransferArg) -> TransactionAssert {
            let minter_account = self.minter_account;
            self.icrc1_transfer(minter_account, mint_args)
        }

        fn icrc1_transfer(self, from: Account, transfer_args: &TransferArg) -> TransactionAssert {
            let args = Encode!(transfer_args).unwrap();
            let res = self
                .env
                .execute_ingress_as(
                    PrincipalId::from(from.owner),
                    self.ledger_id,
                    "icrc1_transfer",
                    args,
                )
                .expect("Unable to perform icrc1_transfer")
                .bytes();
            let block_index = Decode!(&res, Result<Nat, TransferError>)
                .unwrap()
                .expect("Unable to decode icrc1_transfer error")
                .0
                .to_u64()
                .unwrap();
            TransactionAssert {
                ledger: self,
                block_index,
            }
        }

        fn icrc2_transfer_from(
            self,
            spender: Account,
            transfer_from_args: &TransferFromArgs,
        ) -> TransactionAssert {
            let args = Encode!(transfer_from_args).unwrap();
            let res = self
                .env
                .execute_ingress_as(
                    PrincipalId::from(spender.owner),
                    self.ledger_id,
                    "icrc2_transfer_from",
                    args,
                )
                .expect("Unable to perform icrc2_transfer_from")
                .bytes();
            let block_index = Decode!(&res, Result<Nat, TransferFromError>)
                .unwrap()
                .expect("Unable to decode icrc2_transfer_from error")
                .0
                .to_u64()
                .unwrap();
            TransactionAssert {
                ledger: self,
                block_index,
            }
        }

        fn icrc2_approve(self, from: Account, approve_args: &ApproveArgs) -> TransactionAssert {
            let args = Encode!(approve_args).unwrap();
            let res = self
                .env
                .execute_ingress_as(from.owner.into(), self.ledger_id, "icrc2_approve", args)
                .expect("Unable to perform icrc2_approve")
                .bytes();
            let block_index = Decode!(&res, Result<Nat, ApproveError>)
                .unwrap()
                .expect("Unable to decode icrc2_approve error")
                .0
                .to_u64()
                .unwrap();
            TransactionAssert {
                ledger: self,
                block_index,
            }
        }

        fn minter_burn(self, burn_args: &TransferFromArgs) -> TransactionAssert {
            let minter_account = self.minter_account;
            self.icrc2_transfer_from(minter_account, burn_args)
        }
    }

    struct TransactionAssert {
        ledger: Setup,
        block_index: BlockIndex,
    }

    impl TransactionAssert {
        fn expect_approve(self, expected_approve: Approve) -> Setup {
            let ledger_transaction = self.ledger.get_transaction(self.block_index);
            assert_eq!("approve", ledger_transaction.kind);
            let ledger_approve = ledger_transaction
                .approve
                .as_ref()
                .expect("expecting approve transaction");
            assert_eq!(ledger_approve, &expected_approve);
            self.ledger
        }

        fn expect_mint(self, expected_mint: Mint) -> Setup {
            let ledger_transaction = self.ledger.get_transaction(self.block_index);
            assert_eq!("mint", ledger_transaction.kind);
            let ledger_mint = ledger_transaction
                .mint
                .as_ref()
                .expect("expecting mint transaction");
            assert_eq!(ledger_mint, &expected_mint);
            self.ledger
        }

        fn expect_transfer(self, expected_transfer: Transfer) -> Setup {
            let ledger_transaction = self.ledger.get_transaction(self.block_index);
            assert_eq!("transfer", ledger_transaction.kind);
            let ledger_transfer = ledger_transaction
                .transfer
                .as_ref()
                .expect("expecting transfer transaction");
            assert_eq!(ledger_transfer, &expected_transfer);
            self.ledger
        }

        fn expect_burn(self, expected_burn: Burn) -> Setup {
            let ledger_transaction = self.ledger.get_transaction(self.block_index);
            assert_eq!("burn", ledger_transaction.kind);
            let ledger_burn = ledger_transaction
                .burn
                .as_ref()
                .expect("expecting burn transaction");
            assert_eq!(ledger_burn, &expected_burn);
            self.ledger
        }
    }
}

// TODO: The tests in the following module test the current behavior, but not necessarily the
//  desired behavior. FI-1389 has been created to consider addressing the current behavior, i.e.,
//  disallowing upgrading from a WASM of one token type to another. In that case, the tests may
//  need to be updated.
mod incompatible_token_type_upgrade {
    use super::*;
    use assert_matches::assert_matches;
    use ic_ledger_suite_state_machine_tests::metadata;
    use ic_state_machine_tests::ErrorCode::CanisterCalledTrap;
    use num_bigint::BigUint;

    fn default_init_args() -> Vec<u8> {
        Encode!(&LedgerArgument::Init(InitArgs {
            minting_account: MINTER,
            fee_collector_account: None,
            initial_balances: vec![],
            transfer_fee: FEE.into(),
            token_name: TOKEN_NAME.to_string(),
            decimals: Some(DECIMAL_PLACES),
            token_symbol: TOKEN_SYMBOL.to_string(),
            metadata: vec![],
            archive_options: ArchiveOptions {
                trigger_threshold: ARCHIVE_TRIGGER_THRESHOLD as usize,
                num_blocks_to_archive: NUM_BLOCKS_TO_ARCHIVE as usize,
                node_max_memory_size_bytes: None,
                max_message_size_bytes: None,
                controller_id: PrincipalId::new_user_test_id(100),
                more_controller_ids: None,
                cycles_for_archive_creation: None,
                max_transactions_per_response: None,
            },
            max_memo_length: None,
            feature_flags: Some(FeatureFlags { icrc2: false }),
            maximum_number_of_accounts: None,
            accounts_overflow_trim_quantity: None,
        }))
        .unwrap()
    }

    #[test]
    fn should_successfully_upgrade_ledger_from_u64_to_u256_to_u64_wasm() {
        let env = StateMachine::new();
        let ledger_id = env
            .install_canister(ledger_mainnet_u64_wasm(), default_init_args(), None)
            .unwrap();
        // Create a large balance
        transfer(&env, ledger_id, MINTER, account(1), u64::MAX);
        let mut balance = balance_of(&env, ledger_id, account(1));
        let initial_allowance = Allowance {
            allowance: Nat::from(u64::MAX),
            expires_at: Some(u64::MAX - 1u64),
        };
        // Create a large allowance
        let approval_result = send_approval(
            &env,
            ledger_id,
            account(1).owner,
            &ApproveArgs {
                from_subaccount: None,
                spender: account(2),
                amount: initial_allowance.allowance.clone(),
                expected_allowance: None,
                expires_at: initial_allowance.expires_at,
                fee: None,
                memo: None,
                created_at_time: None,
            },
        );
        assert_eq!(approval_result, Ok(BlockIndex::from(1u64)));
        balance -= FEE;
        let initial_total_supply = icrc1_total_supply(&env, ledger_id);
        assert_eq!(initial_total_supply.to_u64(), Some(u64::MAX - FEE));
        let initial_blocks = icrc3_get_blocks(
            &env,
            ledger_id,
            vec![GetBlocksRequest {
                start: Nat::from(0u64),
                length: Nat::from(u64::MAX),
            }],
        );
        assert_eq!(initial_blocks.log_length, Nat::from(2u64));
        assert_eq!(initial_blocks.blocks.len(), 2);
        assert_eq!(initial_blocks.archived_blocks.len(), 0);
        let initial_metadata = metadata(&env, ledger_id);
        assert!(!initial_metadata.is_empty());

        // Try to upgrade the ledger from using a u64 wasm to a u256 wasm
        let upgrade_args = Encode!(&LedgerArgument::Upgrade(None)).unwrap();
        env.upgrade_canister(ledger_id, ledger_mainnet_u256_wasm(), upgrade_args)
            .expect("Unable to upgrade the ledger canister");

        // The balance, allowance, total supply, and blocks should not change
        let verify_state = || {
            assert_eq!(balance, balance_of(&env, ledger_id, account(1)));
            let actual_allowance = Account::get_allowance(&env, ledger_id, account(1), account(2));
            assert_eq!(actual_allowance, initial_allowance);
            assert_eq!(
                initial_blocks,
                icrc3_get_blocks(
                    &env,
                    ledger_id,
                    vec![GetBlocksRequest {
                        start: Nat::from(0u64),
                        length: Nat::from(u64::MAX),
                    }]
                )
            );
            assert_eq!(initial_metadata, metadata(&env, ledger_id));
        };
        verify_state();
        // The total supply is calculated based on the token type, so this actually changes (even though it should not)
        assert_ne!(initial_total_supply, icrc1_total_supply(&env, ledger_id));

        // Try to upgrade the ledger back to a u64 wasm
        let upgrade_args = Encode!(&LedgerArgument::Upgrade(None)).unwrap();
        env.upgrade_canister(ledger_id, ledger_mainnet_u64_wasm(), upgrade_args)
            .expect("Unable to upgrade the ledger canister");

        // The balance, allowance, and blocks should not change
        verify_state();
        // The total supply should be back to what it was originally
        assert_eq!(initial_total_supply, icrc1_total_supply(&env, ledger_id));
    }

    #[test]
    #[should_panic(
        expected = "Failed to read the Ledger state from memory manager managed stable structures"
    )]
    fn should_trap_when_upgrading_a_ledger_installed_as_u256_to_u64_wasm() {
        let env = StateMachine::new();
        let ledger_id = env
            .install_canister(ledger_mainnet_u256_wasm(), default_init_args(), None)
            .unwrap();

        // Try to upgrade the ledger from using a u256 wasm to a u64 wasm
        let upgrade_args = Encode!(&LedgerArgument::Upgrade(None)).unwrap();
        env.upgrade_canister(ledger_id, ledger_mainnet_u64_wasm(), upgrade_args)
            .expect("Unable to upgrade the ledger canister");
    }

    fn icrc1_total_supply(env: &StateMachine, ledger_id: CanisterId) -> BigUint {
        Decode!(
            &env.query(ledger_id, "icrc1_total_supply", Encode!().unwrap())
                .expect("failed to query total supply")
                .bytes(),
            Nat
        )
        .expect("failed to decode totalSupply response")
        .0
    }

    #[test]
    fn should_fail_to_upgrade_to_u64_ledger_wasm_if_total_supply_too_large() {
        let env = StateMachine::new();
        let ledger_id = env
            .install_canister(ledger_mainnet_u256_wasm(), default_init_args(), None)
            .unwrap();
        transfer(&env, ledger_id, MINTER, account(1), u64::MAX - 100);
        transfer(&env, ledger_id, MINTER, account(2), u64::MAX - 100);
        let balance_1 = balance_of(&env, ledger_id, account(1));
        let balance_2 = balance_of(&env, ledger_id, account(2));
        assert_eq!(balance_1, u64::MAX - 100);
        assert_eq!(balance_2, u64::MAX - 100);

        let upgrade_args = Encode!(&LedgerArgument::Upgrade(None)).unwrap();
        assert_matches!(
            env.upgrade_canister(ledger_id, ledger_mainnet_u64_wasm(), upgrade_args),
            Err(err)
            if err.code() == CanisterCalledTrap
              && err.description().contains("invalid type: enum, expected u64 or { e8s: u64 } struct")
        );
    }

    #[test]
    fn should_fail_to_upgrade_to_u64_ledger_wasm_if_allowance_too_large() {
        let env = StateMachine::new();
        let ledger_id = env
            .install_canister(ledger_mainnet_u256_wasm(), default_init_args(), None)
            .unwrap();
        transfer(&env, ledger_id, MINTER, account(1), FEE);
        let mut balance_1 = balance_of(&env, ledger_id, account(1));
        let mut big_amount = BigUint::ZERO;
        big_amount.set_bit(65, true);
        let approval_result = send_approval(
            &env,
            ledger_id,
            account(1).owner,
            &ApproveArgs {
                from_subaccount: None,
                spender: account(2),
                amount: Nat::from(big_amount.clone()),
                expected_allowance: None,
                expires_at: None,
                fee: None,
                memo: None,
                created_at_time: None,
            },
        );
        assert_eq!(approval_result, Ok(BlockIndex::from(1u64)));
        balance_1 -= FEE;
        let allowance_2 = Account::get_allowance(&env, ledger_id, account(1), account(2));
        assert_eq!(balance_1, balance_of(&env, ledger_id, account(1)));
        assert_eq!(allowance_2.allowance, Nat::from(big_amount));
        assert!(allowance_2.allowance > u64::MAX);

        let upgrade_args = Encode!(&LedgerArgument::Upgrade(None)).unwrap();
        assert_matches!(
            env.upgrade_canister(ledger_id, ledger_mainnet_u64_wasm(), upgrade_args),
            Err(err)
            if err.code() == CanisterCalledTrap
              && err.description().contains("invalid type: enum, expected u64 or { e8s: u64 } struct")
        );
    }
}<|MERGE_RESOLUTION|>--- conflicted
+++ resolved
@@ -186,8 +186,6 @@
     ic_ledger_suite_state_machine_tests::test_upgrade(ledger_wasm(), encode_init_args)
 }
 
-<<<<<<< HEAD
-=======
 // #[test]
 // fn test_install_mainnet_ledger_then_upgrade_then_downgrade() {
 //     ic_ledger_suite_state_machine_tests::test_install_upgrade_downgrade(
@@ -200,7 +198,6 @@
 //     )
 // }
 
->>>>>>> f9e6ce00
 #[test]
 fn test_upgrade_archive_options() {
     ic_ledger_suite_state_machine_tests::test_upgrade_archive_options(
@@ -507,8 +504,6 @@
 }
 
 #[test]
-<<<<<<< HEAD
-=======
 fn icrc1_test_incomplete_migration_to_current() {
     ic_ledger_suite_state_machine_tests::test_incomplete_migration_to_current(
         ledger_mainnet_wasm(),
@@ -518,7 +513,6 @@
 }
 
 #[test]
->>>>>>> f9e6ce00
 fn icrc1_test_migration_resumes_from_frozen() {
     ic_ledger_suite_state_machine_tests::test_migration_resumes_from_frozen(
         ledger_mainnet_wasm(),
