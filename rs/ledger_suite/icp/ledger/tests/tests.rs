use candid::Principal;
use candid::{Decode, Encode, Nat};
use dfn_candid::CandidOne;
use dfn_protobuf::ProtoBuf;
use ic_agent::identity::Identity;
use ic_base_types::{CanisterId, PrincipalId};
use ic_icrc1_test_utils::minter_identity;
use ic_ledger_core::block::{BlockIndex, BlockType};
use ic_ledger_core::Tokens;
use ic_ledger_suite_state_machine_tests::{
    balance_of, default_approve_args, default_transfer_from_args, expect_icrc2_disabled,
    get_allowance, send_approval, send_transfer_from, setup, supported_standards, total_supply,
    transfer, FEE, MINTER,
};
<<<<<<< HEAD
use ic_pocket_ic_tests::{ErrorCode, PrincipalId, StateMachine, UserError};
=======
use ic_state_machine_tests::{ErrorCode, StateMachine, UserError};
>>>>>>> 2231e87b
use icp_ledger::{
    AccountIdBlob, AccountIdentifier, ArchiveOptions, ArchivedBlocksRange, Block, CandidBlock,
    CandidOperation, CandidTransaction, FeatureFlags, GetBlocksArgs, GetBlocksRes, GetBlocksResult,
    GetEncodedBlocksResult, IcpAllowanceArgs, InitArgs, IterBlocksArgs, IterBlocksRes,
    LedgerCanisterInitPayload, LedgerCanisterPayload, LedgerCanisterUpgradePayload, Operation,
    QueryBlocksResponse, QueryEncodedBlocksResponse, TimeStamp, UpgradeArgs, DEFAULT_TRANSFER_FEE,
    MAX_BLOCKS_PER_INGRESS_REPLICATED_QUERY_REQUEST, MAX_BLOCKS_PER_REQUEST,
};
use icrc_ledger_types::icrc1::{
    account::Account,
    transfer::{Memo, TransferArg, TransferError},
};
use icrc_ledger_types::icrc2::allowance::{Allowance, AllowanceArgs};
use icrc_ledger_types::icrc2::approve::ApproveArgs;
use num_traits::cast::ToPrimitive;
use on_wire::{FromWire, IntoWire};
use serde_bytes::ByteBuf;
use std::collections::{BTreeMap, HashMap, HashSet};
use std::sync::Arc;
use std::time::{Duration, SystemTime};

fn system_time_to_nanos(t: SystemTime) -> u64 {
    t.duration_since(SystemTime::UNIX_EPOCH).unwrap().as_nanos() as u64
}

fn ledger_wasm() -> Vec<u8> {
    ic_test_utilities_load_wasm::load_wasm(
        std::env::var("CARGO_MANIFEST_DIR").unwrap(),
        "ledger-canister",
        &[],
    )
}

fn ledger_wasm_next_version() -> Vec<u8> {
    ic_test_utilities_load_wasm::load_wasm(
        std::env::var("CARGO_MANIFEST_DIR").unwrap(),
        "ledger-canister-next-version",
        &[],
    )
}

fn ledger_wasm_mainnet() -> Vec<u8> {
    std::fs::read(std::env::var("ICP_LEDGER_DEPLOYED_VERSION_WASM_PATH").unwrap()).unwrap()
}

fn ledger_wasm_allowance_getter() -> Vec<u8> {
    ic_test_utilities_load_wasm::load_wasm(
        std::env::var("CARGO_MANIFEST_DIR").unwrap(),
        "ledger-canister-allowance-getter",
        &[],
    )
}

fn encode_init_args(
    args: ic_ledger_suite_state_machine_tests::InitArgs,
) -> LedgerCanisterInitPayload {
    let initial_values = args
        .initial_balances
        .into_iter()
        .map(|(account, amount)| (account.into(), Tokens::try_from(amount).unwrap()))
        .collect();
    LedgerCanisterInitPayload::builder()
        .initial_values(initial_values)
        .minting_account(args.minting_account.into())
        .icrc1_minting_account(args.minting_account)
        .archive_options(args.archive_options)
        .transfer_fee(Tokens::try_from(args.transfer_fee).unwrap())
        .token_symbol_and_name(&args.token_symbol, &args.token_name)
        .feature_flags(FeatureFlags { icrc2: true })
        .maximum_number_of_accounts(args.maximum_number_of_accounts)
        .accounts_overflow_trim_quantity(args.accounts_overflow_trim_quantity)
        .build()
        .unwrap()
}

fn encode_upgrade_args() -> LedgerCanisterUpgradePayload {
    LedgerCanisterUpgradePayload(LedgerCanisterPayload::Upgrade(None))
}

fn query_blocks(
    env: &StateMachine,
    caller: Principal,
    ledger: CanisterId,
    start: u64,
    length: u64,
) -> QueryBlocksResponse {
    Decode!(
        &env.execute_ingress_as(
            PrincipalId(caller),
            ledger,
            "query_blocks",
            Encode!(&GetBlocksArgs {
                start,
                length: length as usize
            })
            .unwrap()
        )
        .expect("failed to query blocks")
        .bytes(),
        QueryBlocksResponse
    )
    .expect("failed to decode query blocks")
}

fn query_encoded_blocks(
    env: &StateMachine,
    caller: Principal,
    ledger: CanisterId,
    start: u64,
    length: u64,
) -> QueryEncodedBlocksResponse {
    Decode!(
        &env.execute_ingress_as(
            PrincipalId(caller),
            ledger,
            "query_encoded_blocks",
            Encode!(&GetBlocksArgs {
                start,
                length: length as usize
            })
            .unwrap()
        )
        .expect("failed to query blocks")
        .bytes(),
        QueryEncodedBlocksResponse
    )
    .expect("failed to decode transfer response")
}

fn get_blocks_pb(
    env: &StateMachine,
    caller: Principal,
    ledger: CanisterId,
    start: u64,
    length: usize,
) -> GetBlocksRes {
    let bytes = env
        .execute_ingress_as(
            PrincipalId(caller),
            ledger,
            "get_blocks_pb",
            ProtoBuf(GetBlocksArgs { start, length })
                .into_bytes()
                .unwrap(),
        )
        .expect("failed to query blocks")
        .bytes();
    let result: GetBlocksRes = ProtoBuf::from_bytes(bytes).map(|c| c.0).unwrap();
    result
}

fn iter_blocks_pb(
    env: &StateMachine,
    caller: Principal,
    ledger: CanisterId,
    start: usize,
    length: usize,
) -> IterBlocksRes {
    let bytes = env
        .execute_ingress_as(
            PrincipalId(caller),
            ledger,
            "iter_blocks_pb",
            ProtoBuf(IterBlocksArgs { start, length })
                .into_bytes()
                .unwrap(),
        )
        .expect("failed to query blocks")
        .bytes();
    let result: IterBlocksRes = ProtoBuf::from_bytes(bytes).map(|c| c.0).unwrap();
    result
}

fn account_identifier(env: &StateMachine, ledger: CanisterId, account: Account) -> AccountIdBlob {
    let bytes = env
        .query(ledger, "account_identifier", Encode!(&account).unwrap())
        .expect("failed to calculate account identifier")
        .bytes();
    Decode!(&bytes, AccountIdBlob).expect("Unable to decode account_identifier endpoint result")
}

#[test]
fn test_balance_of() {
    ic_ledger_suite_state_machine_tests::test_balance_of(ledger_wasm(), encode_init_args)
}

#[test]
fn test_metadata() {
    ic_ledger_suite_state_machine_tests::test_metadata_icp_ledger(ledger_wasm(), encode_init_args)
}

#[test]
fn test_total_supply() {
    ic_ledger_suite_state_machine_tests::test_total_supply(ledger_wasm(), encode_init_args)
}

#[test]
fn test_minting_account() {
    ic_ledger_suite_state_machine_tests::test_minting_account(ledger_wasm(), encode_init_args)
}

#[test]
fn test_anonymous_transfers() {
    const INITIAL_BALANCE: u64 = 10_000_000;
    const TRANSFER_AMOUNT: u64 = 1_000_000;
    let p1 = PrincipalId::new_user_test_id(1);
    let anon = PrincipalId::new_anonymous();
    let (env, canister_id) = setup(
        ledger_wasm(),
        encode_init_args,
        vec![(Account::from(p1.0), INITIAL_BALANCE)],
    );

    assert_eq!(INITIAL_BALANCE, total_supply(&env, canister_id));
    assert_eq!(INITIAL_BALANCE, balance_of(&env, canister_id, p1.0));
    assert_eq!(0u64, balance_of(&env, canister_id, anon.0));

    // Transfer to the account of the anonymous principal using `icrc1_transfer` succeeds
    // The expected block index after the transfer is 1 (0 is the initial mint to `p1`).
    let mut expected_block_index = 1u64;
    assert_eq!(
        transfer(&env, canister_id, p1.0, anon.0, TRANSFER_AMOUNT).expect("transfer failed"),
        expected_block_index
    );
    expected_block_index += 1;

    // Transfer to the account of the anonymous principal using the ICP-specific `transfer` succeeds
    let transfer_args = icp_ledger::TransferArgs {
        memo: icp_ledger::Memo(0u64),
        amount: Tokens::from_e8s(TRANSFER_AMOUNT),
        fee: Tokens::from_e8s(FEE),
        from_subaccount: None,
        to: AccountIdentifier::new(anon, None).to_address(),
        created_at_time: None,
    };
    let response = env.execute_ingress_as(
        p1,
        canister_id,
        "transfer",
        Encode!(&transfer_args).unwrap(),
    );
    let result = Decode!(
        &response
        .expect("failed to transfer funds")
        .bytes(),
        Result<BlockIndex, TransferError>
    )
    .expect("failed to decode transfer response");
    assert_eq!(result, Ok(expected_block_index));

    // Transfer from the account of the anonymous principal using `icrc1_transfer` fails
    let transfer_arg = TransferArg {
        from_subaccount: None,
        to: Account::from(p1.0),
        fee: None,
        created_at_time: None,
        amount: Nat::from(TRANSFER_AMOUNT),
        memo: None,
    };
    let encoded_transfer_result = env
        .execute_ingress_as(
            anon,
            canister_id,
            "icrc1_transfer",
            Encode!(&transfer_arg).unwrap(),
        )
        .expect("failed to transfer funds")
        .bytes();
    let string_from_bytes_result = String::from_utf8(encoded_transfer_result.clone());
    assert_eq!(
        string_from_bytes_result,
        Ok("Anonymous principal cannot hold tokens on the ledger.".to_string())
    );

    // Transfer from the account of the anonymous principal using the ICP-specific `transfer` fails
    let transfer_args = icp_ledger::TransferArgs {
        memo: icp_ledger::Memo(0u64),
        amount: Tokens::from_e8s(TRANSFER_AMOUNT),
        fee: Tokens::from_e8s(FEE),
        from_subaccount: None,
        to: AccountIdentifier::new(p1, None).to_address(),
        created_at_time: None,
    };
    let response = env.execute_ingress_as(
        anon,
        canister_id,
        "transfer",
        Encode!(&transfer_args).unwrap(),
    );
    assert!(response.is_err());
    if let Err(err) = response {
        assert_eq!(err.code(), ErrorCode::CanisterCalledTrap);
        assert!(err.description().contains("Canister called `ic0.trap` with message: Panicked at 'Sending from 2vxsx-fae is not allowed'"));
    }

    assert_eq!(INITIAL_BALANCE - FEE * 2, total_supply(&env, canister_id));
    assert_eq!(
        INITIAL_BALANCE - (TRANSFER_AMOUNT + FEE) * 2,
        balance_of(&env, canister_id, p1.0)
    );
    assert_eq!(TRANSFER_AMOUNT * 2, balance_of(&env, canister_id, anon.0));
}

#[test]
fn test_anonymous_approval() {
    const INITIAL_BALANCE: u64 = 10_000_000;
    const APPROVE_AMOUNT: u64 = 1_000_000;
    let p1 = PrincipalId::new_user_test_id(1);
    let anon = PrincipalId::new_anonymous();
    let (env, canister_id) = setup(
        ledger_wasm(),
        encode_init_args,
        vec![(Account::from(anon.0), INITIAL_BALANCE)],
    );

    assert_eq!(INITIAL_BALANCE, total_supply(&env, canister_id));
    assert_eq!(0, balance_of(&env, canister_id, p1.0));
    assert_eq!(INITIAL_BALANCE, balance_of(&env, canister_id, anon.0));

    // Approve transfers for p1 from the account of the anonymous principal
    let approve_args = ApproveArgs {
        from_subaccount: None,
        spender: p1.0.into(),
        amount: Nat::from(APPROVE_AMOUNT),
        fee: None,
        memo: None,
        expires_at: None,
        expected_allowance: None,
        created_at_time: None,
    };
    let encoded_transfer_result = env
        .execute_ingress_as(
            anon,
            canister_id,
            "icrc2_approve",
            Encode!(&approve_args).unwrap(),
        )
        .expect("failed to approve transfer")
        .bytes();
    let string_from_bytes_result = String::from_utf8(encoded_transfer_result.clone());
    assert_eq!(
        string_from_bytes_result,
        Ok("Anonymous principal cannot approve token transfers on the ledger.".to_string())
    );
}

#[test]
fn test_icp_allowance_getter_unavailable_in_prod() {
    let p1 = PrincipalId::new_user_test_id(1);
    let p2 = PrincipalId::new_user_test_id(2);
    let (env, canister_id) = setup(ledger_wasm(), encode_init_args, vec![]);
    let allowance_args = IcpAllowanceArgs {
        account: AccountIdentifier::from(p1.0),
        spender: AccountIdentifier::from(p2.0),
    };

    let response = env.execute_ingress_as(
        p1,
        canister_id,
        "allowance",
        Encode!(&allowance_args).unwrap(),
    );
    let error = response.unwrap_err();

    assert_eq!(error.code(), ErrorCode::CanisterMethodNotFound);
}

#[test]
fn test_get_icp_approval() {
    const INITIAL_BALANCE: u64 = 10_000_000;
    const APPROVE_AMOUNT: u64 = 1_000_000;
    let p1 = PrincipalId::new_user_test_id(1);
    let p2 = PrincipalId::new_user_test_id(2);
    let (env, canister_id) = setup(
        ledger_wasm_allowance_getter(),
        encode_init_args,
        vec![(Account::from(p1.0), INITIAL_BALANCE)],
    );
    assert_eq!(INITIAL_BALANCE, total_supply(&env, canister_id));
    assert_eq!(INITIAL_BALANCE, balance_of(&env, canister_id, p1.0));
    assert_eq!(0, balance_of(&env, canister_id, p2.0));
    let approve_args = ApproveArgs {
        from_subaccount: None,
        spender: p2.0.into(),
        amount: Nat::from(APPROVE_AMOUNT),
        fee: None,
        memo: None,
        expires_at: None,
        expected_allowance: None,
        created_at_time: None,
    };
    let response = env.execute_ingress_as(
        p1,
        canister_id,
        "icrc2_approve",
        Encode!(&approve_args).unwrap(),
    );
    assert!(response.is_ok());
    let allowance_args = IcpAllowanceArgs {
        account: AccountIdentifier::from(p1.0),
        spender: AccountIdentifier::from(p2.0),
    };

    let response = env.execute_ingress_as(
        p1,
        canister_id,
        "allowance",
        Encode!(&allowance_args).unwrap(),
    );

    let result = Decode!(
        &response.expect("failed to get allowance").bytes(),
        Allowance
    )
    .expect("failed to decode allowance response");
    assert_eq!(result.allowance.0.to_u64(), Some(APPROVE_AMOUNT));
}

#[test]
fn test_single_transfer() {
    ic_ledger_suite_state_machine_tests::test_single_transfer(ledger_wasm(), encode_init_args);
}

#[ignore = "requires fix for FI-541"]
#[test]
fn test_tx_deduplication() {
    ic_ledger_suite_state_machine_tests::test_tx_deduplication(ledger_wasm(), encode_init_args);
}

#[test]
fn test_mint_burn() {
    ic_ledger_suite_state_machine_tests::test_mint_burn(ledger_wasm(), encode_init_args);
}

#[test]
fn test_account_canonicalization() {
    ic_ledger_suite_state_machine_tests::test_account_canonicalization(
        ledger_wasm(),
        encode_init_args,
    );
}

#[test]
fn test_tx_time_bounds() {
    ic_ledger_suite_state_machine_tests::test_tx_time_bounds(ledger_wasm(), encode_init_args);
}

// Check that different blocks produce different hashes.
#[test]
fn transaction_hashes_are_unique() {
    ic_ledger_suite_state_machine_tests::transaction_hashes_are_unique();
}

#[test]
fn block_hashes_are_unique() {
    ic_ledger_suite_state_machine_tests::block_hashes_are_unique();
}

// Generate random blocks and check that the block hash is stable.
#[test]
fn block_hashes_are_stable() {
    ic_ledger_suite_state_machine_tests::block_hashes_are_stable();
}

#[test]
fn check_transfer_model() {
    ic_ledger_suite_state_machine_tests::check_transfer_model(ledger_wasm(), encode_init_args);
}

#[test]
fn test_ledger_http_request_decoding_quota() {
    ic_ledger_suite_state_machine_tests::test_ledger_http_request_decoding_quota(
        ledger_wasm(),
        encode_init_args,
    );
}

#[test]
fn check_old_init() {
    let env = StateMachine::new();
    let old_init = Encode!(&InitArgs {
        archive_options: None,
        minting_account: AccountIdentifier::new(PrincipalId::new_user_test_id(1), None),
        icrc1_minting_account: None,
        initial_values: HashMap::new(),
        max_message_size_bytes: None,
        transaction_window: None,
        send_whitelist: HashSet::new(),
        transfer_fee: None,
        token_symbol: Some("ICP".into()),
        token_name: Some("Internet Computer".into()),
        feature_flags: None,
        maximum_number_of_accounts: None,
        accounts_overflow_trim_quantity: None,
    })
    .unwrap();
    env.install_canister(ledger_wasm(), old_init, None)
        .expect("Unable to install the Ledger canister with the old init");
}

#[test]
fn check_new_init() {
    let env = StateMachine::new();
    let payload = LedgerCanisterInitPayload::builder()
        .minting_account(AccountIdentifier::new(
            PrincipalId::new_user_test_id(1),
            None,
        ))
        .token_symbol_and_name("ICP", "Internet Computer")
        .build()
        .unwrap();
    env.install_canister(
        ledger_wasm(),
        CandidOne(payload).into_bytes().unwrap(),
        None,
    )
    .expect("Unable to install the Ledger canister with the new init");
}

#[test]
fn check_memo() {
    let env = StateMachine::new();
    let payload = LedgerCanisterInitPayload::builder()
        .minting_account(MINTER.into())
        .token_symbol_and_name("ICP", "Internet Computer")
        .build()
        .unwrap();
    let ledger_id = env
        .install_canister(
            ledger_wasm(),
            CandidOne(payload).into_bytes().unwrap(),
            None,
        )
        .expect("Unable to install the Ledger canister with the new init");

    let mint_with_memo = |memo_size_bytes: usize| -> Result<Result<Nat, TransferError>, UserError> {
        let req = TransferArg {
            from_subaccount: None,
            to: Account {
                owner: PrincipalId::new_user_test_id(10).0,
                subaccount: None,
            },
            fee: None,
            created_at_time: None,
            memo: Some(Memo(ByteBuf::from(vec![0; memo_size_bytes]))),
            amount: 100_000_000_u32.into(),
        };
        let req = Encode!(&req).unwrap();
        env.execute_ingress_as(PrincipalId(MINTER.owner), ledger_id, "icrc1_transfer", req)
            .map(|res| Decode!(&res.bytes(), Result<Nat, TransferError>).unwrap())
    };

    for memo_size_bytes in 0..=32 {
        assert_eq!(
            Ok(Ok(memo_size_bytes.into())),
            mint_with_memo(memo_size_bytes)
        );
    }

    for memo_size_bytes in 33..40 {
        mint_with_memo(memo_size_bytes)
            .unwrap_err()
            .assert_contains(
                ErrorCode::CanisterCalledTrap,
                "Error from Canister rwlgt-iiaaa-aaaaa-aaaaa-cai: Canister called \
                `ic0.trap` with message: the memo field is too large",
            );
    }
}

fn assert_candid_block_equals_icp_ledger_block(
    candid_blocks: Vec<CandidBlock>,
    icp_ledger_blocks: Vec<Block>,
) {
    assert_eq!(candid_blocks.len(), icp_ledger_blocks.len());
    for (cb, lb) in candid_blocks.into_iter().zip(icp_ledger_blocks.into_iter()) {
        assert_eq!(
            cb.parent_hash.map(|x| x.to_vec()),
            lb.parent_hash.map(|x| x.as_slice().to_vec())
        );
        assert_eq!(cb.timestamp, lb.timestamp);
        assert_eq!(cb.transaction.icrc1_memo, lb.transaction.icrc1_memo);
        assert_eq!(cb.transaction.memo, lb.transaction.memo);
        assert_eq!(
            Operation::try_from(cb.transaction.operation.unwrap()).unwrap(),
            lb.transaction.operation
        );
    }
}

#[test]
fn check_query_blocks_coherence() {
    let ledger_wasm_current = ledger_wasm();

    let p1 = PrincipalId::new_user_test_id(1);
    let p2 = PrincipalId::new_user_test_id(2);
    let p3 = PrincipalId::new_user_test_id(3);

    let env = StateMachine::new();
    let mut initial_balances = HashMap::new();
    initial_balances.insert(Account::from(p1.0).into(), Tokens::from_e8s(10_000_000));
    initial_balances.insert(Account::from(p2.0).into(), Tokens::from_e8s(10_000_000));
    initial_balances.insert(Account::from(p3.0).into(), Tokens::from_e8s(10_000_000));
    let payload = LedgerCanisterInitPayload::builder()
        .archive_options(ArchiveOptions {
            trigger_threshold: 5,
            num_blocks_to_archive: 2,
            node_max_memory_size_bytes: None,
            max_message_size_bytes: None,
            controller_id: PrincipalId::new_anonymous(),
            more_controller_ids: None,
            cycles_for_archive_creation: None,
            max_transactions_per_response: None,
        })
        .minting_account(MINTER.into())
        .icrc1_minting_account(MINTER)
        .initial_values(initial_balances)
        .transfer_fee(Tokens::from_e8s(10_000))
        .token_symbol_and_name("ICP", "Internet Computer")
        .build()
        .unwrap();
    let canister_id = env
        .install_canister(
            ledger_wasm_current,
            CandidOne(payload).into_bytes().unwrap(),
            None,
        )
        .expect("Unable to install the Ledger canister with the new init");

    transfer(&env, canister_id, p1.0, p2.0, 1_000_000).expect("transfer failed");
    transfer(&env, canister_id, p1.0, p3.0, 1_000_000).expect("transfer failed");
    transfer(&env, canister_id, p3.0, p2.0, 1_000_000).expect("transfer failed");
    transfer(&env, canister_id, p2.0, p1.0, 1_000_000).expect("transfer failed");
    transfer(&env, canister_id, p2.0, p3.0, 1_000_000).expect("transfer failed");
    transfer(&env, canister_id, p3.0, p1.0, 1_000_000).expect("transfer failed");

    let query_blocks_res = query_blocks(&env, p1.0, canister_id, 0, u32::MAX.into());
    let query_encoded_blocks_res =
        query_encoded_blocks(&env, p1.0, canister_id, 0, u32::MAX.into());

    assert_eq!(
        query_blocks_res.certificate,
        query_encoded_blocks_res.certificate
    );
    assert_eq!(
        query_blocks_res.chain_length,
        query_encoded_blocks_res.chain_length
    );
    assert_eq!(
        query_blocks_res.first_block_index,
        query_encoded_blocks_res.first_block_index
    );
    assert_eq!(
        query_blocks_res
            .archived_blocks
            .clone()
            .into_iter()
            .map(|x| x.start)
            .collect::<Vec<u64>>(),
        query_encoded_blocks_res
            .archived_blocks
            .clone()
            .into_iter()
            .map(|x| x.start)
            .collect::<Vec<u64>>()
    );
    assert_eq!(
        query_blocks_res
            .archived_blocks
            .into_iter()
            .map(|x| x.length)
            .collect::<Vec<u64>>(),
        query_encoded_blocks_res
            .archived_blocks
            .into_iter()
            .map(|x| x.length)
            .collect::<Vec<u64>>()
    );
    assert_candid_block_equals_icp_ledger_block(
        query_blocks_res.blocks,
        query_encoded_blocks_res
            .blocks
            .into_iter()
            .map(|x| Block::decode(x).unwrap())
            .collect::<Vec<Block>>(),
    );
}

#[test]
fn check_block_endpoint_limits() {
    let ledger_wasm_current = ledger_wasm();

    let user_principal =
        Principal::from_text("luwgt-ouvkc-k5rx5-xcqkq-jx5hm-r2rj2-ymqjc-pjvhb-kij4p-n4vms-gqe")
            .unwrap();
    let canister_principal = Principal::from_text("2chl6-4hpzw-vqaaa-aaaaa-c").unwrap();

    let env = StateMachine::new();
    let mut initial_balances = HashMap::new();
    for i in 0..MAX_BLOCKS_PER_REQUEST + 1 {
        let p = PrincipalId::new_user_test_id(i as u64 + 1);
        initial_balances.insert(Account::from(p.0).into(), Tokens::from_e8s(1));
    }
    let payload = LedgerCanisterInitPayload::builder()
        .archive_options(ArchiveOptions {
            trigger_threshold: 50000,
            num_blocks_to_archive: 2,
            node_max_memory_size_bytes: None,
            max_message_size_bytes: None,
            controller_id: PrincipalId::new_anonymous(),
            more_controller_ids: None,
            cycles_for_archive_creation: None,
            max_transactions_per_response: None,
        })
        .minting_account(MINTER.into())
        .icrc1_minting_account(MINTER)
        .initial_values(initial_balances)
        .transfer_fee(Tokens::from_e8s(10_000))
        .token_symbol_and_name("ICP", "Internet Computer")
        .build()
        .unwrap();
    let canister_id = env
        .install_canister(
            ledger_wasm_current,
            CandidOne(payload).into_bytes().unwrap(),
            None,
        )
        .expect("Unable to install the Ledger canister with the new init");

    let get_blocks_args = Encode!(&GetBlocksArgs {
        start: 0,
        length: MAX_BLOCKS_PER_REQUEST + 1
    })
    .unwrap();

    // query_blocks
    let ingress_update = query_blocks(&env, user_principal, canister_id, 0, u32::MAX.into());
    let canister_update = query_blocks(&env, canister_principal, canister_id, 0, u32::MAX.into());
    let query = Decode!(
        &env.query_as(
            PrincipalId(user_principal),
            canister_id,
            "query_blocks".to_string(),
            get_blocks_args.clone(),
        )
        .expect("query failed")
        .bytes(),
        QueryBlocksResponse
    )
    .expect("failed to decode response");

    assert_eq!(
        ingress_update.blocks.len(),
        MAX_BLOCKS_PER_INGRESS_REPLICATED_QUERY_REQUEST
    );
    assert_eq!(canister_update.blocks.len(), MAX_BLOCKS_PER_REQUEST);
    assert_eq!(query.blocks.len(), MAX_BLOCKS_PER_REQUEST);

    // query_encoded_blocks
    let ingress_update =
        query_encoded_blocks(&env, user_principal, canister_id, 0, u32::MAX.into());
    let canister_update =
        query_encoded_blocks(&env, canister_principal, canister_id, 0, u32::MAX.into());
    let query = Decode!(
        &env.query_as(
            user_principal.into(),
            canister_id,
            "query_encoded_blocks".to_string(),
            get_blocks_args.clone(),
        )
        .expect("query failed")
        .bytes(),
        QueryEncodedBlocksResponse
    )
    .expect("failed to decode response");

    assert_eq!(
        ingress_update.blocks.len(),
        MAX_BLOCKS_PER_INGRESS_REPLICATED_QUERY_REQUEST
    );
    assert_eq!(canister_update.blocks.len(), MAX_BLOCKS_PER_REQUEST);
    assert_eq!(query.blocks.len(), MAX_BLOCKS_PER_REQUEST);

    // get_blocks_pb
    let get_blocks_pb_args = ProtoBuf(GetBlocksArgs {
        start: 0,
        length: MAX_BLOCKS_PER_REQUEST + 1,
    })
    .into_bytes()
    .unwrap();

    let ingress_update = get_blocks_pb(
        &env,
        user_principal,
        canister_id,
        0,
        MAX_BLOCKS_PER_REQUEST + 1,
    );
    let canister_update = get_blocks_pb(
        &env,
        canister_principal,
        canister_id,
        0,
        MAX_BLOCKS_PER_REQUEST + 1,
    );
    let query: GetBlocksRes = ProtoBuf::from_bytes(
        env.query_as(
            user_principal.into(),
            canister_id,
            "get_blocks_pb".to_string(),
            get_blocks_pb_args.clone(),
        )
        .expect("query failed")
        .bytes(),
    )
    .map(|c| c.0)
    .unwrap();

    assert_eq!(
        ingress_update.0.expect("failed to get blocks").len(),
        MAX_BLOCKS_PER_INGRESS_REPLICATED_QUERY_REQUEST
    );
    assert_eq!(
        canister_update.0.expect("failed to get blocks").len(),
        MAX_BLOCKS_PER_REQUEST
    );
    assert_eq!(
        query.0.expect("failed to get blocks").len(),
        MAX_BLOCKS_PER_REQUEST
    );

    // iter_blocks_pb
    let iter_blocks_pb_args = ProtoBuf(IterBlocksArgs {
        start: 0,
        length: MAX_BLOCKS_PER_REQUEST + 1,
    })
    .into_bytes()
    .unwrap();

    let ingress_update = iter_blocks_pb(
        &env,
        user_principal,
        canister_id,
        0,
        MAX_BLOCKS_PER_REQUEST + 1,
    );
    let canister_update = iter_blocks_pb(
        &env,
        canister_principal,
        canister_id,
        0,
        MAX_BLOCKS_PER_REQUEST + 1,
    );
    let query: IterBlocksRes = ProtoBuf::from_bytes(
        env.query_as(
            user_principal.into(),
            canister_id,
            "iter_blocks_pb".to_string(),
            iter_blocks_pb_args.clone(),
        )
        .expect("query failed")
        .bytes(),
    )
    .map(|c| c.0)
    .unwrap();

    assert_eq!(
        ingress_update.0.len(),
        MAX_BLOCKS_PER_INGRESS_REPLICATED_QUERY_REQUEST
    );
    assert_eq!(canister_update.0.len(), MAX_BLOCKS_PER_REQUEST);
    assert_eq!(query.0.len(), MAX_BLOCKS_PER_REQUEST);
}

#[test]
fn check_archive_block_endpoint_limits() {
    let ledger_wasm_current = ledger_wasm();

    let p1 = PrincipalId::new_user_test_id(1);
    let p2 = PrincipalId::new_user_test_id(2);

    let user_principal =
        Principal::from_text("luwgt-ouvkc-k5rx5-xcqkq-jx5hm-r2rj2-ymqjc-pjvhb-kij4p-n4vms-gqe")
            .unwrap();
    let canister_principal = Principal::from_text("2chl6-4hpzw-vqaaa-aaaaa-c").unwrap();

    let env = StateMachine::new();
    let mut initial_balances = HashMap::new();
    initial_balances.insert(Account::from(p1.0).into(), Tokens::from_e8s(1_000_000_000));

    let payload = LedgerCanisterInitPayload::builder()
        .archive_options(ArchiveOptions {
            trigger_threshold: MAX_BLOCKS_PER_REQUEST + 1,
            num_blocks_to_archive: MAX_BLOCKS_PER_REQUEST + 1,
            node_max_memory_size_bytes: None,
            max_message_size_bytes: None,
            controller_id: PrincipalId::new_anonymous(),
            more_controller_ids: None,
            cycles_for_archive_creation: None,
            max_transactions_per_response: None,
        })
        .minting_account(MINTER.into())
        .icrc1_minting_account(MINTER)
        .initial_values(initial_balances)
        .transfer_fee(Tokens::from_e8s(10_000))
        .token_symbol_and_name("ICP", "Internet Computer")
        .build()
        .unwrap();
    let canister_id = env
        .install_canister(
            ledger_wasm_current,
            CandidOne(payload).into_bytes().unwrap(),
            None,
        )
        .expect("Unable to install the Ledger canister with the new init");

    for _ in 0..MAX_BLOCKS_PER_REQUEST {
        transfer(&env, canister_id, p1.0, p2.0, 1).expect("transfer failed");
    }

    let res = query_blocks(
        &env,
        canister_principal,
        canister_id,
        0,
        MAX_BLOCKS_PER_REQUEST as u64 + 1,
    );
    assert_eq!(res.chain_length, MAX_BLOCKS_PER_REQUEST as u64 + 1);
    assert_eq!(res.first_block_index, MAX_BLOCKS_PER_REQUEST as u64 + 1);
    assert_eq!(res.archived_blocks.len(), 1);
    let ArchivedBlocksRange {
        start,
        length,
        callback,
    } = res.archived_blocks.first().unwrap();
    assert_eq!(*start, 0);
    assert_eq!(*length, MAX_BLOCKS_PER_REQUEST as u64 + 1);

    let get_blocks_args = Encode!(&GetBlocksArgs {
        start: 0,
        length: MAX_BLOCKS_PER_REQUEST + 1
    })
    .unwrap();

    // get_blocks
    let query_blocks_len = Decode!(
        &env.query(
            CanisterId::unchecked_from_principal(callback.canister_id.into()),
            "get_blocks",
            get_blocks_args.clone()
        )
        .unwrap()
        .bytes(),
        GetBlocksResult
    )
    .unwrap()
    .unwrap()
    .blocks
    .len();

    let update_blocks_len = |caller: Principal| {
        Decode!(
            &env.execute_ingress_as(
                PrincipalId(caller),
                CanisterId::unchecked_from_principal(callback.canister_id.into()),
                "get_blocks",
                get_blocks_args.clone()
            )
            .unwrap()
            .bytes(),
            GetBlocksResult
        )
        .unwrap()
        .unwrap()
        .blocks
        .len()
    };

    assert_eq!(
        update_blocks_len(user_principal),
        MAX_BLOCKS_PER_INGRESS_REPLICATED_QUERY_REQUEST
    );
    assert_eq!(
        update_blocks_len(canister_principal),
        MAX_BLOCKS_PER_REQUEST
    );
    assert_eq!(query_blocks_len, MAX_BLOCKS_PER_REQUEST);

    // get_encoded_blocks
    let query_blocks_len = Decode!(
        &env.query(
            CanisterId::unchecked_from_principal(callback.canister_id.into()),
            "get_encoded_blocks",
            get_blocks_args.clone()
        )
        .unwrap()
        .bytes(),
        GetEncodedBlocksResult
    )
    .unwrap()
    .unwrap()
    .len();

    let update_blocks_len = |caller: Principal| {
        Decode!(
            &env.execute_ingress_as(
                PrincipalId(caller),
                CanisterId::unchecked_from_principal(callback.canister_id.into()),
                "get_encoded_blocks",
                get_blocks_args.clone()
            )
            .unwrap()
            .bytes(),
            GetEncodedBlocksResult
        )
        .unwrap()
        .unwrap()
        .len()
    };

    assert_eq!(
        update_blocks_len(user_principal),
        MAX_BLOCKS_PER_INGRESS_REPLICATED_QUERY_REQUEST
    );
    assert_eq!(
        update_blocks_len(canister_principal),
        MAX_BLOCKS_PER_REQUEST
    );
    assert_eq!(query_blocks_len, MAX_BLOCKS_PER_REQUEST);

    // get_blocks_pb
    let get_blocks_pb_args = ProtoBuf(GetBlocksArgs {
        start: 0,
        length: MAX_BLOCKS_PER_REQUEST + 1,
    })
    .into_bytes()
    .unwrap();

    let ingress_update = get_blocks_pb(
        &env,
        user_principal,
        CanisterId::unchecked_from_principal(callback.canister_id.into()),
        0,
        MAX_BLOCKS_PER_REQUEST + 1,
    );
    let canister_update = get_blocks_pb(
        &env,
        canister_principal,
        CanisterId::unchecked_from_principal(callback.canister_id.into()),
        0,
        MAX_BLOCKS_PER_REQUEST + 1,
    );
    let query: GetBlocksRes = ProtoBuf::from_bytes(
        env.query_as(
            user_principal.into(),
            CanisterId::unchecked_from_principal(callback.canister_id.into()),
            "get_blocks_pb".to_string(),
            get_blocks_pb_args.clone(),
        )
        .expect("query failed")
        .bytes(),
    )
    .map(|c| c.0)
    .unwrap();

    assert_eq!(
        ingress_update.0.expect("failed to get blocks").len(),
        MAX_BLOCKS_PER_INGRESS_REPLICATED_QUERY_REQUEST
    );
    assert_eq!(
        canister_update.0.expect("failed to get blocks").len(),
        MAX_BLOCKS_PER_REQUEST
    );
    assert_eq!(
        query.0.expect("failed to get blocks").len(),
        MAX_BLOCKS_PER_REQUEST
    );

    // iter_blocks_pb
    let iter_blocks_pb_args = ProtoBuf(IterBlocksArgs {
        start: 0,
        length: MAX_BLOCKS_PER_REQUEST + 1,
    })
    .into_bytes()
    .unwrap();

    let ingress_update = iter_blocks_pb(
        &env,
        user_principal,
        CanisterId::unchecked_from_principal(callback.canister_id.into()),
        0,
        MAX_BLOCKS_PER_REQUEST + 1,
    );
    let canister_update = iter_blocks_pb(
        &env,
        canister_principal,
        CanisterId::unchecked_from_principal(callback.canister_id.into()),
        0,
        MAX_BLOCKS_PER_REQUEST + 1,
    );
    let query: IterBlocksRes = ProtoBuf::from_bytes(
        env.query_as(
            user_principal.into(),
            CanisterId::unchecked_from_principal(callback.canister_id.into()),
            "iter_blocks_pb".to_string(),
            iter_blocks_pb_args.clone(),
        )
        .expect("query failed")
        .bytes(),
    )
    .map(|c| c.0)
    .unwrap();

    assert_eq!(
        ingress_update.0.len(),
        MAX_BLOCKS_PER_INGRESS_REPLICATED_QUERY_REQUEST
    );
    assert_eq!(canister_update.0.len(), MAX_BLOCKS_PER_REQUEST);
    assert_eq!(query.0.len(), MAX_BLOCKS_PER_REQUEST);
}

#[test]
fn test_block_transformation() {
    let ledger_wasm_mainnet = ledger_wasm_mainnet();
    let ledger_wasm_current = ledger_wasm();

    let p1 = PrincipalId::new_user_test_id(1);
    let p2 = PrincipalId::new_user_test_id(2);
    let p3 = PrincipalId::new_user_test_id(3);

    let env = StateMachine::new();
    let mut initial_balances = HashMap::new();
    initial_balances.insert(Account::from(p1.0).into(), Tokens::from_e8s(10_000_000));
    initial_balances.insert(Account::from(p2.0).into(), Tokens::from_e8s(10_000_000));
    initial_balances.insert(Account::from(p3.0).into(), Tokens::from_e8s(10_000_000));

    let payload = LedgerCanisterInitPayload::builder()
        .minting_account(MINTER.into())
        .icrc1_minting_account(MINTER)
        .initial_values(initial_balances)
        .transfer_fee(Tokens::from_e8s(10_000))
        .token_symbol_and_name("ICP", "Internet Computer")
        .build()
        .unwrap();
    let canister_id = env
        .install_canister(
            ledger_wasm_mainnet,
            CandidOne(payload).into_bytes().unwrap(),
            None,
        )
        .expect("Unable to install the Ledger canister with the new init");

    transfer(&env, canister_id, p1.0, p2.0, 1_000_000).expect("transfer failed");
    transfer(&env, canister_id, p1.0, p3.0, 1_000_000).expect("transfer failed");
    transfer(&env, canister_id, p3.0, p2.0, 1_000_000).expect("transfer failed");
    transfer(&env, canister_id, p2.0, p1.0, 1_000_000).expect("transfer failed");
    transfer(&env, canister_id, p2.0, p3.0, 1_000_000).expect("transfer failed");
    transfer(&env, canister_id, p3.0, p1.0, 1_000_000).expect("transfer failed");

    // Fetch all blocks before the upgrade
    let resp_pre_upgrade = get_blocks_pb(&env, p1.0, canister_id, 0, 8).0.unwrap();
    let pre_upgrade_query_blocks = query_blocks(&env, p1.0, canister_id, 0, u32::MAX.into());
    let certificate_pre_upgrade = pre_upgrade_query_blocks.certificate;

    // Now upgrade the ledger to the new canister wasm
    env.upgrade_canister(
        canister_id,
        ledger_wasm_current,
        Encode!(&LedgerCanisterPayload::Upgrade(None)).unwrap(),
    )
    .unwrap();

    // Fetch all blocks after the upgrade
    let resp_post_upgrade = get_blocks_pb(&env, p1.0, canister_id, 0, 8).0.unwrap();
    let post_upgrade_query_blocks = query_blocks(&env, p1.0, canister_id, 0, u32::MAX.into());
    let certificate_post_upgrade = post_upgrade_query_blocks.certificate;

    assert_eq!(
        query_encoded_blocks(&env, p1.0, canister_id, 0, u32::MAX.into()).certificate,
        certificate_post_upgrade
    );

    // Make sure the same number of blocks were fetched before and after the upgrade
    assert_eq!(resp_pre_upgrade.len(), resp_post_upgrade.len());

    // Make sure the certificates are the same
    assert_eq!(certificate_pre_upgrade, certificate_post_upgrade);

    //Go through all blocks and make sure the blocks fetched before the upgrade are the same as after the upgrade
    for (block_pre_upgrade, block_post_upgrade) in resp_pre_upgrade
        .into_iter()
        .zip(resp_post_upgrade.into_iter())
    {
        assert_eq!(block_pre_upgrade, block_post_upgrade);
        assert_eq!(
            Block::decode(block_pre_upgrade.clone()).unwrap(),
            Block::decode(block_post_upgrade.clone()).unwrap()
        );
        assert_eq!(
            Block::decode(block_pre_upgrade.clone()).unwrap().encode(),
            Block::decode(block_post_upgrade.clone()).unwrap().encode()
        );
        assert_eq!(
            Block::block_hash(&block_pre_upgrade),
            Block::block_hash(&block_post_upgrade)
        );
    }
}

#[test]
fn test_upgrade_serialization() {
    let ledger_wasm_mainnet = ledger_wasm_mainnet();
    let ledger_wasm_current = ledger_wasm();

    let minter = Arc::new(minter_identity());
    let minter_principal = minter.sender().unwrap();
    let payload = LedgerCanisterInitPayload::builder()
        .minting_account(minter_principal.into())
        .icrc1_minting_account(minter_principal.into())
        .transfer_fee(Tokens::from_e8s(10_000))
        .token_symbol_and_name("ICP", "Internet Computer")
        .build()
        .unwrap();

    let init_args = CandidOne(payload).into_bytes().unwrap();
    let upgrade_args = Encode!(&LedgerCanisterPayload::Upgrade(None)).unwrap();
    ic_ledger_suite_state_machine_tests::test_upgrade_serialization(
        ledger_wasm_mainnet,
        ledger_wasm_current,
        init_args,
        upgrade_args,
        minter,
        false,
    );
}

#[test]
fn test_upgrade_serialization_fixed_tx() {
    let ledger_wasm_mainnet = ledger_wasm_mainnet();
    let ledger_wasm_current = ledger_wasm();

    let p1 = PrincipalId::new_user_test_id(1);
    let p2 = PrincipalId::new_user_test_id(2);
    let p3 = PrincipalId::new_user_test_id(3);
    let accounts = vec![
        Account::from(p1.0),
        Account::from(p2.0),
        Account::from(p3.0),
    ];

    let env = StateMachine::new();
    let mut initial_balances = HashMap::new();
    for account in &accounts {
        initial_balances.insert((*account).into(), Tokens::from_e8s(10_000_000));
    }

    let payload = LedgerCanisterInitPayload::builder()
        .minting_account(MINTER.into())
        .icrc1_minting_account(MINTER)
        .initial_values(initial_balances)
        .transfer_fee(Tokens::from_e8s(10_000))
        .token_symbol_and_name("ICP", "Internet Computer")
        .build()
        .unwrap();
    let canister_id = env
        .install_canister(
            ledger_wasm_mainnet.clone(),
            CandidOne(payload).into_bytes().unwrap(),
            None,
        )
        .expect("Unable to install the Ledger canister with the new init");

    let approve_args = default_approve_args(p2.0, 120_000);
    send_approval(&env, canister_id, p1.0, &approve_args).expect("approval failed");
    let mut approve_args = default_approve_args(p3.0, 130_000);
    let expiration =
        system_time_to_nanos(env.time()) + Duration::from_secs(5 * 3600).as_nanos() as u64;
    approve_args.expires_at = Some(expiration);
    send_approval(&env, canister_id, p1.0, &approve_args).expect("approval failed");

    let mut balances = BTreeMap::new();
    for account in &accounts {
        balances.insert(account, balance_of(&env, canister_id, *account));
    }

    let test_upgrade = |ledger_wasm: Vec<u8>| {
        env.upgrade_canister(
            canister_id,
            ledger_wasm,
            Encode!(&LedgerCanisterPayload::Upgrade(None)).unwrap(),
        )
        .unwrap();

        let allowance = get_allowance(&env, canister_id, p1.0, p2.0);
        assert_eq!(allowance.allowance.0.to_u64().unwrap(), 120_000);
        assert_eq!(allowance.expires_at, None);

        let allowance = get_allowance(&env, canister_id, p1.0, p3.0);
        assert_eq!(allowance.allowance.0.to_u64().unwrap(), 130_000);
        assert_eq!(allowance.expires_at, Some(expiration));

        for account in &accounts {
            assert_eq!(balances[account], balance_of(&env, canister_id, *account));
        }
    };

    // Test if the old serialized approvals and balances are correctly deserialized
    test_upgrade(ledger_wasm_current.clone());
    // Test the new wasm serialization
    test_upgrade(ledger_wasm_current);
    // Test if downgrade works
    test_upgrade(ledger_wasm_mainnet);
}

#[test]
fn test_downgrade_from_incompatible_version() {
    ic_ledger_suite_state_machine_tests::test_downgrade_from_incompatible_version(
        ledger_wasm_mainnet(),
        ledger_wasm_next_version(),
        ledger_wasm(),
        encode_init_args,
    );
}

#[test]
fn test_approve_smoke() {
    ic_ledger_suite_state_machine_tests::test_approve_smoke(ledger_wasm(), encode_init_args);
}

#[test]
fn test_approve_expiration() {
    ic_ledger_suite_state_machine_tests::test_approve_expiration(ledger_wasm(), encode_init_args);
}

#[test]
fn test_approve_self() {
    ic_ledger_suite_state_machine_tests::test_approve_self(ledger_wasm(), encode_init_args);
}

#[test]
fn test_approve_expected_allowance() {
    ic_ledger_suite_state_machine_tests::test_approve_expected_allowance(
        ledger_wasm(),
        encode_init_args,
    );
}

#[test]
fn test_approve_cant_pay_fee() {
    ic_ledger_suite_state_machine_tests::test_approve_cant_pay_fee(ledger_wasm(), encode_init_args);
}

#[test]
fn test_approve_cap() {
    ic_ledger_suite_state_machine_tests::test_approve_cap(ledger_wasm(), encode_init_args);
}

#[test]
fn test_approve_pruning() {
    ic_ledger_suite_state_machine_tests::test_approve_pruning(ledger_wasm(), encode_init_args);
}

#[test]
fn test_approve_from_minter() {
    ic_ledger_suite_state_machine_tests::test_approve_from_minter(ledger_wasm(), encode_init_args);
}

#[test]
fn test_feature_flags() {
    let ledger_wasm = ledger_wasm();

    let from = PrincipalId::new_user_test_id(1);
    let spender = PrincipalId::new_user_test_id(2);
    let to = PrincipalId::new_user_test_id(3);

    let env = StateMachine::new();
    let mut initial_balances = HashMap::new();
    initial_balances.insert(Account::from(from.0).into(), Tokens::from_e8s(100_000));
    let payload = LedgerCanisterInitPayload::builder()
        .minting_account(MINTER.into())
        .icrc1_minting_account(MINTER)
        .initial_values(initial_balances)
        .transfer_fee(Tokens::from_e8s(10_000))
        .token_symbol_and_name("ICP", "Internet Computer")
        .feature_flags(FeatureFlags { icrc2: false })
        .build()
        .unwrap();
    let canister_id = env
        .install_canister(
            ledger_wasm.clone(),
            CandidOne(payload).into_bytes().unwrap(),
            None,
        )
        .expect("Unable to install the Ledger canister with the new init");

    let approve_args = default_approve_args(spender.0, 150_000);
    let allowance_args = AllowanceArgs {
        account: from.0.into(),
        spender: spender.0.into(),
    };
    let transfer_from_args = default_transfer_from_args(from.0, to.0, 10_000);

    expect_icrc2_disabled(
        &env,
        from,
        canister_id,
        &approve_args,
        &allowance_args,
        &transfer_from_args,
    );

    env.upgrade_canister(
        canister_id,
        ledger_wasm.clone(),
        Encode!(&LedgerCanisterPayload::Upgrade(Some(UpgradeArgs {
            icrc1_minting_account: None,
            feature_flags: Some(FeatureFlags { icrc2: false }),
        })))
        .unwrap(),
    )
    .unwrap();

    expect_icrc2_disabled(
        &env,
        from,
        canister_id,
        &approve_args,
        &allowance_args,
        &transfer_from_args,
    );

    env.upgrade_canister(
        canister_id,
        ledger_wasm,
        Encode!(&LedgerCanisterPayload::Upgrade(Some(UpgradeArgs {
            icrc1_minting_account: None,
            feature_flags: Some(FeatureFlags { icrc2: true }),
        })))
        .unwrap(),
    )
    .unwrap();

    let mut standards = vec![];
    for standard in supported_standards(&env, canister_id) {
        standards.push(standard.name);
    }
    standards.sort();
    assert_eq!(standards, vec!["ICRC-1", "ICRC-2", "ICRC-21"]);

    let block_index =
        send_approval(&env, canister_id, from.0, &approve_args).expect("approval failed");
    assert_eq!(block_index, 1);
    let allowance = get_allowance(&env, canister_id, from.0, spender.0);
    assert_eq!(allowance.allowance.0.to_u64().unwrap(), 150_000);
    let block_index = send_transfer_from(&env, canister_id, spender.0, &transfer_from_args)
        .expect("transfer_from failed");
    assert_eq!(block_index, 2);
    let allowance = get_allowance(&env, canister_id, from.0, spender.0);
    assert_eq!(allowance.allowance.0.to_u64().unwrap(), 130_000);
    assert_eq!(balance_of(&env, canister_id, from.0), 70_000);
    assert_eq!(balance_of(&env, canister_id, to.0), 10_000);
    assert_eq!(balance_of(&env, canister_id, spender.0), 0);
}

#[test]
fn test_transfer_from_smoke() {
    ic_ledger_suite_state_machine_tests::test_transfer_from_smoke(ledger_wasm(), encode_init_args);
}

#[test]
fn test_transfer_from_self() {
    ic_ledger_suite_state_machine_tests::test_transfer_from_self(ledger_wasm(), encode_init_args);
}

#[test]
fn test_transfer_from_minter() {
    ic_ledger_suite_state_machine_tests::test_transfer_from_minter(ledger_wasm(), encode_init_args);
}

#[test]
fn test_transfer_from_burn() {
    ic_ledger_suite_state_machine_tests::test_transfer_from_burn(ledger_wasm(), encode_init_args);
}

#[test]
fn test_balances_overflow() {
    ic_ledger_suite_state_machine_tests::test_balances_overflow(ledger_wasm(), encode_init_args);
}

#[test]
fn test_approval_trimming() {
    ic_ledger_suite_state_machine_tests::test_approval_trimming(ledger_wasm(), encode_init_args);
}

#[test]
fn account_identifier_test() {
    let env = StateMachine::new();
    let payload = LedgerCanisterInitPayload::builder()
        .minting_account(MINTER.into())
        .build()
        .unwrap();
    let ledger = env
        .install_canister(ledger_wasm(), Encode!(&payload).unwrap(), None)
        .expect("Unable to install the Ledger canister with the new init");

    let owner =
        Principal::try_from("aspvh-rnqud-zk2qo-4objq-d537b-j36qa-l74s3-jricy-57syn-tt5iq-bae")
            .unwrap();

    // default subaccount
    let expected_account_id =
        hex::decode("b43c3536fb53da333e8f93e1703d61b47cee3638103c0bd7ddff8cbdf04b5ca5").unwrap();
    let account_id = account_identifier(
        &env,
        ledger,
        Account {
            owner,
            subaccount: None,
        },
    );
    assert_eq!(expected_account_id, account_id);

    // subaccount 1
    let expected_account_id =
        hex::decode("c59f11aa439a50b084e6a28769ac2f43fb95f452f97351b2dd89060e284151e8").unwrap();
    let subaccount = Some(
        hex::decode("0000000000000000000000000000000000000000000000000000000000000001")
            .unwrap()
            .try_into()
            .unwrap(),
    );
    let account_id = account_identifier(&env, ledger, Account { owner, subaccount });
    assert_eq!(expected_account_id, account_id);

    // random subaccount
    let expected_account_id =
        hex::decode("95eee02ffd99469c20b0488dad381d0b71a97f9b3e4387ad11ad65c3055f10c5").unwrap();
    let subaccount = Some(
        hex::decode("C6EE2D822ED28BA50D807AE0969B422E181CD4484D93CD556923938355A4BAA7")
            .unwrap()
            .try_into()
            .unwrap(),
    );
    let account_id = account_identifier(&env, ledger, Account { owner, subaccount });
    assert_eq!(expected_account_id, account_id);
}

#[test]
fn test_query_archived_blocks() {
    let env = StateMachine::new();
    let payload = LedgerCanisterInitPayload::builder()
        .minting_account(MINTER.into())
        .icrc1_minting_account(MINTER)
        .transfer_fee(Tokens::from_e8s(10_000))
        .token_symbol_and_name("ICP", "Internet Computer")
        .archive_options(ArchiveOptions {
            trigger_threshold: 4,
            num_blocks_to_archive: 4usize,
            node_max_memory_size_bytes: None,
            max_message_size_bytes: None,
            controller_id: PrincipalId::new_anonymous(),
            more_controller_ids: None,
            cycles_for_archive_creation: None,
            max_transactions_per_response: None,
        })
        .feature_flags(FeatureFlags { icrc2: true })
        .build()
        .unwrap();
    let ledger = env
        .install_canister(ledger_wasm(), Encode!(&payload).unwrap(), None)
        .expect("Unable to install the Ledger canister with the new init");

    let user1 = Principal::from_slice(&[1]);
    let user2 = Principal::from_slice(&[2]);

    // mint block
    let mint_time = system_time_to_nanos(env.time_of_next_round());
    transfer(&env, ledger, MINTER, user1, 2_000_000_000).unwrap();
    // burn block
    let burn_time = system_time_to_nanos(env.time_of_next_round());
    transfer(&env, ledger, user1, MINTER, 1_000_000_000).unwrap();
    // xfer block
    let xfer_time = system_time_to_nanos(env.time_of_next_round());
    transfer(&env, ledger, user1, user2, 100_000_000).unwrap();
    // approve block
    let approve_time = system_time_to_nanos(env.time_of_next_round());
    send_approval(
        &env,
        ledger,
        user2,
        &ApproveArgs {
            from_subaccount: None,
            spender: user1.into(),
            amount: 100_000_000_u32.into(),
            expected_allowance: None,
            expires_at: None,
            fee: None,
            memo: None,
            created_at_time: None,
        },
    )
    .unwrap();

    let res = query_blocks(&env, user1, ledger, 0, 1000);
    assert_eq!(res.chain_length, 4);
    assert_eq!(res.first_block_index, 4);
    assert_eq!(res.archived_blocks.len(), 1);
    let ArchivedBlocksRange {
        start,
        length,
        callback,
    } = res.archived_blocks.first().unwrap();
    // query the archive
    let block_range = Decode!(
        &env.query(
            CanisterId::unchecked_from_principal(callback.canister_id.into()),
            callback.method.to_owned(),
            Encode!(&GetBlocksArgs {
                start: *start,
                length: *length as usize
            })
            .unwrap()
        )
        .unwrap()
        .bytes(),
        GetBlocksResult
    )
    .unwrap()
    .unwrap();
    assert_eq!(
        block_range
            .blocks
            .iter()
            .map(|b| b.transaction.to_owned())
            .collect::<Vec<_>>(),
        vec![
            CandidTransaction {
                memo: icp_ledger::Memo(0),
                created_at_time: TimeStamp::from_nanos_since_unix_epoch(mint_time),
                icrc1_memo: None,
                operation: Some(CandidOperation::Mint {
                    to: AccountIdentifier::from(user1).to_address(),
                    amount: Tokens::from_e8s(2_000_000_000)
                }),
            },
            CandidTransaction {
                memo: icp_ledger::Memo(0),
                created_at_time: TimeStamp::from_nanos_since_unix_epoch(burn_time),
                icrc1_memo: None,
                operation: Some(CandidOperation::Burn {
                    from: AccountIdentifier::from(user1).to_address(),
                    amount: Tokens::from_e8s(1_000_000_000),
                    spender: None
                }),
            },
            CandidTransaction {
                memo: icp_ledger::Memo(0),
                created_at_time: TimeStamp::from_nanos_since_unix_epoch(xfer_time),
                icrc1_memo: None,
                operation: Some(CandidOperation::Transfer {
                    from: AccountIdentifier::from(user1).to_address(),
                    to: AccountIdentifier::from(user2).to_address(),
                    amount: Tokens::from_e8s(100_000_000),
                    fee: DEFAULT_TRANSFER_FEE,
                    spender: None,
                }),
            },
            CandidTransaction {
                memo: icp_ledger::Memo(0),
                created_at_time: TimeStamp::from_nanos_since_unix_epoch(approve_time),
                icrc1_memo: None,
                operation: Some(CandidOperation::Approve {
                    from: AccountIdentifier::from(user2).to_address(),
                    spender: AccountIdentifier::from(user1).to_address(),
                    allowance: Tokens::from_e8s(100_000_000),
                    allowance_e8s: 100_000_000i128,
                    expected_allowance: None,
                    expires_at: None,
                    fee: DEFAULT_TRANSFER_FEE,
                }),
            },
        ]
    );
}

#[test]
fn test_icrc21_standard() {
    ic_ledger_suite_state_machine_tests::test_icrc21_standard(ledger_wasm(), encode_init_args);
}

mod metrics {
    use crate::{encode_init_args, encode_upgrade_args, ledger_wasm};
    use ic_ledger_suite_state_machine_tests::metrics::LedgerSuiteType;

    #[test]
    fn should_export_num_archives_metrics() {
        ic_ledger_suite_state_machine_tests::metrics::assert_existence_of_ledger_num_archives_metric(
            ledger_wasm(),
            encode_init_args,
        );
    }

    #[test]
    fn should_export_total_memory_usage_metrics() {
        ic_ledger_suite_state_machine_tests::metrics::assert_existence_of_ledger_total_memory_bytes_metric(
            ledger_wasm(),
            encode_init_args,
        );
    }

    #[test]
    fn should_export_ledger_total_blocks_metrics() {
        ic_ledger_suite_state_machine_tests::metrics::assert_existence_of_ledger_total_transactions_metric(
            ledger_wasm(),
            encode_init_args,
            LedgerSuiteType::ICP,
        );
    }

    #[test]
    fn should_set_ledger_upgrade_instructions_consumed_metric() {
        ic_ledger_suite_state_machine_tests::metrics::assert_ledger_upgrade_instructions_consumed_metric_set(
            ledger_wasm(),
            encode_init_args,
            encode_upgrade_args,
        );
    }
}<|MERGE_RESOLUTION|>--- conflicted
+++ resolved
@@ -12,11 +12,7 @@
     get_allowance, send_approval, send_transfer_from, setup, supported_standards, total_supply,
     transfer, FEE, MINTER,
 };
-<<<<<<< HEAD
-use ic_pocket_ic_tests::{ErrorCode, PrincipalId, StateMachine, UserError};
-=======
 use ic_state_machine_tests::{ErrorCode, StateMachine, UserError};
->>>>>>> 2231e87b
 use icp_ledger::{
     AccountIdBlob, AccountIdentifier, ArchiveOptions, ArchivedBlocksRange, Block, CandidBlock,
     CandidOperation, CandidTransaction, FeatureFlags, GetBlocksArgs, GetBlocksRes, GetBlocksResult,
