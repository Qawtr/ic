use crate::in_memory_ledger::{verify_ledger_state, InMemoryLedger};
use crate::metrics::{parse_metric, retrieve_metrics};
use assert_matches::assert_matches;
use candid::{CandidType, Decode, Encode, Int, Nat, Principal};
use ic_agent::identity::{BasicIdentity, Identity};
use ic_base_types::CanisterId;
use ic_base_types::PrincipalId;
use ic_config::{execution_environment::Config as HypervisorConfig, subnet_config::SubnetConfig};
use ic_error_types::UserError;
use ic_icrc1::blocks::encoded_block_to_generic_block;
use ic_icrc1::{endpoints::StandardRecord, hash::Hash, Block, Operation, Transaction};
use ic_icrc1_ledger::FeatureFlags;
use ic_icrc1_test_utils::{valid_transactions_strategy, ArgWithCaller, LedgerEndpointArg};
use ic_ledger_canister_core::archive::ArchiveOptions;
use ic_ledger_core::block::{BlockIndex, BlockType};
use ic_ledger_core::timestamp::TimeStamp;
use ic_ledger_core::tokens::TokensType;
use ic_ledger_hash_of::HashOf;
use ic_management_canister_types::CanisterSettingsArgsBuilder;
use ic_management_canister_types::{
    self as ic00, CanisterInfoRequest, CanisterInfoResponse, Method, Payload,
};
use ic_registry_subnet_type::SubnetType;
use ic_rosetta_test_utils::test_http_request_decoding_quota;
use ic_state_machine_tests::{ErrorCode, StateMachine, StateMachineConfig, WasmResult};
use ic_types::Cycles;
use ic_universal_canister::{call_args, wasm, UNIVERSAL_CANISTER_WASM};
use icp_ledger::{AccountIdentifier, IcpAllowanceArgs};
use icrc_ledger_types::icrc::generic_metadata_value::MetadataValue as Value;
use icrc_ledger_types::icrc::generic_value::Value as GenericValue;
use icrc_ledger_types::icrc1::account::{Account, Subaccount};
use icrc_ledger_types::icrc1::transfer::{Memo, TransferArg, TransferError};
use icrc_ledger_types::icrc2::allowance::{Allowance, AllowanceArgs};
use icrc_ledger_types::icrc2::approve::{ApproveArgs, ApproveError};
use icrc_ledger_types::icrc2::transfer_from::{TransferFromArgs, TransferFromError};
use icrc_ledger_types::icrc21::errors::ErrorInfo;
use icrc_ledger_types::icrc21::errors::Icrc21Error;
use icrc_ledger_types::icrc21::requests::ConsentMessageMetadata;
use icrc_ledger_types::icrc21::requests::{
    ConsentMessageRequest, ConsentMessageSpec, DisplayMessageType,
};
use icrc_ledger_types::icrc21::responses::{ConsentInfo, ConsentMessage};
use icrc_ledger_types::icrc3;
use icrc_ledger_types::icrc3::archive::ArchiveInfo;
use icrc_ledger_types::icrc3::blocks::{
    BlockRange, GenericBlock as IcrcBlock, GetBlocksRequest, GetBlocksResponse, GetBlocksResult,
};
use icrc_ledger_types::icrc3::transactions::GetTransactionsRequest;
use icrc_ledger_types::icrc3::transactions::GetTransactionsResponse;
use icrc_ledger_types::icrc3::transactions::Transaction as Tx;
use icrc_ledger_types::icrc3::transactions::TransactionRange;
use icrc_ledger_types::icrc3::transactions::Transfer;
use num_traits::ToPrimitive;
use proptest::prelude::*;
use proptest::test_runner::{Config as TestRunnerConfig, TestCaseResult, TestRunner};
use std::sync::Arc;
use std::time::{Instant, UNIX_EPOCH};
use std::{
    cmp,
    collections::{BTreeMap, HashMap},
    time::{Duration, SystemTime},
};

pub mod fee_collector;
pub mod in_memory_ledger;
pub mod metrics;

pub const FEE: u64 = 10_000;
pub const DECIMAL_PLACES: u8 = 8;
pub const ARCHIVE_TRIGGER_THRESHOLD: u64 = 10;
pub const NUM_BLOCKS_TO_ARCHIVE: u64 = 5;
pub const TX_WINDOW: Duration = Duration::from_secs(24 * 60 * 60);

pub const MINTER: Account = Account {
    owner: PrincipalId::new(0, [0u8; 29]).0,
    subaccount: None,
};

// Metadata-related constants
pub const TOKEN_NAME: &str = "Test Token";
pub const TOKEN_SYMBOL: &str = "XTST";
pub const TEXT_META_KEY: &str = "test:image";
pub const TEXT_META_VALUE: &str = "grumpy_cat.png";
pub const TEXT_META_VALUE_2: &str = "dog.png";
pub const BLOB_META_KEY: &str = "test:blob";
pub const BLOB_META_VALUE: &[u8] = b"\xca\xfe\xba\xbe";
pub const NAT_META_KEY: &str = "test:nat";
pub const NAT_META_VALUE: u128 = u128::MAX;
pub const INT_META_KEY: &str = "test:int";
pub const INT_META_VALUE: i128 = i128::MIN;

#[derive(Clone, Eq, PartialEq, Debug, CandidType)]
pub struct InitArgs {
    pub minting_account: Account,
    pub fee_collector_account: Option<Account>,
    pub initial_balances: Vec<(Account, Nat)>,
    pub decimals: Option<u8>,
    pub transfer_fee: Nat,
    pub token_name: String,
    pub token_symbol: String,
    pub metadata: Vec<(String, Value)>,
    pub archive_options: ArchiveOptions,
    pub feature_flags: Option<FeatureFlags>,
    pub maximum_number_of_accounts: Option<u64>,
    pub accounts_overflow_trim_quantity: Option<u64>,
}

#[derive(Clone, Eq, PartialEq, Debug, CandidType)]
pub enum ChangeFeeCollector {
    Unset,
    SetTo(Account),
}

#[derive(Clone, Eq, PartialEq, Debug, Default, CandidType)]
pub struct UpgradeArgs {
    pub metadata: Option<Vec<(String, Value)>>,
    pub token_name: Option<String>,
    pub token_symbol: Option<String>,
    pub transfer_fee: Option<Nat>,
    pub change_fee_collector: Option<ChangeFeeCollector>,
    pub feature_flags: Option<FeatureFlags>,
    pub accounts_overflow_trim_quantity: Option<u64>,
    pub change_archive_options: Option<ChangeArchiveOptions>,
}

#[derive(Clone, Eq, PartialEq, Debug, Default, CandidType)]
pub struct ChangeArchiveOptions {
    pub trigger_threshold: Option<usize>,
    pub num_blocks_to_archive: Option<usize>,
    pub node_max_memory_size_bytes: Option<u64>,
    pub max_message_size_bytes: Option<u64>,
    pub controller_id: Option<PrincipalId>,
    pub more_controller_ids: Option<Vec<PrincipalId>>,
    pub cycles_for_archive_creation: Option<u64>,
    pub max_transactions_per_response: Option<u64>,
}

#[allow(clippy::large_enum_variant)]
#[derive(Clone, Eq, PartialEq, Debug, CandidType)]
pub enum LedgerArgument {
    Init(InitArgs),
    Upgrade(Option<UpgradeArgs>),
}

fn test_transfer_model<T>(
    accounts: Vec<Account>,
    mints: Vec<u64>,
    transfers: Vec<(usize, usize, u64)>,
    ledger_wasm: Vec<u8>,
    encode_init_args: fn(InitArgs) -> T,
) -> TestCaseResult
where
    T: CandidType,
{
    let initial_balances: Vec<_> = mints
        .into_iter()
        .enumerate()
        .map(|(i, amount)| (accounts[i], amount))
        .collect();
    let mut balances: BalancesModel = initial_balances.iter().cloned().collect();

    let (env, canister_id) = setup(ledger_wasm, encode_init_args, initial_balances);

    for (from_idx, to_idx, amount) in transfers.into_iter() {
        let from = accounts[from_idx];
        let to = accounts[to_idx];

        let ((from_balance, to_balance), maybe_error) =
            model_transfer(&mut balances, from, to, amount);

        let result = transfer(&env, canister_id, from, to, amount);

        prop_assert_eq!(result.is_err(), maybe_error.is_some());

        if let Err(err) = result {
            prop_assert_eq!(Some(err), maybe_error);
        }

        let actual_from_balance = balance_of(&env, canister_id, from);
        let actual_to_balance = balance_of(&env, canister_id, to);

        prop_assert_eq!(from_balance, actual_from_balance);
        prop_assert_eq!(to_balance, actual_to_balance);
    }
    Ok(())
}

type BalancesModel = HashMap<Account, u64>;

fn model_transfer(
    balances: &mut BalancesModel,
    from: Account,
    to: Account,
    amount: u64,
) -> ((u64, u64), Option<TransferError>) {
    let from_balance = balances.get(&from).cloned().unwrap_or_default();
    if from_balance < amount + FEE {
        let to_balance = balances.get(&to).cloned().unwrap_or_default();
        return (
            (from_balance, to_balance),
            Some(TransferError::InsufficientFunds {
                balance: Nat::from(from_balance),
            }),
        );
    }
    balances.insert(from, from_balance - amount - FEE);

    let to_balance = balances.get(&to).cloned().unwrap_or_default();
    balances.insert(to, to_balance + amount);

    let from_balance = balances.get(&from).cloned().unwrap_or_default();
    let to_balance = balances.get(&to).cloned().unwrap_or_default();

    ((from_balance, to_balance), None)
}

pub fn send_transfer(
    env: &StateMachine,
    ledger: CanisterId,
    from: Principal,
    arg: &TransferArg,
) -> Result<BlockIndex, TransferError> {
    let response = env.execute_ingress_as(
        PrincipalId(from),
        ledger,
        "icrc1_transfer",
        Encode!(arg).unwrap(),
    );
    Decode!(
        &response
        .expect("failed to transfer funds")
        .bytes(),
        Result<Nat, TransferError>
    )
    .expect("failed to decode transfer response")
    .map(|n| n.0.to_u64().unwrap())
}

pub fn system_time_to_nanos(t: SystemTime) -> u64 {
    t.duration_since(SystemTime::UNIX_EPOCH).unwrap().as_nanos() as u64
}

pub fn transfer(
    env: &StateMachine,
    ledger: CanisterId,
    from: impl Into<Account>,
    to: impl Into<Account>,
    amount: u64,
) -> Result<BlockIndex, TransferError> {
    let from = from.into();
    send_transfer(
        env,
        ledger,
        from.owner,
        &TransferArg {
            from_subaccount: from.subaccount,
            to: to.into(),
            fee: None,
            created_at_time: None,
            amount: Nat::from(amount),
            memo: None,
        },
    )
}

pub fn list_archives(env: &StateMachine, ledger: CanisterId) -> Vec<ArchiveInfo> {
    Decode!(
        &env.query(ledger, "archives", Encode!().unwrap())
            .expect("failed to query archives")
            .bytes(),
        Vec<ArchiveInfo>
    )
    .expect("failed to decode archives response")
}

fn icrc21_consent_message(
    env: &StateMachine,
    ledger: CanisterId,
    caller: Principal,
    consent_msg_request: ConsentMessageRequest,
) -> Result<ConsentInfo, Icrc21Error> {
    Decode!(
        &env.execute_ingress_as(
            PrincipalId(caller),
            ledger, "icrc21_canister_call_consent_message", Encode!(&consent_msg_request).unwrap())
            .expect("failed to query icrc21_consent_message")
            .bytes(),
            Result<ConsentInfo, Icrc21Error>
    )
    .expect("failed to decode icrc21_canister_call_consent_message response")
}

pub fn get_all_ledger_and_archive_blocks<Tokens: TokensType>(
    state_machine: &StateMachine,
    ledger_id: CanisterId,
    start_index: Option<u64>,
    num_blocks: Option<u64>,
) -> Vec<Block<Tokens>> {
    let start_index = start_index.unwrap_or(0);
    let num_blocks = num_blocks.unwrap_or(u32::MAX as u64);
    let req = GetBlocksRequest {
        start: icrc_ledger_types::icrc1::transfer::BlockIndex::from(start_index),
        length: Nat::from(num_blocks),
    };
    let req = Encode!(&req).expect("Failed to encode GetBlocksRequest");
    let res = state_machine
        .query(ledger_id, "get_blocks", req)
        .expect("Failed to send get_blocks request")
        .bytes();
    let res = Decode!(&res, GetBlocksResponse).expect("Failed to decode GetBlocksResponse");
    // Assume that all blocks in the ledger can be retrieved in a single call. This should hold for
    // most tests.
    let blocks_in_ledger = res
        .chain_length
        .saturating_sub(res.first_index.0.to_u64().unwrap());
    assert!(
        blocks_in_ledger <= res.blocks.len() as u64,
        "Chain length: {}, first block index: {}, retrieved blocks: {}",
        res.chain_length,
        res.first_index,
        res.blocks.len()
    );
    let mut blocks = vec![];
    for archived in res.archived_blocks {
        let mut remaining = archived.length.clone();
        let mut next_archived_txid = archived.start.clone();
        while remaining > 0u32 {
            let req = GetTransactionsRequest {
                start: next_archived_txid.clone(),
                length: remaining.clone(),
            };
            let req =
                Encode!(&req).expect("Failed to encode GetTransactionsRequest for archive node");
            let canister_id = archived.callback.canister_id;
            let res = state_machine
                .query(
                    CanisterId::unchecked_from_principal(PrincipalId(canister_id)),
                    archived.callback.method.clone(),
                    req,
                )
                .expect("Failed to send get_blocks request to archive")
                .bytes();
            let res = Decode!(&res, BlockRange).unwrap();
            next_archived_txid += res.blocks.len() as u64;
            remaining -= res.blocks.len() as u32;
            blocks.extend(res.blocks);
        }
    }
    blocks.extend(res.blocks);
    blocks
        .into_iter()
        .map(ic_icrc1::Block::try_from)
        .collect::<Result<Vec<Block<Tokens>>, String>>()
        .expect("should convert generic blocks to ICRC1 blocks")
}

fn get_archive_remaining_capacity(env: &StateMachine, archive: Principal) -> u64 {
    let canister_id = CanisterId::unchecked_from_principal(archive.into());
    Decode!(
        &env.query(canister_id, "remaining_capacity", Encode!().unwrap())
            .expect("failed to get archive remaining capacity")
            .bytes(),
        u64
    )
    .expect("failed to decode remaining_capacity response")
}

fn get_archive_transaction(env: &StateMachine, archive: Principal, block_index: u64) -> Option<Tx> {
    let canister_id = CanisterId::unchecked_from_principal(archive.into());
    Decode!(
        &env.query(
            canister_id,
            "get_transaction",
            Encode!(&block_index).unwrap()
        )
        .expect("failed to get transaction")
        .bytes(),
        Option<Tx>
    )
    .expect("failed to decode get_transaction response")
}

fn get_transactions_as<Response: CandidType + for<'a> candid::Deserialize<'a>>(
    env: &StateMachine,
    canister: Principal,
    start: u64,
    length: usize,
    method_name: String,
) -> Response {
    let canister_id = CanisterId::unchecked_from_principal(canister.into());
    Decode!(
        &env.query(
            canister_id,
            method_name,
            Encode!(&GetTransactionsRequest {
                start: Nat::from(start),
                length: Nat::from(length)
            })
            .unwrap()
        )
        .expect("failed to query ledger transactions")
        .bytes(),
        Response
    )
    .expect("failed to decode get_transactions response")
}

fn get_archive_transactions(
    env: &StateMachine,
    archive: Principal,
    start: u64,
    length: usize,
) -> TransactionRange {
    get_transactions_as(env, archive, start, length, "get_transactions".to_string())
}

fn universal_canister_payload(
    receiver: &PrincipalId,
    method: &str,
    payload: Vec<u8>,
    cycles: Cycles,
) -> Vec<u8> {
    wasm()
        .call_with_cycles(
            receiver,
            method,
            call_args()
                .other_side(payload)
                .on_reject(wasm().reject_message().reject()),
            cycles,
        )
        .build()
}

fn get_canister_info(
    env: &StateMachine,
    ucan: CanisterId,
    canister_id: CanisterId,
) -> Result<CanisterInfoResponse, String> {
    let info_request_payload = universal_canister_payload(
        &PrincipalId::default(),
        &Method::CanisterInfo.to_string(),
        CanisterInfoRequest::new(canister_id, None).encode(),
        Cycles::new(0),
    );
    let wasm_result = env
        .execute_ingress(ucan, "update", info_request_payload)
        .unwrap();
    match wasm_result {
        WasmResult::Reply(bytes) => Ok(CanisterInfoResponse::decode(&bytes[..])
            .expect("failed to decode canister_info response")),
        WasmResult::Reject(reason) => Err(reason),
    }
}

fn get_transactions(
    env: &StateMachine,
    archive: Principal,
    start: u64,
    length: usize,
) -> GetTransactionsResponse {
    get_transactions_as(env, archive, start, length, "get_transactions".to_string())
}

pub fn get_blocks(
    env: &StateMachine,
    archive: Principal,
    start: u64,
    length: usize,
) -> GetBlocksResponse {
    get_transactions_as(env, archive, start, length, "get_blocks".to_string())
}

fn get_archive_blocks(
    env: &StateMachine,
    archive: Principal,
    start: u64,
    length: usize,
) -> BlockRange {
    get_transactions_as(env, archive, start, length, "get_blocks".to_string())
}

fn icrc3_get_blocks(
    env: &StateMachine,
    canister_id: CanisterId,
    start: u64,
    length: usize,
) -> GetBlocksResult {
    Decode!(
        &env.query(
            canister_id,
            "icrc3_get_blocks",
            Encode!(&vec![GetTransactionsRequest {
                start: Nat::from(start),
                length: Nat::from(length)
            }])
            .unwrap()
        )
        .expect("failed to query ledger blocks")
        .bytes(),
        GetBlocksResult
    )
    .expect("failed to decode icrc3_get_blocks response")
}

fn get_phash(block: &IcrcBlock) -> Result<Option<Hash>, String> {
    match block {
        IcrcBlock::Map(map) => {
            for (k, v) in map.iter() {
                if k == "phash" {
                    return match v {
                        IcrcBlock::Blob(blob) => blob
                            .as_slice()
                            .try_into()
                            .map(Some)
                            .map_err(|_| "phash is not a hash".to_string()),
                        _ => Err("phash should be a blob".to_string()),
                    };
                }
            }
            Ok(None)
        }
        _ => Err("top level element should be a map".to_string()),
    }
}

pub fn total_supply(env: &StateMachine, ledger: CanisterId) -> u64 {
    Decode!(
        &env.query(ledger, "icrc1_total_supply", Encode!().unwrap())
            .expect("failed to query total supply")
            .bytes(),
        Nat
    )
    .expect("failed to decode totalSupply response")
    .0
    .to_u64()
    .unwrap()
}

pub fn supported_standards(env: &StateMachine, ledger: CanisterId) -> Vec<StandardRecord> {
    Decode!(
        &env.query(ledger, "icrc1_supported_standards", Encode!().unwrap())
            .expect("failed to query supported standards")
            .bytes(),
        Vec<StandardRecord>
    )
    .expect("failed to decode icrc1_supported_standards response")
}

pub fn minting_account(env: &StateMachine, ledger: CanisterId) -> Option<Account> {
    Decode!(
        &env.query(ledger, "icrc1_minting_account", Encode!().unwrap())
            .expect("failed to query minting account icrc1")
            .bytes(),
        Option<Account>
    )
    .expect("failed to decode icrc1_minting_account response")
}

pub fn balance_of(env: &StateMachine, ledger: CanisterId, acc: impl Into<Account>) -> u64 {
    Decode!(
        &env.query(ledger, "icrc1_balance_of", Encode!(&acc.into()).unwrap())
            .expect("failed to query balance")
            .bytes(),
        Nat
    )
    .expect("failed to decode balance_of response")
    .0
    .to_u64()
    .unwrap()
}

pub fn wait_ledger_ready(env: &StateMachine, ledger: CanisterId, num_waits: u16) {
    let is_ledger_ready = || {
        Decode!(
            &env.query(ledger, "is_ledger_ready", Encode!().unwrap())
                .expect("failed to call is_ledger_ready")
                .bytes(),
            bool
        )
        .expect("failed to decode is_ledger_ready response")
    };
    for i in 0..num_waits {
        if is_ledger_ready() {
            println!("ready after {} waits", i);
            return;
        }
        env.advance_time(Duration::from_secs(10));
        env.tick();
    }
    if !is_ledger_ready() {
        panic!("canister not ready!");
    }
}

pub fn fee(env: &StateMachine, ledger: CanisterId) -> u64 {
    Decode!(
        &env.query(ledger, "icrc1_fee", Encode!().unwrap())
            .expect("failed to query fee")
            .bytes(),
        Nat
    )
    .expect("failed to decode icrc1_fee response")
    .0
    .to_u64()
    .unwrap()
}

pub fn metadata(env: &StateMachine, ledger: CanisterId) -> BTreeMap<String, Value> {
    Decode!(
        &env.query(ledger, "icrc1_metadata", Encode!().unwrap())
            .expect("failed to query metadata")
            .bytes(),
        Vec<(String, Value)>
    )
    .expect("failed to decode metadata response")
    .into_iter()
    .collect()
}

pub fn send_approval(
    env: &StateMachine,
    ledger: CanisterId,
    from: Principal,
    arg: &ApproveArgs,
) -> Result<BlockIndex, ApproveError> {
    Decode!(
        &env.execute_ingress_as(
            PrincipalId(from),
            ledger,
            "icrc2_approve",
            Encode!(arg)
            .unwrap()
        )
        .expect("failed to apply approval")
        .bytes(),
        Result<Nat, ApproveError>
    )
    .expect("failed to decode approve response")
    .map(|n| n.0.to_u64().unwrap())
}

pub fn send_transfer_from(
    env: &StateMachine,
    ledger: CanisterId,
    from: Principal,
    arg: &TransferFromArgs,
) -> Result<BlockIndex, TransferFromError> {
    Decode!(
        &env.execute_ingress_as(
            PrincipalId(from),
            ledger,
            "icrc2_transfer_from",
            Encode!(arg)
            .unwrap()
        )
        .expect("failed to apply approval")
        .bytes(),
        Result<Nat, TransferFromError>
    )
    .expect("failed to decode transfer_from response")
    .map(|n| n.0.to_u64().unwrap())
}

pub trait AllowanceProvider: Sized {
    fn get_allowance(
        env: &StateMachine,
        ledger: CanisterId,
        account: impl Into<Self>,
        spender: impl Into<Self>,
    ) -> Allowance;
}

impl AllowanceProvider for Account {
    fn get_allowance(
        env: &StateMachine,
        ledger: CanisterId,
        account: impl Into<Account>,
        spender: impl Into<Account>,
    ) -> Allowance {
        let arg = AllowanceArgs {
            account: account.into(),
            spender: spender.into(),
        };
        Decode!(
            &env.query(ledger, "icrc2_allowance", Encode!(&arg).unwrap())
                .expect("failed to guery the allowance")
                .bytes(),
            Allowance
        )
        .expect("failed to decode allowance response")
    }
}

impl AllowanceProvider for AccountIdentifier {
    fn get_allowance(
        env: &StateMachine,
        ledger: CanisterId,
        account: impl Into<AccountIdentifier>,
        spender: impl Into<AccountIdentifier>,
    ) -> Allowance {
        let arg = IcpAllowanceArgs {
            account: account.into(),
            spender: spender.into(),
        };
        Decode!(
            &env.query(ledger, "allowance", Encode!(&arg).unwrap())
                .expect("failed to guery the allowance")
                .bytes(),
            Allowance
        )
        .expect("failed to decode allowance response")
    }
}

fn arb_amount<Tokens: TokensType>() -> impl Strategy<Value = Tokens> {
    any::<u64>().prop_map(|n| Tokens::try_from(Nat::from(n)).unwrap())
}

fn arb_account() -> impl Strategy<Value = Account> {
    (
        proptest::collection::vec(any::<u8>(), 28),
        any::<Option<[u8; 32]>>(),
    )
        .prop_map(|(mut principal, subaccount)| {
            principal.push(0x00);
            Account {
                owner: Principal::try_from_slice(&principal[..]).unwrap(),
                subaccount,
            }
        })
}

fn arb_transfer<Tokens: TokensType>() -> impl Strategy<Value = Operation<Tokens>> {
    (
        arb_account(),
        arb_account(),
        arb_amount(),
        proptest::option::of(arb_amount()),
        proptest::option::of(arb_account()),
    )
        .prop_map(|(from, to, amount, fee, spender)| Operation::Transfer {
            from,
            to,
            amount,
            fee,
            spender,
        })
}

fn arb_approve<Tokens: TokensType>() -> impl Strategy<Value = Operation<Tokens>> {
    (
        arb_account(),
        arb_account(),
        arb_amount(),
        proptest::option::of(arb_amount()),
        proptest::option::of(arb_amount()),
        proptest::option::of(any::<u64>()),
    )
        .prop_map(
            |(from, spender, amount, fee, expected_allowance, expires_at)| Operation::Approve {
                from,
                spender,
                amount,
                fee,
                expected_allowance,
                expires_at,
            },
        )
}

fn arb_mint<Tokens: TokensType>() -> impl Strategy<Value = Operation<Tokens>> {
    (arb_account(), arb_amount()).prop_map(|(to, amount)| Operation::Mint { to, amount })
}

fn arb_burn<Tokens: TokensType>() -> impl Strategy<Value = Operation<Tokens>> {
    (
        arb_account(),
        proptest::option::of(arb_account()),
        arb_amount(),
    )
        .prop_map(|(from, spender, amount)| Operation::Burn {
            from,
            spender,
            amount,
        })
}

fn arb_operation<Tokens: TokensType>() -> impl Strategy<Value = Operation<Tokens>> {
    prop_oneof![arb_transfer(), arb_mint(), arb_burn(), arb_approve()]
}

fn arb_transaction<Tokens: TokensType>() -> impl Strategy<Value = Transaction<Tokens>> {
    (
        arb_operation(),
        any::<Option<u64>>(),
        any::<Option<[u8; 32]>>(),
    )
        .prop_map(|(operation, ts, memo)| Transaction {
            operation,
            created_at_time: ts,
            memo: memo.map(|m| Memo::from(m.to_vec())),
        })
}

fn arb_block<Tokens: TokensType>() -> impl Strategy<Value = Block<Tokens>> {
    (
        any::<Option<[u8; 32]>>(),
        arb_transaction(),
        proptest::option::of(arb_amount()),
        any::<u64>(),
        proptest::option::of(arb_account()),
        proptest::option::of(any::<u64>()),
    )
        .prop_map(
            |(parent_hash, transaction, effective_fee, ts, fee_col, fee_col_block)| Block {
                parent_hash: parent_hash.map(HashOf::new),
                transaction,
                effective_fee,
                timestamp: ts,
                fee_collector: fee_col,
                fee_collector_block_index: fee_col_block,
            },
        )
}

fn init_args(initial_balances: Vec<(Account, u64)>) -> InitArgs {
    InitArgs {
        minting_account: MINTER,
        fee_collector_account: None,
        initial_balances: initial_balances
            .into_iter()
            .map(|(account, value)| (account, Nat::from(value)))
            .collect(),
        transfer_fee: FEE.into(),
        token_name: TOKEN_NAME.to_string(),
        token_symbol: TOKEN_SYMBOL.to_string(),
        decimals: Some(DECIMAL_PLACES),
        metadata: vec![
            Value::entry(NAT_META_KEY, NAT_META_VALUE),
            Value::entry(INT_META_KEY, INT_META_VALUE),
            Value::entry(TEXT_META_KEY, TEXT_META_VALUE),
            Value::entry(BLOB_META_KEY, BLOB_META_VALUE),
        ],
        archive_options: ArchiveOptions {
            trigger_threshold: ARCHIVE_TRIGGER_THRESHOLD as usize,
            num_blocks_to_archive: NUM_BLOCKS_TO_ARCHIVE as usize,
            node_max_memory_size_bytes: None,
            max_message_size_bytes: None,
            controller_id: PrincipalId::new_user_test_id(100),
            more_controller_ids: None,
            cycles_for_archive_creation: None,
            max_transactions_per_response: None,
        },
        feature_flags: Some(FeatureFlags { icrc2: true }),
        maximum_number_of_accounts: None,
        accounts_overflow_trim_quantity: None,
    }
}

fn install_ledger<T>(
    env: &StateMachine,
    ledger_wasm: Vec<u8>,
    encode_init_args: fn(InitArgs) -> T,
    initial_balances: Vec<(Account, u64)>,
) -> CanisterId
where
    T: CandidType,
{
    let args = encode_init_args(init_args(initial_balances));
    let args = Encode!(&args).unwrap();
    env.install_canister(ledger_wasm, args, None).unwrap()
}

// In order to implement FI-487 in steps we need to split the test
// //rs/ledger_suite/icrc1/ledger/tests/tests.rs#test_metadata in two:
//  1. the first part that setup ledger and environment and tests the
//     ICRC-1 metadata that both the ICP and the ICRC-1 Ledgers have
//  2. the second part that tests the metadata that only the ICRC-1 Ledger
//     has
// Once FI-487 is done and the ICP Ledger supports all the metadata
// endpoints this function will be merged back into test_metadata here.
pub fn setup<T>(
    ledger_wasm: Vec<u8>,
    encode_init_args: fn(InitArgs) -> T,
    initial_balances: Vec<(Account, u64)>,
) -> (StateMachine, CanisterId)
where
    T: CandidType,
{
    let env = StateMachine::new();

    let canister_id = install_ledger(&env, ledger_wasm, encode_init_args, initial_balances);

    (env, canister_id)
}

pub fn test_ledger_http_request_decoding_quota<T>(
    ledger_wasm: Vec<u8>,
    encode_init_args: fn(InitArgs) -> T,
) where
    T: CandidType,
{
    let (env, canister_id) = setup(ledger_wasm.clone(), encode_init_args, vec![]);

    test_http_request_decoding_quota(&env, canister_id);
}

pub fn test_balance_of<T>(ledger_wasm: Vec<u8>, encode_init_args: fn(InitArgs) -> T)
where
    T: CandidType,
{
    let (env, canister_id) = setup(ledger_wasm.clone(), encode_init_args, vec![]);
    let p1 = PrincipalId::new_user_test_id(1);
    let p2 = PrincipalId::new_user_test_id(2);

    assert_eq!(0, balance_of(&env, canister_id, p1.0));
    assert_eq!(0, balance_of(&env, canister_id, p2.0));

    let (env, canister_id) = setup(
        ledger_wasm,
        encode_init_args,
        vec![
            (Account::from(p1.0), 10_000_000),
            (Account::from(p2.0), 5_000_000),
        ],
    );

    assert_eq!(10_000_000u64, balance_of(&env, canister_id, p1.0));
    assert_eq!(5_000_000u64, balance_of(&env, canister_id, p2.0));
}

pub fn test_metadata_icp_ledger<T>(ledger_wasm: Vec<u8>, encode_init_args: fn(InitArgs) -> T)
where
    T: CandidType,
{
    fn lookup<'a>(metadata: &'a BTreeMap<String, Value>, key: &str) -> &'a Value {
        metadata
            .get(key)
            .unwrap_or_else(|| panic!("no metadata key {} in map {:?}", key, metadata))
    }

    let (env, canister_id) = setup(ledger_wasm, encode_init_args, vec![]);

    assert_eq!(
        TOKEN_SYMBOL,
        Decode!(
            &env.query(canister_id, "icrc1_symbol", Encode!().unwrap())
                .unwrap()
                .bytes(),
            String
        )
        .unwrap()
    );

    assert_eq!(
        8,
        Decode!(
            &env.query(canister_id, "icrc1_decimals", Encode!().unwrap())
                .unwrap()
                .bytes(),
            u8
        )
        .unwrap()
    );

    let metadata = metadata(&env, canister_id);
    assert_eq!(lookup(&metadata, "icrc1:name"), &Value::from(TOKEN_NAME));
    assert_eq!(
        lookup(&metadata, "icrc1:symbol"),
        &Value::from(TOKEN_SYMBOL)
    );
    assert_eq!(
        lookup(&metadata, "icrc1:decimals"),
        &Value::from(DECIMAL_PLACES as u64)
    );

    let mut standards = vec![];
    for standard in supported_standards(&env, canister_id) {
        standards.push(standard.name);
    }
    standards.sort();
    assert_eq!(standards, vec!["ICRC-1", "ICRC-2", "ICRC-21"]);
}
pub fn test_metadata<T>(ledger_wasm: Vec<u8>, encode_init_args: fn(InitArgs) -> T)
where
    T: CandidType,
{
    fn lookup<'a>(metadata: &'a BTreeMap<String, Value>, key: &str) -> &'a Value {
        metadata
            .get(key)
            .unwrap_or_else(|| panic!("no metadata key {} in map {:?}", key, metadata))
    }

    let (env, canister_id) = setup(ledger_wasm, encode_init_args, vec![]);

    assert_eq!(
        TOKEN_SYMBOL,
        Decode!(
            &env.query(canister_id, "icrc1_symbol", Encode!().unwrap())
                .unwrap()
                .bytes(),
            String
        )
        .unwrap()
    );

    assert_eq!(
        DECIMAL_PLACES,
        Decode!(
            &env.query(canister_id, "icrc1_decimals", Encode!().unwrap())
                .unwrap()
                .bytes(),
            u8
        )
        .unwrap()
    );

    let metadata = metadata(&env, canister_id);
    assert_eq!(lookup(&metadata, "icrc1:name"), &Value::from(TOKEN_NAME));
    assert_eq!(
        lookup(&metadata, "icrc1:symbol"),
        &Value::from(TOKEN_SYMBOL)
    );
    assert_eq!(
        lookup(&metadata, "icrc1:decimals"),
        &Value::from(DECIMAL_PLACES as u64)
    );
    // Not all ICRC-1 implementations have the same metadata entries. Thus only certain basic fields are shared by all ICRC-1 implementations.
    assert_eq!(
        lookup(&metadata, NAT_META_KEY),
        &Value::from(NAT_META_VALUE)
    );
    assert_eq!(
        lookup(&metadata, INT_META_KEY),
        &Value::from(INT_META_VALUE)
    );
    assert_eq!(
        lookup(&metadata, TEXT_META_KEY),
        &Value::from(TEXT_META_VALUE)
    );
    assert_eq!(
        lookup(&metadata, BLOB_META_KEY),
        &Value::from(BLOB_META_VALUE)
    );
    let mut standards = vec![];
    for standard in supported_standards(&env, canister_id) {
        standards.push(standard.name);
    }
    standards.sort();
    assert_eq!(standards, vec!["ICRC-1", "ICRC-2", "ICRC-21", "ICRC-3"]);
}

pub fn test_total_supply<T>(ledger_wasm: Vec<u8>, encode_init_args: fn(InitArgs) -> T)
where
    T: CandidType,
{
    let p1 = PrincipalId::new_user_test_id(1);
    let p2 = PrincipalId::new_user_test_id(2);
    let (env, canister_id) = setup(
        ledger_wasm,
        encode_init_args,
        vec![
            (Account::from(p1.0), 10_000_000),
            (Account::from(p2.0), 5_000_000),
        ],
    );
    assert_eq!(15_000_000, total_supply(&env, canister_id));
}

pub fn test_minting_account<T>(ledger_wasm: Vec<u8>, encode_init_args: fn(InitArgs) -> T)
where
    T: CandidType,
{
    let (env, canister_id) = setup(ledger_wasm, encode_init_args, vec![]);
    assert_eq!(Some(MINTER), minting_account(&env, canister_id));
}

pub fn test_anonymous_transfers<T>(ledger_wasm: Vec<u8>, encode_init_args: fn(InitArgs) -> T)
where
    T: CandidType,
{
    const INITIAL_BALANCE: u64 = 10_000_000;
    const TRANSFER_AMOUNT: u64 = 1_000_000;
    let p1 = PrincipalId::new_user_test_id(1);
    let anon = PrincipalId::new_anonymous();
    let (env, canister_id) = setup(
        ledger_wasm,
        encode_init_args,
        vec![
            (Account::from(p1.0), INITIAL_BALANCE),
            (Account::from(anon.0), INITIAL_BALANCE),
        ],
    );

    assert_eq!(INITIAL_BALANCE * 2, total_supply(&env, canister_id));
    assert_eq!(INITIAL_BALANCE, balance_of(&env, canister_id, p1.0));
    assert_eq!(INITIAL_BALANCE, balance_of(&env, canister_id, anon.0));

    // Transfer to the account of the anonymous principal
    println!("transferring to the account of the anonymous principal");
    transfer(&env, canister_id, p1.0, anon.0, TRANSFER_AMOUNT).expect("transfer failed");

    // Transfer from the account of the anonymous principal
    println!("transferring from the account of the anonymous principal");
    transfer(&env, canister_id, anon.0, p1.0, TRANSFER_AMOUNT).expect("transfer failed");

    assert_eq!(
        INITIAL_BALANCE * 2 - FEE * 2,
        total_supply(&env, canister_id)
    );
    assert_eq!(INITIAL_BALANCE - FEE, balance_of(&env, canister_id, p1.0));
    assert_eq!(INITIAL_BALANCE - FEE, balance_of(&env, canister_id, anon.0));
}

pub fn test_anonymous_approval<T>(ledger_wasm: Vec<u8>, encode_init_args: fn(InitArgs) -> T)
where
    T: CandidType,
{
    const INITIAL_BALANCE: u64 = 10_000_000;
    const APPROVE_AMOUNT: u64 = 1_000_000;
    let p1 = PrincipalId::new_user_test_id(1);
    let anon = PrincipalId::new_anonymous();
    let (env, canister_id) = setup(
        ledger_wasm,
        encode_init_args,
        vec![
            (Account::from(anon.0), INITIAL_BALANCE),
            (Account::from(p1.0), INITIAL_BALANCE),
        ],
    );

    assert_eq!(INITIAL_BALANCE * 2, total_supply(&env, canister_id));
    assert_eq!(INITIAL_BALANCE, balance_of(&env, canister_id, p1.0));
    assert_eq!(INITIAL_BALANCE, balance_of(&env, canister_id, anon.0));

    // Approve transfers for p1 from the account of the anonymous principal
    let approve_args = ApproveArgs {
        from_subaccount: None,
        spender: p1.0.into(),
        amount: Nat::from(APPROVE_AMOUNT),
        fee: None,
        memo: None,
        expires_at: None,
        expected_allowance: None,
        created_at_time: None,
    };
    send_approval(&env, canister_id, anon.0, &approve_args).expect("approve failed");

    // Approve transfers for the anonymous principal from the account of p1
    let approve_args = ApproveArgs {
        from_subaccount: None,
        spender: anon.0.into(),
        amount: Nat::from(APPROVE_AMOUNT),
        fee: None,
        memo: None,
        expires_at: None,
        expected_allowance: None,
        created_at_time: None,
    };
    send_approval(&env, canister_id, p1.0, &approve_args).expect("approve failed");
}

pub fn test_single_transfer<T>(ledger_wasm: Vec<u8>, encode_init_args: fn(InitArgs) -> T)
where
    T: CandidType,
{
    let p1 = PrincipalId::new_user_test_id(1);
    let p2 = PrincipalId::new_user_test_id(2);
    let (env, canister_id) = setup(
        ledger_wasm,
        encode_init_args,
        vec![
            (Account::from(p1.0), 10_000_000),
            (Account::from(p2.0), 5_000_000),
        ],
    );

    assert_eq!(15_000_000, total_supply(&env, canister_id));
    assert_eq!(10_000_000u64, balance_of(&env, canister_id, p1.0));
    assert_eq!(5_000_000u64, balance_of(&env, canister_id, p2.0));

    transfer(&env, canister_id, p1.0, p2.0, 1_000_000).expect("transfer failed");

    assert_eq!(15_000_000 - FEE, total_supply(&env, canister_id));
    assert_eq!(9_000_000u64 - FEE, balance_of(&env, canister_id, p1.0));
    assert_eq!(6_000_000u64, balance_of(&env, canister_id, p2.0));
}

pub fn test_tx_deduplication<T>(ledger_wasm: Vec<u8>, encode_init_args: fn(InitArgs) -> T)
where
    T: CandidType,
{
    let p1 = PrincipalId::new_user_test_id(1);
    let p2 = PrincipalId::new_user_test_id(2);
    let (env, canister_id) = setup(
        ledger_wasm,
        encode_init_args,
        vec![(Account::from(p1.0), 10_000_000)],
    );
    // No created_at_time => no deduplication
    let block_id = transfer(&env, canister_id, p1.0, p2.0, 10_000).expect("transfer failed");
    assert!(transfer(&env, canister_id, p1.0, p2.0, 10_000).expect("transfer failed") > block_id);

    let now = system_time_to_nanos(env.time());

    let transfer_args = TransferArg {
        from_subaccount: None,
        to: p2.0.into(),
        fee: None,
        amount: Nat::from(1_000_000u32),
        created_at_time: Some(now),
        memo: None,
    };

    let block_idx =
        send_transfer(&env, canister_id, p1.0, &transfer_args).expect("transfer failed");

    assert_eq!(
        send_transfer(&env, canister_id, p1.0, &transfer_args),
        Err(TransferError::Duplicate {
            duplicate_of: Nat::from(block_idx)
        })
    );

    // Same transaction, but with the fee set explicitly.
    // The Ledger should not deduplicate.
    let args = TransferArg {
        fee: Some(Nat::from(10_000u32)),
        ..transfer_args.clone()
    };
    let block_idx = send_transfer(&env, canister_id, p1.0, &args)
        .expect("transfer should not be deduplicated because the fee was set explicitly this time");

    // This time the transaction is a duplicate.
    assert_eq!(
        Err(TransferError::Duplicate {
            duplicate_of: Nat::from(block_idx)
        }),
        send_transfer(&env, canister_id, p1.0, &args,)
    );

    env.advance_time(TX_WINDOW + Duration::from_secs(5 * 60));
    let now = system_time_to_nanos(env.time());

    assert_eq!(
        send_transfer(&env, canister_id, p1.0, &transfer_args,),
        Err(TransferError::TooOld),
    );

    // Same transaction, but `created_at_time` specified explicitly.
    // The ledger should not deduplicate this request.
    let block_idx = send_transfer(
        &env,
        canister_id,
        p1.0,
        &TransferArg {
            from_subaccount: None,
            to: p2.0.into(),
            fee: None,
            amount: Nat::from(1_000_000u32),
            created_at_time: Some(now),
            memo: None,
        },
    )
    .expect("transfer failed");

    // This time the transaction is a duplicate.
    assert_eq!(
        Err(TransferError::Duplicate {
            duplicate_of: Nat::from(block_idx)
        }),
        send_transfer(
            &env,
            canister_id,
            p1.0,
            &TransferArg {
                from_subaccount: None,
                to: p2.0.into(),
                fee: None,
                amount: Nat::from(1_000_000u32),
                created_at_time: Some(now),
                memo: None,
            }
        )
    );

    // from_subaccount set explicitly, don't decuplicate.
    send_transfer(
        &env,
        canister_id,
        p1.0,
        &TransferArg {
            from_subaccount: Some([0; 32]),
            to: p2.0.into(),
            fee: None,
            amount: Nat::from(1_000_000u32),
            created_at_time: Some(now),
            memo: None,
        },
    )
    .expect("transfer failed");

    // Same transaction, but with "default" `memo`.
    // The ledger should not deduplicate because we set a new field explicitly.
    let block_idx = send_transfer(
        &env,
        canister_id,
        p1.0,
        &TransferArg {
            from_subaccount: None,
            to: p2.0.into(),
            fee: None,
            amount: Nat::from(1_000_000u32),
            created_at_time: Some(now),
            memo: Some(Memo::default()),
        },
    )
    .expect("transfer failed");

    // This time the transaction is a duplicate.
    assert_eq!(
        Err(TransferError::Duplicate {
            duplicate_of: Nat::from(block_idx)
        }),
        send_transfer(
            &env,
            canister_id,
            p1.0,
            &TransferArg {
                from_subaccount: None,
                to: p2.0.into(),
                fee: None,
                amount: Nat::from(1_000_000u32),
                created_at_time: Some(now),
                memo: Some(Memo::default()),
            }
        )
    );

    let mut approve_args = default_approve_args(p2.0, 10_000_000);
    approve_args.created_at_time = Some(now);
    let block_idx = send_approval(&env, canister_id, p1.0, &approve_args).expect("approval failed");
    assert_eq!(
        Err(ApproveError::Duplicate {
            duplicate_of: Nat::from(block_idx)
        }),
        send_approval(&env, canister_id, p1.0, &approve_args)
    );
    // from_subaccount set explicitly, don't deduplicate.
    approve_args.from_subaccount = Some([0; 32]);
    send_approval(&env, canister_id, p1.0, &approve_args).expect("approval failed");

    let mut transfer_from_args = default_transfer_from_args(p1.0, p2.0, 10_000);
    transfer_from_args.created_at_time = Some(now);

    let block_idx = send_transfer_from(&env, canister_id, p2.0, &transfer_from_args)
        .expect("transfer_from failed");
    assert_eq!(
        Err(TransferFromError::Duplicate {
            duplicate_of: Nat::from(block_idx)
        }),
        send_transfer_from(&env, canister_id, p2.0, &transfer_from_args)
    );

    // spender_subaccount set explicitly, don't deduplicate.
    transfer_from_args.spender_subaccount = Some([0; 32]);
    send_transfer_from(&env, canister_id, p2.0, &transfer_from_args).expect("transfer_from failed");
}

pub fn test_mint_burn<T>(ledger_wasm: Vec<u8>, encode_init_args: fn(InitArgs) -> T)
where
    T: CandidType,
{
    let (env, canister_id) = setup(ledger_wasm, encode_init_args, vec![]);
    let p1 = PrincipalId::new_user_test_id(1);
    let p2 = PrincipalId::new_user_test_id(2);

    assert_eq!(0, total_supply(&env, canister_id));
    assert_eq!(0, balance_of(&env, canister_id, p1.0));
    assert_eq!(0, balance_of(&env, canister_id, MINTER));

    transfer(&env, canister_id, MINTER, p1.0, 10_000_000).expect("mint failed");

    assert_eq!(10_000_000, total_supply(&env, canister_id));
    assert_eq!(10_000_000, balance_of(&env, canister_id, p1.0));
    assert_eq!(0, balance_of(&env, canister_id, MINTER));

    transfer(&env, canister_id, p1.0, MINTER, 1_000_000).expect("burn failed");

    assert_eq!(9_000_000, total_supply(&env, canister_id));
    assert_eq!(9_000_000, balance_of(&env, canister_id, p1.0));
    assert_eq!(0, balance_of(&env, canister_id, MINTER));

    // You have at least FEE, you can burn at least FEE.
    assert_eq!(
        Err(TransferError::BadBurn {
            min_burn_amount: Nat::from(FEE)
        }),
        transfer(&env, canister_id, p1.0, MINTER, FEE / 2),
    );

    transfer(&env, canister_id, p1.0, p2.0, FEE / 2).expect("transfer failed");

    assert_eq!(FEE / 2, balance_of(&env, canister_id, p2.0));

    // If you have less than FEE, you can burn only the whole amount.
    assert_eq!(
        Err(TransferError::BadBurn {
            min_burn_amount: Nat::from(FEE / 2)
        }),
        transfer(&env, canister_id, p2.0, MINTER, FEE / 4),
    );
    transfer(&env, canister_id, p2.0, MINTER, FEE / 2).expect("burn failed");

    assert_eq!(0, balance_of(&env, canister_id, p2.0));

    // You cannot burn zero tokens, no matter what your balance is.
    assert_eq!(
        Err(TransferError::BadBurn {
            min_burn_amount: Nat::from(FEE)
        }),
        transfer(&env, canister_id, p2.0, MINTER, 0),
    );
}

pub fn test_account_canonicalization<T>(ledger_wasm: Vec<u8>, encode_init_args: fn(InitArgs) -> T)
where
    T: CandidType,
{
    let p1 = PrincipalId::new_user_test_id(1);
    let p2 = PrincipalId::new_user_test_id(2);
    let (env, canister_id) = setup(
        ledger_wasm,
        encode_init_args,
        vec![
            (Account::from(p1.0), 10_000_000),
            (Account::from(p2.0), 5_000_000),
        ],
    );

    assert_eq!(
        10_000_000u64,
        balance_of(
            &env,
            canister_id,
            Account {
                owner: p1.0,
                subaccount: None
            }
        )
    );
    assert_eq!(
        10_000_000u64,
        balance_of(
            &env,
            canister_id,
            Account {
                owner: p1.0,
                subaccount: Some([0; 32])
            }
        )
    );

    transfer(
        &env,
        canister_id,
        p1.0,
        Account {
            owner: p2.0,
            subaccount: Some([0; 32]),
        },
        1_000_000,
    )
    .expect("transfer failed");

    assert_eq!(
        6_000_000u64,
        balance_of(
            &env,
            canister_id,
            Account {
                owner: p2.0,
                subaccount: None
            }
        )
    );
}

pub fn test_tx_time_bounds<T>(ledger_wasm: Vec<u8>, encode_init_args: fn(InitArgs) -> T)
where
    T: CandidType,
{
    let p1 = PrincipalId::new_user_test_id(1);
    let p2 = PrincipalId::new_user_test_id(2);
    let (env, canister_id) = setup(
        ledger_wasm,
        encode_init_args,
        vec![(Account::from(p1.0), 10_000_000)],
    );

    // advance time so that time does not grow implicitly when executing a round
    env.advance_time(Duration::from_secs(1));
    let now = system_time_to_nanos(env.time());
    let tx_window = TX_WINDOW.as_nanos() as u64;

    assert_eq!(
        Err(TransferError::TooOld),
        send_transfer(
            &env,
            canister_id,
            p1.0,
            &TransferArg {
                from_subaccount: None,
                to: p2.0.into(),
                fee: None,
                amount: Nat::from(1_000_000u32),
                created_at_time: Some(now - tx_window - 1),
                memo: None,
            }
        )
    );

    // advance time so that time does not grow implicitly when executing a round
    env.advance_time(Duration::from_secs(1));
    let now = system_time_to_nanos(env.time());

    assert_eq!(
        Err(TransferError::CreatedInFuture { ledger_time: now }),
        send_transfer(
            &env,
            canister_id,
            p1.0,
            &TransferArg {
                from_subaccount: None,
                to: p2.0.into(),
                fee: None,
                amount: Nat::from(1_000_000u32),
                created_at_time: Some(now + Duration::from_secs(5 * 60).as_nanos() as u64),
                memo: None
            }
        )
    );

    assert_eq!(10_000_000u64, balance_of(&env, canister_id, p1.0));
    assert_eq!(0u64, balance_of(&env, canister_id, p2.0));
}

fn test_controllers<T>(
    expected_controllers: Vec<PrincipalId>,
    ledger_wasm: &[u8],
    encode_init_args: fn(InitArgs) -> T,
) where
    T: CandidType,
{
    let p1 = PrincipalId::new_user_test_id(1);
    let p2 = PrincipalId::new_user_test_id(2);

    let (env, ledger_id) = setup(
        ledger_wasm.to_vec(),
        encode_init_args,
        vec![(Account::from(p1.0), 10_000_000)],
    );

    const INITIAL_CYCLES_BALANCE: Cycles = Cycles::new(100_000_000_000_000);

    let ucan = env
        .install_canister_with_cycles(
            UNIVERSAL_CANISTER_WASM.to_vec(),
            vec![],
            Some(
                ic00::CanisterSettingsArgsBuilder::new()
                    .with_controllers(vec![p1])
                    .build(),
            ),
            INITIAL_CYCLES_BALANCE,
        )
        .unwrap();

    for i in 0..ARCHIVE_TRIGGER_THRESHOLD {
        transfer(&env, ledger_id, p1.0, p2.0, 10_000 + i).expect("transfer failed");
    }

    let archive_info = list_archives(&env, ledger_id);
    assert_eq!(archive_info.len(), 1);

    let archives_info = get_canister_info(
        &env,
        ucan,
        CanisterId::unchecked_from_principal(archive_info[0].canister_id.into()),
    )
    .unwrap();

    assert_eq!(archives_info.controllers(), expected_controllers);
}

pub fn test_archive_controllers(ledger_wasm: Vec<u8>) {
    let p3 = PrincipalId::new_user_test_id(3);
    let p4 = PrincipalId::new_user_test_id(4);
    let p100 = PrincipalId::new_user_test_id(100);

    let expected_controllers = vec![p3, p4, p100];

    fn encode_init_args(args: InitArgs) -> LedgerArgument {
        LedgerArgument::Init(InitArgs {
            minting_account: MINTER,
            fee_collector_account: args.fee_collector_account,
            initial_balances: args.initial_balances,
            transfer_fee: FEE.into(),
            token_name: TOKEN_NAME.to_string(),
            decimals: Some(DECIMAL_PLACES),
            token_symbol: TOKEN_SYMBOL.to_string(),
            metadata: vec![],
            archive_options: ArchiveOptions {
                trigger_threshold: ARCHIVE_TRIGGER_THRESHOLD as usize,
                num_blocks_to_archive: NUM_BLOCKS_TO_ARCHIVE as usize,
                node_max_memory_size_bytes: None,
                max_message_size_bytes: None,
                controller_id: PrincipalId::new_user_test_id(100),
                more_controller_ids: Some(vec![
                    PrincipalId::new_user_test_id(3),
                    PrincipalId::new_user_test_id(4),
                ]),
                cycles_for_archive_creation: None,
                max_transactions_per_response: None,
            },
            feature_flags: args.feature_flags,
            maximum_number_of_accounts: args.maximum_number_of_accounts,
            accounts_overflow_trim_quantity: args.accounts_overflow_trim_quantity,
        })
    }

    test_controllers(expected_controllers, &ledger_wasm, encode_init_args);
}

pub fn test_archive_no_additional_controllers(ledger_wasm: Vec<u8>) {
    fn encode_init_args(args: InitArgs) -> LedgerArgument {
        LedgerArgument::Init(InitArgs {
            minting_account: MINTER,
            fee_collector_account: args.fee_collector_account,
            initial_balances: args.initial_balances,
            transfer_fee: FEE.into(),
            token_name: TOKEN_NAME.to_string(),
            decimals: Some(DECIMAL_PLACES),
            token_symbol: TOKEN_SYMBOL.to_string(),
            metadata: vec![],
            archive_options: ArchiveOptions {
                trigger_threshold: ARCHIVE_TRIGGER_THRESHOLD as usize,
                num_blocks_to_archive: NUM_BLOCKS_TO_ARCHIVE as usize,
                node_max_memory_size_bytes: None,
                max_message_size_bytes: None,
                controller_id: PrincipalId::new_user_test_id(100),
                more_controller_ids: None,
                cycles_for_archive_creation: None,
                max_transactions_per_response: None,
            },
            feature_flags: args.feature_flags,
            maximum_number_of_accounts: args.maximum_number_of_accounts,
            accounts_overflow_trim_quantity: args.accounts_overflow_trim_quantity,
        })
    }

    let p100 = PrincipalId::new_user_test_id(100);

    test_controllers(vec![p100], &ledger_wasm, encode_init_args);
}

pub fn test_archive_duplicate_controllers(ledger_wasm: Vec<u8>) {
    fn encode_init_args(args: InitArgs) -> LedgerArgument {
        LedgerArgument::Init(InitArgs {
            minting_account: MINTER,
            fee_collector_account: args.fee_collector_account,
            initial_balances: args.initial_balances,
            transfer_fee: FEE.into(),
            token_name: TOKEN_NAME.to_string(),
            decimals: Some(DECIMAL_PLACES),
            token_symbol: TOKEN_SYMBOL.to_string(),
            metadata: vec![],
            archive_options: ArchiveOptions {
                trigger_threshold: ARCHIVE_TRIGGER_THRESHOLD as usize,
                num_blocks_to_archive: NUM_BLOCKS_TO_ARCHIVE as usize,
                node_max_memory_size_bytes: None,
                max_message_size_bytes: None,
                controller_id: PrincipalId::new_user_test_id(100),
                more_controller_ids: Some(vec![
                    PrincipalId::new_user_test_id(100),
                    PrincipalId::new_user_test_id(100),
                ]),
                cycles_for_archive_creation: None,
                max_transactions_per_response: None,
            },
            feature_flags: args.feature_flags,
            maximum_number_of_accounts: args.maximum_number_of_accounts,
            accounts_overflow_trim_quantity: args.accounts_overflow_trim_quantity,
        })
    }
    let p100 = PrincipalId::new_user_test_id(100);

    test_controllers(vec![p100], &ledger_wasm, encode_init_args);
}

pub fn test_upgrade_archive_options<T>(ledger_wasm: Vec<u8>, encode_init_args: fn(InitArgs) -> T)
where
    T: CandidType,
{
    let p1 = PrincipalId::new_user_test_id(1);
    let p2 = PrincipalId::new_user_test_id(2);
    let archive_controller = PrincipalId::new_user_test_id(100);

    let (env, ledger_id) = setup(
        ledger_wasm.clone(),
        encode_init_args,
        vec![(Account::from(p1.0), 10_000_000)],
    );

    for i in 0..ARCHIVE_TRIGGER_THRESHOLD {
        transfer(&env, ledger_id, p1.0, p2.0, 10_000 + i).expect("transfer failed");
    }

    let archive_info = list_archives(&env, ledger_id);
    let first_archive = ArchiveInfo {
        canister_id: "rrkah-fqaaa-aaaaa-aaaaq-cai".parse().unwrap(),
        block_range_start: 0_u8.into(),
        block_range_end: (NUM_BLOCKS_TO_ARCHIVE - 1).into(),
    };
    assert_eq!(archive_info, vec![first_archive.clone()]);
    assert_eq!(
        get_archive_remaining_capacity(&env, first_archive.canister_id),
        100
    );
    assert_eq!(
        env.canister_status_as(
            archive_controller,
            CanisterId::unchecked_from_principal(first_archive.canister_id.into())
        )
        .unwrap()
        .unwrap()
        .cycles(),
        0
    );

    let upgrade_args = LedgerArgument::Upgrade(Some(UpgradeArgs {
        change_archive_options: Some(ChangeArchiveOptions {
            cycles_for_archive_creation: Some(100_000_000_000_000),
            ..Default::default()
        }),
        ..UpgradeArgs::default()
    }));
    env.upgrade_canister(ledger_id, ledger_wasm, Encode!(&upgrade_args).unwrap())
        .expect("failed to upgrade the archive canister");
    env.add_cycles(ledger_id, 200_000_000_000_000);

    for i in 0..NUM_BLOCKS_TO_ARCHIVE {
        transfer(&env, ledger_id, p1.0, p2.0, 10_000 + i).expect("transfer failed");
    }
    let archive_info = list_archives(&env, ledger_id);
    let second_archive = ArchiveInfo {
        canister_id: "ryjl3-tyaaa-aaaaa-aaaba-cai".parse().unwrap(),
        block_range_start: NUM_BLOCKS_TO_ARCHIVE.into(),
        block_range_end: (2 * NUM_BLOCKS_TO_ARCHIVE - 1).into(),
    };
    assert_eq!(
        archive_info,
        vec![first_archive.clone(), second_archive.clone()]
    );

    assert_eq!(
        env.canister_status_as(
            archive_controller,
            CanisterId::unchecked_from_principal(second_archive.canister_id.into())
        )
        .unwrap()
        .unwrap()
        .cycles(),
        100_000_000_000_000
    );
}

pub fn test_archiving<T>(
    ledger_wasm: Vec<u8>,
    encode_init_args: fn(InitArgs) -> T,
    archive_wasm: Vec<u8>,
) where
    T: CandidType,
{
    let p1 = PrincipalId::new_user_test_id(1);
    let p2 = PrincipalId::new_user_test_id(2);

    let (env, canister_id) = setup(
        ledger_wasm,
        encode_init_args,
        vec![(Account::from(p1.0), 10_000_000)],
    );

    for i in 0..ARCHIVE_TRIGGER_THRESHOLD {
        transfer(&env, canister_id, p1.0, p2.0, 10_000 + i).expect("transfer failed");
    }

    let archive_info = list_archives(&env, canister_id);
    assert_eq!(archive_info.len(), 1);
    assert_eq!(archive_info[0].block_range_start, 0u8);
    assert_eq!(archive_info[0].block_range_end, NUM_BLOCKS_TO_ARCHIVE - 1);

    let archive_principal = archive_info[0].canister_id;

    let resp = get_transactions(&env, canister_id.get().0, 0, 1_000_000);
    assert_eq!(resp.first_index, Nat::from(NUM_BLOCKS_TO_ARCHIVE));
    assert_eq!(
        resp.transactions.len(),
        (ARCHIVE_TRIGGER_THRESHOLD - NUM_BLOCKS_TO_ARCHIVE + 1) as usize
    );
    assert_eq!(resp.archived_transactions.len(), 1);
    assert_eq!(resp.archived_transactions[0].start, Nat::from(0_u8));
    assert_eq!(
        resp.archived_transactions[0].length,
        Nat::from(NUM_BLOCKS_TO_ARCHIVE)
    );

    let archived_transactions =
        get_archive_transactions(&env, archive_principal, 0, NUM_BLOCKS_TO_ARCHIVE as usize)
            .transactions;

    for i in 1..NUM_BLOCKS_TO_ARCHIVE {
        let expected_tx = Transfer {
            from: Account {
                owner: p1.0,
                subaccount: None,
            },
            to: Account {
                owner: p2.0,
                subaccount: None,
            },
            amount: Nat::from(10_000 + i - 1),
            fee: Some(Nat::from(FEE)),
            memo: None,
            created_at_time: None,
            spender: None,
        };
        let tx = get_archive_transaction(&env, archive_principal, i).unwrap();
        assert_eq!(tx.transfer.as_ref(), Some(&expected_tx));
        let tx = archived_transactions[i as usize].clone();
        assert_eq!(tx.transfer.as_ref(), Some(&expected_tx));
    }

    // Check that requesting non-existing blocks does not crash the ledger.
    let missing_blocks_reply = get_transactions(&env, canister_id.get().0, 100, 5);
    assert_eq!(0, missing_blocks_reply.transactions.len());
    assert_eq!(0, missing_blocks_reply.archived_transactions.len());

    // Upgrade the archive and check that the data is still available.
    let archive_canister_id = CanisterId::unchecked_from_principal(archive_principal.into());

    env.upgrade_canister(archive_canister_id, archive_wasm, vec![])
        .expect("failed to upgrade the archive canister");

    for i in 1..NUM_BLOCKS_TO_ARCHIVE {
        let tx = get_archive_transaction(&env, archive_principal, i).unwrap();
        assert_eq!(
            tx.transfer,
            Some(Transfer {
                from: Account {
                    owner: p1.0,
                    subaccount: None
                },
                to: Account {
                    owner: p2.0,
                    subaccount: None
                },
                amount: Nat::from(10_000 + i - 1),
                fee: Some(Nat::from(FEE)),
                memo: None,
                created_at_time: None,
                spender: None,
            })
        );
    }

    // Check that we can append more blocks after the upgrade.
    for i in 0..(ARCHIVE_TRIGGER_THRESHOLD - NUM_BLOCKS_TO_ARCHIVE) {
        transfer(&env, canister_id, p1.0, p2.0, 20_000 + i).expect("transfer failed");
    }

    let archive_info = list_archives(&env, canister_id);
    assert_eq!(archive_info.len(), 1);
    assert_eq!(archive_info[0].block_range_start, 0u8);
    assert_eq!(
        archive_info[0].block_range_end,
        2 * NUM_BLOCKS_TO_ARCHIVE - 1
    );

    // Check that the archive handles requested ranges correctly.
    let archived_transactions =
        get_archive_transactions(&env, archive_principal, 0, 1_000_000).transactions;
    let n = 2 * NUM_BLOCKS_TO_ARCHIVE as usize;
    assert_eq!(archived_transactions.len(), n);

    for start in 0..n {
        for end in start..n {
            let tx = get_archive_transactions(&env, archive_principal, start as u64, end - start)
                .transactions;
            assert_eq!(archived_transactions[start..end], tx);
        }
    }
}

pub fn test_get_blocks<T>(ledger_wasm: Vec<u8>, encode_init_args: fn(InitArgs) -> T)
where
    T: CandidType,
{
    let p1 = PrincipalId::new_user_test_id(1);
    let p2 = PrincipalId::new_user_test_id(2);

    let (env, canister_id) = setup(
        ledger_wasm,
        encode_init_args,
        vec![(Account::from(p1.0), 10_000_000)],
    );

    for i in 0..ARCHIVE_TRIGGER_THRESHOLD {
        transfer(&env, canister_id, p1.0, p2.0, 10_000 + i * 10_000).expect("transfer failed");
    }

    let resp = get_blocks(&env, canister_id.get().0, 0, 1_000_000);
    assert_eq!(resp.first_index, Nat::from(NUM_BLOCKS_TO_ARCHIVE));
    assert_eq!(
        resp.blocks.len(),
        (ARCHIVE_TRIGGER_THRESHOLD - NUM_BLOCKS_TO_ARCHIVE + 1) as usize
    );
    assert_eq!(resp.archived_blocks.len(), 1);
    assert_eq!(resp.archived_blocks[0].start, Nat::from(0_u8));
    assert_eq!(
        resp.archived_blocks[0].length,
        Nat::from(NUM_BLOCKS_TO_ARCHIVE)
    );
    assert!(resp.certificate.is_some());

    let archive_canister_id = list_archives(&env, canister_id)[0].canister_id;
    let archived_blocks =
        get_archive_blocks(&env, archive_canister_id, 0, NUM_BLOCKS_TO_ARCHIVE as usize).blocks;
    assert_eq!(archived_blocks.len(), NUM_BLOCKS_TO_ARCHIVE as usize);

    let mut prev_hash = None;

    // Check that the hash chain is correct.
    for block in archived_blocks.into_iter().chain(resp.blocks.into_iter()) {
        assert_eq!(
            prev_hash,
            get_phash(&block).expect("cannot get the hash of the previous block")
        );
        prev_hash = Some(block.hash());
    }

    // Check that requesting non-existing blocks does not crash the ledger.
    let missing_blocks_reply = get_blocks(&env, canister_id.get().0, 100, 5);
    assert_eq!(0, missing_blocks_reply.blocks.len());
    assert_eq!(0, missing_blocks_reply.archived_blocks.len());
}

// Generate random blocks and check that their CBOR encoding complies with the CDDL spec.
pub fn block_encoding_agrees_with_the_schema<Tokens: TokensType>() {
    use std::path::PathBuf;

    let block_cddl_path =
        PathBuf::from(std::env::var_os("CARGO_MANIFEST_DIR").unwrap()).join("block.cddl");
    let block_cddl =
        String::from_utf8(std::fs::read(block_cddl_path).expect("failed to read block.cddl file"))
            .unwrap();

    let mut runner = TestRunner::default();
    runner
        .run(&arb_block::<Tokens>(), |block| {
            let cbor_bytes = block.encode().into_vec();
            cddl::validate_cbor_from_slice(&block_cddl, &cbor_bytes, None).map_err(|e| {
                TestCaseError::fail(format!(
                    "Failed to validate CBOR: {} (inspect it on https://cbor.me), error: {}",
                    hex::encode(&cbor_bytes),
                    e
                ))
            })
        })
        .unwrap();
}

pub fn block_encoding_agreed_with_the_icrc3_schema<Tokens: TokensType>() {
    let mut runner = TestRunner::new(TestRunnerConfig {
        max_shrink_iters: 0,
        ..Default::default()
    });
    runner
        .run(&arb_block::<Tokens>(), |block| {
            let encoded_block = block.encode();
            let generic_block = encoded_block_to_generic_block(&encoded_block);
            if let Err(errors) = icrc3::schema::validate(&generic_block) {
                panic!("generic_block: {:?}, errors:\n{}", generic_block, errors);
            }
            Ok(())
        })
        .unwrap();
}

// Check that different blocks produce different hashes.
pub fn transaction_hashes_are_unique<Tokens: TokensType>() {
    let mut runner = TestRunner::default();
    runner
        .run(
            &(arb_transaction::<Tokens>(), arb_transaction::<Tokens>()),
            |(lhs, rhs)| {
                use ic_ledger_canister_core::ledger::LedgerTransaction;

                prop_assume!(lhs != rhs);
                prop_assert_ne!(lhs.hash(), rhs.hash());

                Ok(())
            },
        )
        .unwrap();
}

pub fn block_hashes_are_unique<Tokens: TokensType>() {
    let mut runner = TestRunner::default();
    runner
        .run(&(arb_block::<Tokens>(), arb_block()), |(lhs, rhs)| {
            prop_assume!(lhs != rhs);

            let lhs_hash = Block::<Tokens>::block_hash(&lhs.encode());
            let rhs_hash = Block::<Tokens>::block_hash(&rhs.encode());

            prop_assert_ne!(lhs_hash, rhs_hash);
            Ok(())
        })
        .unwrap();
}

// Generate random blocks and check that the block hash is stable.
pub fn block_hashes_are_stable<Tokens: TokensType>() {
    let mut runner = TestRunner::default();
    runner
        .run(&arb_block::<Tokens>(), |block| {
            let encoded_block = block.encode();
            let hash1 = Block::<Tokens>::block_hash(&encoded_block);
            let decoded = Block::<Tokens>::decode(encoded_block).unwrap();
            let hash2 = Block::<Tokens>::block_hash(&decoded.encode());
            prop_assert_eq!(hash1, hash2);
            Ok(())
        })
        .unwrap();
}

pub fn check_transfer_model<T>(ledger_wasm: Vec<u8>, encode_init_args: fn(InitArgs) -> T)
where
    T: CandidType,
{
    use proptest::collection::vec as pvec;

    const NUM_ACCOUNTS: usize = 10;
    const MIN_TRANSACTIONS: usize = 5;
    const MAX_TRANSACTIONS: usize = 10;
    let mut runner = TestRunner::new(TestRunnerConfig::with_cases(5));
    runner
        .run(
            &(
                pvec(arb_account(), NUM_ACCOUNTS),
                pvec(0..10_000_000u64, NUM_ACCOUNTS),
                pvec(
                    (0..NUM_ACCOUNTS, 0..NUM_ACCOUNTS, 0..1_000_000_000u64),
                    MIN_TRANSACTIONS..MAX_TRANSACTIONS,
                ),
            ),
            |(accounts, mints, transfers)| {
                test_transfer_model(
                    accounts,
                    mints,
                    transfers,
                    ledger_wasm.clone(),
                    encode_init_args,
                )
            },
        )
        .unwrap();
}

pub fn test_upgrade<T>(ledger_wasm: Vec<u8>, encode_init_args: fn(InitArgs) -> T)
where
    T: CandidType,
{
    let (env, canister_id) = setup(ledger_wasm.clone(), encode_init_args, vec![]);

    let metadata_res = metadata(&env, canister_id);
    let metadata_value = metadata_res.get(TEXT_META_KEY).unwrap();
    assert_eq!(*metadata_value, Value::Text(TEXT_META_VALUE.to_string()));

    const OTHER_TOKEN_SYMBOL: &str = "NEWSYMBOL";
    const OTHER_TOKEN_NAME: &str = "NEWTKNNAME";
    const NEW_FEE: u64 = 1234;

    let upgrade_args = LedgerArgument::Upgrade(Some(UpgradeArgs {
        metadata: Some(vec![(
            TEXT_META_KEY.into(),
            Value::Text(TEXT_META_VALUE_2.into()),
        )]),
        token_name: Some(OTHER_TOKEN_NAME.into()),
        token_symbol: Some(OTHER_TOKEN_SYMBOL.into()),
        transfer_fee: Some(NEW_FEE.into()),
        ..UpgradeArgs::default()
    }));

    env.upgrade_canister(canister_id, ledger_wasm, Encode!(&upgrade_args).unwrap())
        .expect("failed to upgrade the archive canister");

    let metadata_res_after_upgrade = metadata(&env, canister_id);
    assert_eq!(
        *metadata_res_after_upgrade.get(TEXT_META_KEY).unwrap(),
        Value::Text(TEXT_META_VALUE_2.to_string())
    );

    let token_symbol_after_upgrade: String = Decode!(
        &env.query(canister_id, "icrc1_symbol", Encode!().unwrap())
            .expect("failed to query symbol")
            .bytes(),
        String
    )
    .expect("failed to decode balance_of response");
    assert_eq!(token_symbol_after_upgrade, OTHER_TOKEN_SYMBOL);

    let token_name_after_upgrade: String = Decode!(
        &env.query(canister_id, "icrc1_name", Encode!().unwrap())
            .expect("failed to query name")
            .bytes(),
        String
    )
    .expect("failed to decode balance_of response");
    assert_eq!(token_name_after_upgrade, OTHER_TOKEN_NAME);

    let token_fee_after_upgrade = fee(&env, canister_id);
    assert_eq!(token_fee_after_upgrade, NEW_FEE);
}

pub fn test_memo_max_len<T>(ledger_wasm: Vec<u8>, encode_init_args: fn(InitArgs) -> T)
where
    T: CandidType,
{
    let from_account = Principal::from_slice(&[1u8; 29]).into();
    let (env, ledger_id) = setup(
        ledger_wasm.clone(),
        encode_init_args,
        vec![(from_account, 1_000_000_000)],
    );
    let to_account = Principal::from_slice(&[2u8; 29]).into();
    let transfer_with_memo = |memo: &[u8]| -> Result<WasmResult, UserError> {
        env.execute_ingress_as(
            PrincipalId(from_account.owner),
            ledger_id,
            "icrc1_transfer",
            Encode!(&TransferArg {
                from_subaccount: None,
                to: to_account,
                amount: Nat::from(1_u8),
                fee: None,
                created_at_time: None,
                memo: Some(Memo::from(memo.to_vec())),
            })
            .unwrap(),
        )
    };

    // We didn't set the max_memo_length in the init params of the ledger
    // so the memo will be accepted only if it's 32 bytes or less.
    for i in 0..=32 {
        assert!(
            transfer_with_memo(&vec![0u8; i]).is_ok(),
            "Memo size: {}",
            i
        );
    }
    expect_memo_length_error(transfer_with_memo, &[0u8; 33]);

    // Change the memo to 64 bytes
    let args = ic_icrc1_ledger::LedgerArgument::Upgrade(Some(ic_icrc1_ledger::UpgradeArgs {
        max_memo_length: Some(64),
        ..ic_icrc1_ledger::UpgradeArgs::default()
    }));
    let args = Encode!(&args).unwrap();
    env.upgrade_canister(ledger_id, ledger_wasm.clone(), args)
        .unwrap();

    // Now the ledger should accept memos up to 64 bytes.
    for i in 0..=64 {
        assert!(
            transfer_with_memo(&vec![0u8; i]).is_ok(),
            "Memo size: {}",
            i
        );
    }
    expect_memo_length_error(transfer_with_memo, &[0u8; 65]);

    expect_memo_length_error(transfer_with_memo, &[0u8; u16::MAX as usize + 1]);

    // Trying to shrink the memo should result in a failure.
    let args = ic_icrc1_ledger::LedgerArgument::Upgrade(Some(ic_icrc1_ledger::UpgradeArgs {
        max_memo_length: Some(63),
        ..ic_icrc1_ledger::UpgradeArgs::default()
    }));
    let args = Encode!(&args).unwrap();
    assert!(env.upgrade_canister(ledger_id, ledger_wasm, args).is_err());
}

fn expect_memo_length_error<T>(transfer_with_memo: T, memo: &[u8])
where
    T: FnOnce(&[u8]) -> Result<WasmResult, UserError>,
{
    match transfer_with_memo(memo) {
        Err(user_error) => assert_eq!(
            user_error.code(),
            ErrorCode::CanisterCalledTrap,
            "unexpected error: {}",
            user_error
        ),
        Ok(result) => panic!(
            "expected a reject for a {}-byte memo, got result {:?}",
            memo.len(),
            result
        ),
    }
}

/// Checks whether two values are equivalent with respect to numeric conversions.
fn equivalent_values(lhs: &GenericValue, rhs: &GenericValue) -> bool {
    match (lhs, rhs) {
        (GenericValue::Nat64(x), GenericValue::Nat64(y)) => x == y,
        (GenericValue::Nat(x), GenericValue::Nat(y)) => x == y,
        (GenericValue::Int(x), GenericValue::Int(y)) => x == y,
        (GenericValue::Blob(x), GenericValue::Blob(y)) => x == y,
        (GenericValue::Text(x), GenericValue::Text(y)) => x == y,
        (GenericValue::Array(xs), GenericValue::Array(ys)) => {
            xs.len() == ys.len()
                && xs
                    .iter()
                    .zip(ys.iter())
                    .all(|(x, y)| equivalent_values(x, y))
        }
        (GenericValue::Map(xs), GenericValue::Map(ys)) => {
            xs.len() == ys.len()
                && xs
                    .iter()
                    .zip(ys.iter())
                    .all(|((k1, x), (k2, y))| k1 == k2 && equivalent_values(x, y))
        }
        // Numeric conversions
        (GenericValue::Nat64(x), GenericValue::Int(y)) => &Int::from(*x) == y,
        (GenericValue::Int(x), GenericValue::Nat64(y)) => x == &Int::from(*y),
        (GenericValue::Nat64(x), GenericValue::Nat(y)) => &Nat::from(*x) == y,
        (GenericValue::Nat(x), GenericValue::Nat64(y)) => x == &Nat::from(*y),
        (GenericValue::Nat(x), GenericValue::Int(y)) => Some(&x.0) == y.0.to_biguint().as_ref(),
        (GenericValue::Int(x), GenericValue::Nat(y)) => x.0.to_biguint().as_ref() == Some(&y.0),
        _ => false,
    }
}

pub fn icrc1_test_block_transformation<T, Tokens>(
    ledger_wasm_mainnet: Vec<u8>,
    ledger_wasm_current: Vec<u8>,
    encode_init_args: fn(InitArgs) -> T,
) where
    T: CandidType,
    Tokens: TokensType,
{
    let p1 = PrincipalId::new_user_test_id(1);
    let p2 = PrincipalId::new_user_test_id(2);
    let p3 = PrincipalId::new_user_test_id(3);

    // Setup ledger as it is deployed on the mainnet.
    let (env, canister_id) = setup(
        ledger_wasm_mainnet,
        encode_init_args,
        vec![
            (Account::from(p1.0), 10_000_000),
            (Account::from(p2.0), 10_000_000),
            (Account::from(p3.0), 10_000_000),
        ],
    );

    transfer(&env, canister_id, p1.0, p2.0, 1_000_000).expect("transfer failed");
    transfer(&env, canister_id, p1.0, p3.0, 1_000_000).expect("transfer failed");
    transfer(&env, canister_id, p3.0, p2.0, 1_000_000).expect("transfer failed");
    transfer(&env, canister_id, p2.0, p1.0, 1_000_000).expect("transfer failed");
    transfer(&env, canister_id, p2.0, p3.0, 1_000_000).expect("transfer failed");
    transfer(&env, canister_id, p3.0, p1.0, 1_000_000).expect("transfer failed");

    // Fetch all blocks before the upgrade.
    let resp_pre_upgrade = get_blocks(&env, canister_id.get().0, 0, 1_000_000);

    // Now upgrade the ledger to the new canister wasm.
    env.upgrade_canister(
        canister_id,
        ledger_wasm_current,
        Encode!(&LedgerArgument::Upgrade(None)).unwrap(),
    )
    .unwrap();

    // Default archive threshold is 10 blocks so all blocks should be on the ledger directly
    // Fetch all blocks after the upgrade.
    let resp_post_upgrade = get_blocks(&env, canister_id.get().0, 0, 1_000_000);

    // Make sure the same number of blocks were fetched before and after the upgrade.
    assert_eq!(
        resp_pre_upgrade.blocks.len(),
        resp_post_upgrade.blocks.len()
    );

    // Go through all blocks and make sure the blocks fetched before the upgrade are the same as after the upgrade.
    for (block_pre_upgrade, block_post_upgrade) in resp_pre_upgrade
        .blocks
        .into_iter()
        .zip(resp_post_upgrade.blocks.into_iter())
    {
        assert!(
            equivalent_values(&block_pre_upgrade, &block_post_upgrade),
            "pre-upgrade block {block_pre_upgrade:?} is not equivalent to {block_post_upgrade:?}"
        );
        assert_eq!(
            Block::<Tokens>::try_from(block_pre_upgrade.clone()).unwrap(),
            Block::<Tokens>::try_from(block_post_upgrade.clone()).unwrap()
        );
        assert_eq!(
            Block::<Tokens>::try_from(block_pre_upgrade.clone())
                .unwrap()
                .encode(),
            Block::<Tokens>::try_from(block_post_upgrade.clone())
                .unwrap()
                .encode()
        );
        assert_eq!(
            Block::<Tokens>::block_hash(
                &Block::<Tokens>::try_from(block_pre_upgrade.clone())
                    .unwrap()
                    .encode()
            ),
            Block::<Tokens>::block_hash(
                &Block::<Tokens>::try_from(block_post_upgrade.clone())
                    .unwrap()
                    .encode()
            )
        );
        assert_eq!(
            Transaction::<Tokens>::try_from(block_pre_upgrade.clone()).unwrap(),
            Transaction::<Tokens>::try_from(block_post_upgrade.clone()).unwrap()
        );
    }
}

fn apply_arg_with_caller(
    env: &StateMachine,
    ledger_id: CanisterId,
    arg: &ArgWithCaller,
) -> BlockIndex {
    match &arg.arg {
        LedgerEndpointArg::ApproveArg(approve_arg) => {
            send_approval(env, ledger_id, arg.caller.sender().unwrap(), approve_arg)
                .expect("approval failed")
        }
        LedgerEndpointArg::TransferArg(transfer_arg) => {
            send_transfer(env, ledger_id, arg.caller.sender().unwrap(), transfer_arg)
                .expect("transfer failed")
        }
    }
}

pub fn test_upgrade_serialization<Tokens>(
    ledger_wasm_mainnet: Vec<u8>,
    ledger_wasm_current: Vec<u8>,
    init_args: Vec<u8>,
    upgrade_args: Vec<u8>,
    minter: Arc<BasicIdentity>,
    verify_blocks: bool,
<<<<<<< HEAD
    migration_to_stable_structures: bool,
) {
=======
) where
    Tokens: TokensType + Default + std::fmt::Display + From<u64>,
{
>>>>>>> 8b94d60b
    let mut runner = TestRunner::new(TestRunnerConfig::with_cases(1));
    let now = SystemTime::now();
    let minter_principal: Principal = minter.sender().unwrap();
    const INITIAL_TX_BATCH_SIZE: usize = 100;
    const ADDITIONAL_TX_BATCH_SIZE: usize = 15;
    const TOTAL_TX_COUNT: usize = INITIAL_TX_BATCH_SIZE + 8 * ADDITIONAL_TX_BATCH_SIZE;
    runner
        .run(
            &(valid_transactions_strategy(minter, FEE, TOTAL_TX_COUNT, now).no_shrink(),),
            |(transactions,)| {
                let env = StateMachine::new();
                env.set_time(now);
                let ledger_id = env
                    .install_canister(ledger_wasm_mainnet.clone(), init_args.clone(), None)
                    .unwrap();

                let mut in_memory_ledger = InMemoryLedger::<Account, Tokens>::default();

                let mut tx_index = 0;
                let mut tx_index_target = INITIAL_TX_BATCH_SIZE;

                let mut add_tx_and_verify = || {
                    while tx_index < tx_index_target {
                        apply_arg_with_caller(&env, ledger_id, &transactions[tx_index]);
                        in_memory_ledger.apply_arg_with_caller(
                            &transactions[tx_index],
                            TimeStamp::from_nanos_since_unix_epoch(system_time_to_nanos(
                                env.time(),
                            )),
                            minter_principal,
                            Some(FEE.into()),
                        );
                        tx_index += 1;
                    }
                    tx_index_target += ADDITIONAL_TX_BATCH_SIZE;
                    in_memory_ledger.verify_balances_and_allowances(
                        &env,
                        ledger_id,
                        tx_index as u64,
                    );
                };
                add_tx_and_verify();

                let mut test_upgrade = |ledger_wasm: Vec<u8>| {
                    env.upgrade_canister(ledger_id, ledger_wasm, upgrade_args.clone())
                        .unwrap();
                    if migration_to_stable_structures {
                        wait_ledger_ready(&env, ledger_id, 10);
                        let stable_upgrade_migration_steps =
                            parse_metric(&env, ledger_id, "ledger_stable_upgrade_migration_steps");
                        assert_eq!(stable_upgrade_migration_steps, 1);
                    }
                    add_tx_and_verify();
                };

                // Test if the old serialized approvals and balances are correctly deserialized
                test_upgrade(ledger_wasm_current.clone());
                // Test the new wasm serialization
                test_upgrade(ledger_wasm_current.clone());
                // Test deserializing from memory manager
                test_upgrade(ledger_wasm_current.clone());
                if !migration_to_stable_structures {
                    // Test downgrade to mainnet wasm
                    test_upgrade(ledger_wasm_mainnet.clone());
                } else {
                    // Downgrade from stable structures to mainnet not possible.
                    match env.upgrade_canister(
                        ledger_id,
                        ledger_wasm_mainnet.clone(),
                        Encode!(&LedgerArgument::Upgrade(None)).unwrap(),
                    ) {
                        Ok(_) => {
                            panic!("Upgrade from future ledger version should fail!")
                        }
                        Err(e) => {
                            assert!(e
                                .description()
                                .contains("Trying to downgrade from incompatible version"))
                        }
                    };
                }
                if verify_blocks {
                    // This will also verify the ledger blocks.
                    // The current implementation of the InMemoryLedger cannot get blocks
                    // for the ICP ledger. This part of the test runs only for the ICRC1 ledger.
                    verify_ledger_state::<Tokens>(&env, ledger_id, None);
                }

                Ok(())
            },
        )
        .unwrap();
}

pub fn icrc1_test_upgrade_serialization_fixed_tx<T>(
    ledger_wasm_mainnet: Vec<u8>,
    ledger_wasm_current_lowinstructionlimits: Vec<u8>,
    encode_init_args: fn(InitArgs) -> T,
) where
    T: CandidType,
{
    let accounts = vec![
        Account::from(PrincipalId::new_user_test_id(1).0),
        Account {
            owner: PrincipalId::new_user_test_id(2).0,
            subaccount: Some([2; 32]),
        },
        Account::from(PrincipalId::new_user_test_id(3).0),
        Account {
            owner: PrincipalId::new_user_test_id(4).0,
            subaccount: Some([4; 32]),
        },
    ];
    let additional_accounts = vec![
        Account::from(PrincipalId::new_user_test_id(5).0),
        Account {
            owner: PrincipalId::new_user_test_id(6).0,
            subaccount: Some([6; 32]),
        },
    ];
    let mut initial_balances = vec![];
    let all_accounts = [accounts.clone(), additional_accounts.clone()].concat();
    for (index, account) in all_accounts.iter().enumerate() {
        initial_balances.push((*account, 10_000_000u64 + index as u64));
    }

    // Setup ledger as it is deployed on the mainnet.
    let (env, canister_id) = setup(ledger_wasm_mainnet, encode_init_args, initial_balances);

    const APPROVE_AMOUNT: u64 = 150_000;
    let expiration =
        system_time_to_nanos(env.time()) + Duration::from_secs(5000 * 3600).as_nanos() as u64;

    let mut expected_allowances = vec![];

    for i in 0..accounts.len() {
        for j in i + 1..accounts.len() {
            let mut approve_args = default_approve_args(accounts[j], APPROVE_AMOUNT);
            approve_args.from_subaccount = accounts[i].subaccount;
            send_approval(&env, canister_id, accounts[i].owner, &approve_args)
                .expect("approval failed");
            expected_allowances.push(Account::get_allowance(
                &env,
                canister_id,
                accounts[i],
                accounts[j],
            ));

            let mut approve_args = default_approve_args(accounts[i], APPROVE_AMOUNT);
            approve_args.expires_at = Some(expiration);
            approve_args.from_subaccount = accounts[j].subaccount;
            send_approval(&env, canister_id, accounts[j].owner, &approve_args)
                .expect("approval failed");
            expected_allowances.push(Account::get_allowance(
                &env,
                canister_id,
                accounts[j],
                accounts[i],
            ));
        }
    }
    let mut balances = BTreeMap::new();
    for account in &all_accounts {
        balances.insert(account, Nat::from(balance_of(&env, canister_id, *account)));
    }

    let test_upgrade =
        |ledger_wasm: Vec<u8>, balances: BTreeMap<&Account, Nat>, min_migration_steps: u64| {
            env.upgrade_canister(
                canister_id,
                ledger_wasm,
                Encode!(&LedgerArgument::Upgrade(None)).unwrap(),
            )
            .unwrap();

<<<<<<< HEAD
            wait_ledger_ready(&env, canister_id, 10);

            let stable_upgrade_migration_steps =
                parse_metric(&env, canister_id, "ledger_stable_upgrade_migration_steps");
            assert!(stable_upgrade_migration_steps >= min_migration_steps);

            let mut allowances = vec![];
            for i in 0..accounts.len() {
                for j in i + 1..accounts.len() {
                    let allowance = get_allowance(&env, canister_id, accounts[i], accounts[j]);
                    assert_eq!(allowance.allowance, Nat::from(APPROVE_AMOUNT));
                    allowances.push(allowance);
                    let allowance = get_allowance(&env, canister_id, accounts[j], accounts[i]);
                    assert_eq!(allowance.allowance, Nat::from(APPROVE_AMOUNT));
                    allowances.push(allowance);
                }
=======
        let mut allowances = vec![];
        for i in 0..accounts.len() {
            for j in i + 1..accounts.len() {
                let allowance = Account::get_allowance(&env, canister_id, accounts[i], accounts[j]);
                assert_eq!(allowance.allowance, Nat::from(APPROVE_AMOUNT));
                allowances.push(allowance);
                let allowance = Account::get_allowance(&env, canister_id, accounts[j], accounts[i]);
                assert_eq!(allowance.allowance, Nat::from(APPROVE_AMOUNT));
                allowances.push(allowance);
>>>>>>> 8b94d60b
            }
            assert_eq!(expected_allowances, allowances);

            for account in &all_accounts {
                assert_eq!(balance_of(&env, canister_id, *account), balances[account]);
            }
        };

    // Test if the old serialized approvals and balances are correctly deserialized
    test_upgrade(
        ledger_wasm_current_lowinstructionlimits.clone(),
        balances.clone(),
        2,
    );

    // Add some more approvals
    for a1 in &accounts {
        for a2 in &additional_accounts {
            let mut approve_args = default_approve_args(*a2, APPROVE_AMOUNT);
            approve_args.from_subaccount = a1.subaccount;
            send_approval(&env, canister_id, a1.owner, &approve_args).expect("approval failed");
            balances.insert(a1, balances[a1].clone() - approve_args.fee.unwrap());

            let mut approve_args = default_approve_args(*a1, APPROVE_AMOUNT);
            approve_args.expires_at = Some(expiration);
            approve_args.from_subaccount = a2.subaccount;
            send_approval(&env, canister_id, a2.owner, &approve_args).expect("approval failed");
            balances.insert(a2, balances[a2].clone() - approve_args.fee.unwrap());
        }
    }

    // Test the new wasm serialization
    test_upgrade(ledger_wasm_current_lowinstructionlimits, balances, 1);

    // See if the additional approvals are there
    for a1 in &accounts {
        for a2 in &additional_accounts {
            let allowance = Account::get_allowance(&env, canister_id, *a1, *a2);
            assert_eq!(allowance.allowance, Nat::from(APPROVE_AMOUNT));
            assert_eq!(allowance.expires_at, None);

            let allowance = Account::get_allowance(&env, canister_id, *a2, *a1);
            assert_eq!(allowance.allowance, Nat::from(APPROVE_AMOUNT));
            assert_eq!(allowance.expires_at, Some(expiration));
        }
    }
}

pub fn test_downgrade_from_incompatible_version<T>(
    ledger_wasm_mainnet: Vec<u8>,
    ledger_wasm_nextledgerversion: Vec<u8>,
    ledger_wasm: Vec<u8>,
    encode_init_args: fn(InitArgs) -> T,
    downgrade_to_mainnet_possible: bool,
) where
    T: CandidType,
{
    // Setup ledger with mainnet version.
    let (env, canister_id) = setup(ledger_wasm_mainnet.clone(), encode_init_args, vec![]);

    // Upgrade to current version.
    env.upgrade_canister(
        canister_id,
        ledger_wasm.clone(),
        Encode!(&LedgerArgument::Upgrade(None)).unwrap(),
    )
    .expect("failed to upgrade to current version");

    // Upgrade to the same verison.
    env.upgrade_canister(
        canister_id,
        ledger_wasm.clone(),
        Encode!(&LedgerArgument::Upgrade(None)).unwrap(),
    )
    .expect("failed to upgrade to current version");

    // Downgrade to mainnet not possible.
    match env.upgrade_canister(
        canister_id,
        ledger_wasm_mainnet,
        Encode!(&LedgerArgument::Upgrade(None)).unwrap(),
    ) {
        Ok(_) => {
            if !downgrade_to_mainnet_possible {
                panic!("Upgrade from future ledger version should fail!")
            }
        }
        Err(e) => {
            if downgrade_to_mainnet_possible {
                panic!("Downgrade to mainnet should be possible!")
            } else {
                assert!(e
                    .description()
                    .contains("Trying to downgrade from incompatible version"))
            }
        }
    };

    // Upgrade to the next version.
    env.upgrade_canister(
        canister_id,
        ledger_wasm_nextledgerversion,
        Encode!(&LedgerArgument::Upgrade(None)).unwrap(),
    )
    .expect("failed to upgrade to next version");

    // Downgrade to current not possible.
    match env.upgrade_canister(
        canister_id,
        ledger_wasm,
        Encode!(&LedgerArgument::Upgrade(None)).unwrap(),
    ) {
        Ok(_) => {
            panic!("Upgrade from future ledger version should fail!")
        }
        Err(e) => {
            assert!(e
                .description()
                .contains("Trying to downgrade from incompatible version"))
        }
    };
}

pub fn icrc1_test_stable_migration_endpoints_disabled<T>(
    ledger_wasm_mainnet: Vec<u8>,
    ledger_wasm_current_lowinstructionlimits: Vec<u8>,
    encode_init_args: fn(InitArgs) -> T,
) where
    T: CandidType,
{
    let account = Account::from(PrincipalId::new_user_test_id(1).0);
    let initial_balances = vec![(account, 100_000_000u64)];

    // Setup ledger as it is deployed on the mainnet.
    let (env, canister_id) = setup(ledger_wasm_mainnet, encode_init_args, initial_balances);

    const APPROVE_AMOUNT: u64 = 150_000;

    for i in 2..40 {
        let spender = Account::from(PrincipalId::new_user_test_id(i).0);
        let approve_args = default_approve_args(spender, APPROVE_AMOUNT);
        send_approval(&env, canister_id, account.owner, &approve_args).expect("approval failed");
    }

    env.upgrade_canister(
        canister_id,
        ledger_wasm_current_lowinstructionlimits,
        Encode!(&LedgerArgument::Upgrade(None)).unwrap(),
    )
    .unwrap();

    let transfer_args = TransferArg {
        from_subaccount: None,
        to: Account::from(PrincipalId::new_user_test_id(2).0),
        fee: None,
        created_at_time: None,
        amount: Nat::from(1u64),
        memo: None,
    };
    let approve_args = default_approve_args(
        Account::from(PrincipalId::new_user_test_id(200).0),
        APPROVE_AMOUNT,
    );
    let transfer_from_args = TransferFromArgs {
        spender_subaccount: None,
        from: account,
        to: Account::from(PrincipalId::new_user_test_id(2).0),
        amount: Nat::from(1u64),
        fee: None,
        memo: None,
        created_at_time: None,
    };
    let allowance_args = AllowanceArgs {
        account,
        spender: account,
    };

    let test_endpoint = |endpoint_name: &str, args: Vec<u8>, expect_error: bool| {
        println!("testing endpoint {endpoint_name}");
        let result = env.execute_ingress_as(account.owner.into(), canister_id, endpoint_name, args);
        if expect_error {
            result
                .unwrap_err()
                .assert_contains(ErrorCode::CanisterCalledTrap, "The Ledger is not ready.");
        } else {
            assert!(result.is_ok());
        }
    };

    test_endpoint("icrc1_transfer", Encode!(&transfer_args).unwrap(), true);
    test_endpoint("icrc2_approve", Encode!(&approve_args).unwrap(), true);
    test_endpoint(
        "icrc2_transfer_from",
        Encode!(&transfer_from_args).unwrap(),
        true,
    );
    test_endpoint("icrc2_allowance", Encode!(&allowance_args).unwrap(), true);
    test_endpoint("icrc1_balance_of", Encode!(&account).unwrap(), true);
    test_endpoint("icrc1_total_supply", Encode!().unwrap(), true);

    wait_ledger_ready(&env, canister_id, 10);

    test_endpoint("icrc1_transfer", Encode!(&transfer_args).unwrap(), false);
    test_endpoint("icrc2_approve", Encode!(&approve_args).unwrap(), false);
    test_endpoint(
        "icrc2_transfer_from",
        Encode!(&transfer_from_args).unwrap(),
        false,
    );
    test_endpoint("icrc2_allowance", Encode!(&allowance_args).unwrap(), false);
    test_endpoint("icrc1_balance_of", Encode!(&account).unwrap(), false);
    test_endpoint("icrc1_total_supply", Encode!().unwrap(), false);
}

pub fn test_incomplete_migration<T>(
    ledger_wasm_mainnet: Vec<u8>,
    ledger_wasm_current_lowinstructionlimits: Vec<u8>,
    encode_init_args: fn(InitArgs) -> T,
) where
    T: CandidType,
{
    let account = Account::from(PrincipalId::new_user_test_id(1).0);
    let initial_balances = vec![(account, 100_000_000u64)];

    // Setup ledger as it is deployed on the mainnet.
    let (env, canister_id) = setup(
        ledger_wasm_mainnet.clone(),
        encode_init_args,
        initial_balances,
    );

    const APPROVE_AMOUNT: u64 = 150_000;

    const NUM_APPROVALS: u64 = 20;

    let send_approvals = || {
        for i in 2..2 + NUM_APPROVALS {
            let spender = Account::from(PrincipalId::new_user_test_id(i).0);
            let approve_args = default_approve_args(spender, APPROVE_AMOUNT);
            send_approval(&env, canister_id, account.owner, &approve_args)
                .expect("approval failed");
        }
    };

    send_approvals();

    let check_approvals = || {
        for i in 2..2 + NUM_APPROVALS {
            let allowance = get_allowance(
                &env,
                canister_id,
                account,
                Account::from(PrincipalId::new_user_test_id(i).0),
            );
            assert_eq!(allowance.allowance, Nat::from(APPROVE_AMOUNT));
        }
    };

    check_approvals();

    env.upgrade_canister(
        canister_id,
        ledger_wasm_current_lowinstructionlimits,
        Encode!(&LedgerArgument::Upgrade(None)).unwrap(),
    )
    .unwrap();

    let is_ledger_ready = Decode!(
        &env.query(canister_id, "is_ledger_ready", Encode!().unwrap())
            .expect("failed to call is_ledger_ready")
            .bytes(),
        bool
    )
    .expect("failed to decode is_ledger_ready response");
    assert!(!is_ledger_ready);

    // Downgrade to mainnet without waiting for the migration to complete.
    env.upgrade_canister(
        canister_id,
        ledger_wasm_mainnet,
        Encode!(&LedgerArgument::Upgrade(None)).unwrap(),
    )
    .unwrap();

    // All approvals should still be in UPGRADES_MEMORY and downgrade should succeed.
    check_approvals();
}

pub fn test_migration_resumes_from_frozen<T>(
    ledger_wasm_mainnet: Vec<u8>,
    ledger_wasm_current_lowinstructionlimits: Vec<u8>,
    encode_init_args: fn(InitArgs) -> T,
) where
    T: CandidType,
{
    let account = Account::from(PrincipalId::new_user_test_id(1).0);
    let initial_balances = vec![(account, 100_000_000u64)];

    let subnet_config = SubnetConfig::new(SubnetType::Application);
    let env = StateMachine::new_with_config(StateMachineConfig::new(
        subnet_config.clone(),
        HypervisorConfig::default(),
    ));

    let args = encode_init_args(init_args(initial_balances));
    let args = Encode!(&args).unwrap();
    let canister_id = env
        .install_canister_with_cycles(
            ledger_wasm_mainnet,
            args,
            None,
            Cycles::new(1_000_000_000_000),
        )
        .unwrap();

    const APPROVE_AMOUNT: u64 = 150_000;
    const NUM_APPROVALS: u64 = 20;

    let send_approvals = || {
        for i in 2..2 + NUM_APPROVALS {
            let spender = Account::from(PrincipalId::new_user_test_id(i).0);
            let approve_args = default_approve_args(spender, APPROVE_AMOUNT);
            send_approval(&env, canister_id, account.owner, &approve_args)
                .expect("approval failed");
        }
    };

    send_approvals();

    let check_approvals = || {
        for i in 2..2 + NUM_APPROVALS {
            let allowance = get_allowance(
                &env,
                canister_id,
                account,
                Account::from(PrincipalId::new_user_test_id(i).0),
            );
            assert_eq!(allowance.allowance, Nat::from(APPROVE_AMOUNT));
        }
    };

    check_approvals();

    env.upgrade_canister(
        canister_id,
        ledger_wasm_current_lowinstructionlimits,
        Encode!(&LedgerArgument::Upgrade(None)).unwrap(),
    )
    .unwrap();

    let is_ledger_ready = || {
        Decode!(
            &env.query(canister_id, "is_ledger_ready", Encode!().unwrap())
                .expect("failed to call is_ledger_ready")
                .bytes(),
            bool
        )
        .expect("failed to decode is_ledger_ready response")
    };
    assert!(!is_ledger_ready());

    let freeze = |env: &StateMachine, canister_id: CanisterId| {
        let args = CanisterSettingsArgsBuilder::new()
            .with_freezing_threshold(1 << 62)
            .build();
        let result = env.update_settings(&canister_id, args);
        assert_matches!(result, Ok(_));
    };
    let unfreeze = |env: &StateMachine, canister_id: CanisterId| {
        let args = CanisterSettingsArgsBuilder::new()
            .with_freezing_threshold(0)
            .build();
        let result = env.update_settings(&canister_id, args);
        assert_matches!(result, Ok(_));
    };

    freeze(&env, canister_id);
    env.advance_time(Duration::from_secs(1000));
    // Make sure the timer was attempted to be scheduled.
    for _ in 0..10 {
        env.tick();
    }
    unfreeze(&env, canister_id);
    // even though 1000s passed, the ledger did not migrate when it was frozen
    assert!(!is_ledger_ready());
    wait_ledger_ready(&env, canister_id, 20);
    check_approvals();
}

pub fn test_metrics_while_migrating<T>(
    ledger_wasm_mainnet: Vec<u8>,
    ledger_wasm_current_lowinstructionlimits: Vec<u8>,
    encode_init_args: fn(InitArgs) -> T,
) where
    T: CandidType,
{
    let account = Account::from(PrincipalId::new_user_test_id(1).0);
    let initial_balances = vec![(account, 100_000_000u64)];

    // Setup ledger as it is deployed on the mainnet.
    let (env, canister_id) = setup(
        ledger_wasm_mainnet.clone(),
        encode_init_args,
        initial_balances,
    );

    for i in 2..22 {
        let spender = Account::from(PrincipalId::new_user_test_id(i).0);
        let approve_args = default_approve_args(spender, 150_000);
        send_approval(&env, canister_id, account.owner, &approve_args).expect("approval failed");
    }

    env.upgrade_canister(
        canister_id,
        ledger_wasm_current_lowinstructionlimits,
        Encode!(&LedgerArgument::Upgrade(None)).unwrap(),
    )
    .unwrap();

    let metrics = retrieve_metrics(&env, canister_id);
    assert!(
        metrics
            .iter()
            .any(|line| line.contains("ledger_transactions")),
        "Did not find ledger_transactions metric"
    );
    assert!(
        !metrics
            .iter()
            .any(|line| line.contains("ledger_total_supply")),
        "ledger_total_supply should not be in metrics"
    );

    let is_ledger_ready = Decode!(
        &env.query(canister_id, "is_ledger_ready", Encode!().unwrap())
            .expect("failed to call is_ledger_ready")
            .bytes(),
        bool
    )
    .expect("failed to decode is_ledger_ready response");
    assert!(!is_ledger_ready);

    wait_ledger_ready(&env, canister_id, 10);

    let metrics = retrieve_metrics(&env, canister_id);
    assert!(
        metrics
            .iter()
            .any(|line| line.contains("ledger_transactions")),
        "Did not find ledger_transactions metric"
    );
    assert!(
        metrics
            .iter()
            .any(|line| line.contains("ledger_total_supply")),
        "Did not find ledger_total_supply metric"
    );
}

pub fn default_approve_args(spender: impl Into<Account>, amount: u64) -> ApproveArgs {
    ApproveArgs {
        from_subaccount: None,
        spender: spender.into(),
        amount: Nat::from(amount),
        expected_allowance: None,
        expires_at: None,
        fee: Some(Nat::from(FEE)),
        memo: None,
        created_at_time: None,
    }
}

pub fn default_transfer_from_args(
    from: impl Into<Account>,
    to: impl Into<Account>,
    amount: u64,
) -> TransferFromArgs {
    TransferFromArgs {
        spender_subaccount: None,
        from: from.into(),
        to: to.into(),
        amount: Nat::from(amount),
        fee: Some(Nat::from(FEE)),
        memo: None,
        created_at_time: None,
    }
}

pub fn test_approve_smoke<T>(ledger_wasm: Vec<u8>, encode_init_args: fn(InitArgs) -> T)
where
    T: CandidType,
{
    let from = PrincipalId::new_user_test_id(1);
    let spender = PrincipalId::new_user_test_id(2);

    let from_sub_1 = Account {
        owner: from.0,
        subaccount: Some([1; 32]),
    };

    let (env, canister_id) = setup(
        ledger_wasm,
        encode_init_args,
        vec![(Account::from(from.0), 100_000), (from_sub_1, 100_000)],
    );

    let mut approve_args = default_approve_args(spender.0, 150_000);

    // Standard approval.
    let block_index =
        send_approval(&env, canister_id, from.0, &approve_args).expect("approval failed");
    assert_eq!(block_index, 2);
    let allowance = Account::get_allowance(&env, canister_id, from.0, spender.0);
    assert_eq!(allowance.allowance.0.to_u64().unwrap(), 150_000);
    assert_eq!(allowance.expires_at, None);
    assert_eq!(balance_of(&env, canister_id, from.0), 90_000);
    assert_eq!(balance_of(&env, canister_id, spender.0), 0);

    // Approval for a subaccount.
    approve_args.from_subaccount = Some([1; 32]);
    approve_args.amount = Nat::from(1_000_000u32);
    let block_index =
        send_approval(&env, canister_id, from.0, &approve_args).expect("approval failed");
    assert_eq!(block_index, 3);
    let allowance = Account::get_allowance(&env, canister_id, from.0, spender.0);
    let allowance_sub_1 = Account::get_allowance(&env, canister_id, from_sub_1, spender.0);
    assert_eq!(allowance.allowance.0.to_u64().unwrap(), 150_000);
    assert_eq!(allowance.expires_at, None);
    assert_eq!(allowance_sub_1.allowance.0.to_u64().unwrap(), 1_000_000);
    assert_eq!(allowance_sub_1.expires_at, None);
    assert_eq!(balance_of(&env, canister_id, from.0), 90_000);
    assert_eq!(balance_of(&env, canister_id, from_sub_1), 90_000);
    assert_eq!(balance_of(&env, canister_id, spender.0), 0);
}

pub fn test_approve_expiration<T>(ledger_wasm: Vec<u8>, encode_init_args: fn(InitArgs) -> T)
where
    T: CandidType,
{
    let from = PrincipalId::new_user_test_id(1);
    let spender = PrincipalId::new_user_test_id(2);

    let (env, canister_id) = setup(
        ledger_wasm,
        encode_init_args,
        vec![(Account::from(from.0), 100_000)],
    );

    let mut approve_args = default_approve_args(spender.0, 150_000);

    // Approval with expiration in the past.
    approve_args.expires_at =
        Some(system_time_to_nanos(env.time()) - Duration::from_secs(5 * 3600).as_nanos() as u64);
    assert_eq!(
        send_approval(&env, canister_id, from.0, &approve_args),
        Err(ApproveError::Expired {
            ledger_time: system_time_to_nanos(env.time())
        })
    );
    let allowance = Account::get_allowance(&env, canister_id, from.0, spender.0);
    assert_eq!(allowance.allowance.0.to_u64().unwrap(), 0);
    assert_eq!(allowance.expires_at, None);
    assert_eq!(balance_of(&env, canister_id, from.0), 100_000);
    assert_eq!(balance_of(&env, canister_id, spender.0), 0);

    // Correct expiration.
    let expiration =
        system_time_to_nanos(env.time()) + Duration::from_secs(5 * 3600).as_nanos() as u64;
    approve_args.expires_at = Some(expiration);
    let block_index =
        send_approval(&env, canister_id, from.0, &approve_args).expect("approval failed");
    assert_eq!(block_index, 1);
    let allowance = Account::get_allowance(&env, canister_id, from.0, spender.0);
    assert_eq!(allowance.allowance.0.to_u64().unwrap(), 150_000);
    assert_eq!(allowance.expires_at, Some(expiration));
    assert_eq!(balance_of(&env, canister_id, from.0), 90_000);
    assert_eq!(balance_of(&env, canister_id, spender.0), 0);

    // Decrease expiration.
    let new_expiration = expiration - Duration::from_secs(3600).as_nanos() as u64;
    approve_args.expires_at = Some(new_expiration);
    approve_args.amount = Nat::from(40_000u32);
    let block_index =
        send_approval(&env, canister_id, from.0, &approve_args).expect("approval failed");
    assert_eq!(block_index, 2);
    let allowance = Account::get_allowance(&env, canister_id, from.0, spender.0);
    assert_eq!(allowance.allowance.0.to_u64().unwrap(), 40_000);
    assert_eq!(allowance.expires_at, Some(new_expiration));
    assert_eq!(balance_of(&env, canister_id, from.0), 80_000);
    assert_eq!(balance_of(&env, canister_id, spender.0), 0);

    // Increase expiration.
    let new_expiration = expiration + Duration::from_secs(3600).as_nanos() as u64;
    approve_args.expires_at = Some(new_expiration);
    approve_args.amount = Nat::from(300_000u32);
    let block_index =
        send_approval(&env, canister_id, from.0, &approve_args).expect("approval failed");
    assert_eq!(block_index, 3);
    let allowance = Account::get_allowance(&env, canister_id, from.0, spender.0);
    assert_eq!(allowance.allowance.0.to_u64().unwrap(), 300_000);
    assert_eq!(allowance.expires_at, Some(new_expiration));
    assert_eq!(balance_of(&env, canister_id, from.0), 70_000);
    assert_eq!(balance_of(&env, canister_id, spender.0), 0);
}

pub fn test_approve_self<T>(ledger_wasm: Vec<u8>, encode_init_args: fn(InitArgs) -> T)
where
    T: CandidType,
{
    let from = PrincipalId::new_user_test_id(1);
    let spender = PrincipalId::new_user_test_id(2);

    let (env, canister_id) = setup(
        ledger_wasm,
        encode_init_args,
        vec![(Account::from(from.0), 100_000)],
    );

    let mut approve_args = default_approve_args(spender.0, 150_000);

    // Self approval not allowed.
    approve_args.spender = from.0.into();
    let err = env
        .execute_ingress_as(
            from,
            canister_id,
            "icrc2_approve",
            Encode!(&approve_args).unwrap(),
        )
        .unwrap_err();
    err.assert_contains(
        ErrorCode::CanisterCalledTrap,
        "self approval is not allowed",
    );
    let allowance = Account::get_allowance(&env, canister_id, from.0, spender.0);
    assert_eq!(allowance.allowance.0.to_u64().unwrap(), 0);
    assert_eq!(allowance.expires_at, None);
    assert_eq!(balance_of(&env, canister_id, from.0), 100_000);
    assert_eq!(balance_of(&env, canister_id, spender.0), 0);
}

pub fn test_approve_expected_allowance<T>(ledger_wasm: Vec<u8>, encode_init_args: fn(InitArgs) -> T)
where
    T: CandidType,
{
    let from = PrincipalId::new_user_test_id(1);
    let spender = PrincipalId::new_user_test_id(2);

    let (env, canister_id) = setup(
        ledger_wasm,
        encode_init_args,
        vec![(Account::from(from.0), 100_000)],
    );

    let mut approve_args = default_approve_args(spender.0, 150_000);

    send_approval(&env, canister_id, from.0, &approve_args).expect("approval failed");

    // Wrong expected_allowance.
    approve_args.expires_at = None;
    approve_args.amount = Nat::from(400_000u32);
    approve_args.expected_allowance = Some(Nat::from(100_000u32));
    assert_eq!(
        send_approval(&env, canister_id, from.0, &approve_args),
        Err(ApproveError::AllowanceChanged {
            current_allowance: Nat::from(150_000u32)
        })
    );
    let allowance = Account::get_allowance(&env, canister_id, from.0, spender.0);
    assert_eq!(allowance.allowance.0.to_u64().unwrap(), 150_000);
    assert_eq!(allowance.expires_at, None);
    assert_eq!(balance_of(&env, canister_id, from.0), 90_000);
    assert_eq!(balance_of(&env, canister_id, spender.0), 0);

    // Wrong expected_allowance - above u64::MAX
    approve_args.expires_at = None;
    approve_args.amount = Nat::from(400_000u32);
    approve_args.expected_allowance = Some(Nat::from(u128::MAX));
    assert_eq!(
        send_approval(&env, canister_id, from.0, &approve_args),
        Err(ApproveError::AllowanceChanged {
            current_allowance: Nat::from(150_000u32)
        })
    );
    let allowance = Account::get_allowance(&env, canister_id, from.0, spender.0);
    assert_eq!(allowance.allowance.0.to_u64().unwrap(), 150_000);
    assert_eq!(allowance.expires_at, None);
    assert_eq!(balance_of(&env, canister_id, from.0), 90_000);
    assert_eq!(balance_of(&env, canister_id, spender.0), 0);

    // Correct expected_allowance.
    approve_args.amount = Nat::from(400_000u32);
    approve_args.expected_allowance = Some(Nat::from(150_000u32));
    let block_index =
        send_approval(&env, canister_id, from.0, &approve_args).expect("approval failed");
    assert_eq!(block_index, 2);
    let allowance = Account::get_allowance(&env, canister_id, from.0, spender.0);
    assert_eq!(allowance.allowance.0.to_u64().unwrap(), 400_000);
    assert_eq!(allowance.expires_at, None);
    assert_eq!(balance_of(&env, canister_id, from.0), 80_000);
    assert_eq!(balance_of(&env, canister_id, spender.0), 0);
}

pub fn test_approve_cant_pay_fee<T>(ledger_wasm: Vec<u8>, encode_init_args: fn(InitArgs) -> T)
where
    T: CandidType,
{
    let from = PrincipalId::new_user_test_id(1);
    let spender = PrincipalId::new_user_test_id(2);

    let (env, canister_id) = setup(
        ledger_wasm,
        encode_init_args,
        vec![(Account::from(from.0), 5_000)],
    );

    let mut approve_args = default_approve_args(spender.0, 150_000);

    // Not enough funds to pay the fee.
    approve_args.expected_allowance = None;
    assert_eq!(
        send_approval(&env, canister_id, from.0, &approve_args),
        Err(ApproveError::InsufficientFunds {
            balance: Nat::from(5_000u32)
        })
    );
    let allowance = Account::get_allowance(&env, canister_id, from.0, spender.0);
    assert_eq!(allowance.allowance.0.to_u64().unwrap(), 0);
    assert_eq!(allowance.expires_at, None);
    assert_eq!(balance_of(&env, canister_id, from.0), 5_000);
    assert_eq!(balance_of(&env, canister_id, spender.0), 0);
}

pub fn test_approve_cap<T, Tokens>(ledger_wasm: Vec<u8>, encode_init_args: fn(InitArgs) -> T)
where
    T: CandidType,
    Tokens: TokensType,
{
    let from = PrincipalId::new_user_test_id(1);
    let spender = PrincipalId::new_user_test_id(2);

    let (env, canister_id) = setup(
        ledger_wasm,
        encode_init_args,
        vec![(Account::from(from.0), 100_000)],
    );

    let mut approve_args = default_approve_args(spender.0, 150_000);

    approve_args.amount = Tokens::max_value().into() * 2u8;
    let block_index =
        send_approval(&env, canister_id, from.0, &approve_args).expect("approval failed");
    assert_eq!(block_index, 1);
    let allowance = Account::get_allowance(&env, canister_id, from.0, spender.0);
    assert_eq!(allowance.allowance, Tokens::max_value().into());
    assert_eq!(allowance.expires_at, None);
    assert_eq!(balance_of(&env, canister_id, from.0), 90_000);
    assert_eq!(balance_of(&env, canister_id, spender.0), 0);
}

pub fn test_approve_pruning<T>(ledger_wasm: Vec<u8>, encode_init_args: fn(InitArgs) -> T)
where
    T: CandidType,
{
    let from = PrincipalId::new_user_test_id(1);
    let spender = PrincipalId::new_user_test_id(2);

    let from_sub_1 = Account {
        owner: from.0,
        subaccount: Some([1; 32]),
    };

    let (env, canister_id) = setup(
        ledger_wasm,
        encode_init_args,
        vec![(Account::from(from.0), 100_000), (from_sub_1, 100_000)],
    );

    let mut approve_args = default_approve_args(spender.0, 150_000);

    // Approval expiring 1 hour from now.
    let expiration =
        Some(system_time_to_nanos(env.time()) + Duration::from_secs(3600).as_nanos() as u64);
    approve_args.expires_at = expiration;
    let block_index =
        send_approval(&env, canister_id, from.0, &approve_args).expect("approval failed");
    assert_eq!(block_index, 2);
    let allowance = Account::get_allowance(&env, canister_id, from.0, spender.0);
    assert_eq!(allowance.allowance.0.to_u64().unwrap(), 150_000);
    assert_eq!(allowance.expires_at, expiration);
    assert_eq!(balance_of(&env, canister_id, from.0), 90_000);
    assert_eq!(balance_of(&env, canister_id, spender.0), 0);

    // Test expired approval pruning, advance time 2 hours.
    env.advance_time(Duration::from_secs(2 * 3600));
    let expiration =
        Some(system_time_to_nanos(env.time()) + Duration::from_secs(3600).as_nanos() as u64);
    approve_args.from_subaccount = Some([1; 32]);
    approve_args.expires_at = expiration;
    approve_args.amount = Nat::from(100_000u32);
    let block_index =
        send_approval(&env, canister_id, from.0, &approve_args).expect("approval failed");
    assert_eq!(block_index, 3);
    let allowance = Account::get_allowance(&env, canister_id, from.0, spender.0);
    let allowance_sub_1 = Account::get_allowance(&env, canister_id, from_sub_1, spender.0);
    assert_eq!(allowance.allowance.0.to_u64().unwrap(), 0);
    assert_eq!(allowance.expires_at, None);
    assert_eq!(allowance_sub_1.allowance.0.to_u64().unwrap(), 100_000);
    assert_eq!(allowance_sub_1.expires_at, expiration);
    assert_eq!(balance_of(&env, canister_id, from.0), 90_000);
    assert_eq!(balance_of(&env, canister_id, from_sub_1), 90_000);
    assert_eq!(balance_of(&env, canister_id, spender.0), 0);
}

pub fn test_approve_from_minter<T>(ledger_wasm: Vec<u8>, encode_init_args: fn(InitArgs) -> T)
where
    T: CandidType,
{
    let (env, canister_id) = setup(ledger_wasm, encode_init_args, vec![]);

    let minter = minting_account(&env, canister_id).unwrap();
    let spender = PrincipalId::new_user_test_id(1);
    let approve_args = default_approve_args(spender.0, 150_000);

    // Delegating mints is not allowed.
    let err = env
        .execute_ingress_as(
            minter.owner.into(),
            canister_id,
            "icrc2_approve",
            Encode!(&approve_args).unwrap(),
        )
        .unwrap_err();
    err.assert_contains(
        ErrorCode::CanisterCalledTrap,
        "the minting account cannot delegate mints",
    );
}

pub fn expect_icrc2_disabled(
    env: &StateMachine,
    from: PrincipalId,
    canister_id: CanisterId,
    approve_args: &ApproveArgs,
    allowance_args: &AllowanceArgs,
    transfer_from_args: &TransferFromArgs,
) {
    let err = env
        .execute_ingress_as(
            from,
            canister_id,
            "icrc2_approve",
            Encode!(&approve_args).unwrap(),
        )
        .unwrap_err();
    err.assert_contains(
        ErrorCode::CanisterCalledTrap,
        "ICRC-2 features are not enabled on the ledger.",
    );
    let err = env
        .execute_ingress_as(
            from,
            canister_id,
            "icrc2_allowance",
            Encode!(&allowance_args).unwrap(),
        )
        .unwrap_err();
    err.assert_contains(
        ErrorCode::CanisterCalledTrap,
        "ICRC-2 features are not enabled on the ledger.",
    );
    let err = env
        .execute_ingress_as(
            from,
            canister_id,
            "icrc2_transfer_from",
            Encode!(&transfer_from_args).unwrap(),
        )
        .unwrap_err();
    err.assert_contains(
        ErrorCode::CanisterCalledTrap,
        "ICRC-2 features are not enabled on the ledger.",
    );
    let standards = supported_standards(env, canister_id);
    assert_eq!(standards.len(), 2);
    assert_eq!(standards[0].name, "ICRC-1");
}

pub fn test_feature_flags<T>(ledger_wasm: Vec<u8>, encode_init_args: fn(InitArgs) -> T)
where
    T: CandidType,
{
    let env = StateMachine::new();

    let from = PrincipalId::new_user_test_id(1);
    let spender = PrincipalId::new_user_test_id(2);
    let to = PrincipalId::new_user_test_id(3);

    let args = encode_init_args(InitArgs {
        feature_flags: None,
        ..init_args(vec![(Account::from(from.0), 100_000)])
    });
    let args = Encode!(&args).unwrap();
    let canister_id = env
        .install_canister(ledger_wasm.clone(), args, None)
        .unwrap();

    let approve_args = default_approve_args(spender.0, 150_000);
    let allowance_args = AllowanceArgs {
        account: from.0.into(),
        spender: spender.0.into(),
    };
    let transfer_from_args = default_transfer_from_args(from.0, to.0, 10_000);

    expect_icrc2_disabled(
        &env,
        from,
        canister_id,
        &approve_args,
        &allowance_args,
        &transfer_from_args,
    );

    let upgrade_args = LedgerArgument::Upgrade(Some(UpgradeArgs {
        feature_flags: None,
        ..UpgradeArgs::default()
    }));

    env.upgrade_canister(
        canister_id,
        ledger_wasm.clone(),
        Encode!(&upgrade_args).unwrap(),
    )
    .expect("failed to upgrade the archive canister");

    expect_icrc2_disabled(
        &env,
        from,
        canister_id,
        &approve_args,
        &allowance_args,
        &transfer_from_args,
    );

    let upgrade_args = LedgerArgument::Upgrade(Some(UpgradeArgs {
        feature_flags: Some(FeatureFlags { icrc2: true }),
        ..UpgradeArgs::default()
    }));

    env.upgrade_canister(canister_id, ledger_wasm, Encode!(&upgrade_args).unwrap())
        .expect("failed to upgrade the archive canister");

    let mut standards = vec![];
    for standard in supported_standards(&env, canister_id) {
        standards.push(standard.name);
    }
    standards.sort();
    assert_eq!(standards, vec!["ICRC-1", "ICRC-2", "ICRC-21"]);

    let block_index =
        send_approval(&env, canister_id, from.0, &approve_args).expect("approval failed");
    assert_eq!(block_index, 1);
    let allowance = Account::get_allowance(&env, canister_id, from.0, spender.0);
    assert_eq!(allowance.allowance.0.to_u64().unwrap(), 150_000);
    let block_index = send_transfer_from(&env, canister_id, spender.0, &transfer_from_args)
        .expect("transfer_from failed");
    assert_eq!(block_index, 2);
    let allowance = Account::get_allowance(&env, canister_id, from.0, spender.0);
    assert_eq!(allowance.allowance.0.to_u64().unwrap(), 130_000);
    assert_eq!(balance_of(&env, canister_id, from.0), 70_000);
    assert_eq!(balance_of(&env, canister_id, to.0), 10_000);
    assert_eq!(balance_of(&env, canister_id, spender.0), 0);
}

pub fn test_transfer_from_smoke<T>(ledger_wasm: Vec<u8>, encode_init_args: fn(InitArgs) -> T)
where
    T: CandidType,
{
    let from = PrincipalId::new_user_test_id(1);
    let spender = PrincipalId::new_user_test_id(2);
    let to = PrincipalId::new_user_test_id(3);

    let from_sub_1 = Account {
        owner: from.0,
        subaccount: Some([1; 32]),
    };

    let (env, canister_id) = setup(
        ledger_wasm,
        encode_init_args,
        vec![(Account::from(from.0), 100_000), (from_sub_1, 100_000)],
    );

    let transfer_from_args = default_transfer_from_args(from.0, to.0, 30_000);
    assert_eq!(
        send_transfer_from(&env, canister_id, spender.0, &transfer_from_args),
        Err(TransferFromError::InsufficientAllowance {
            allowance: Nat::from(0_u8)
        })
    );

    let mut approve_args = default_approve_args(spender.0, 150_000);
    send_approval(&env, canister_id, from.0, &approve_args).expect("approval failed");
    approve_args.from_subaccount = Some([1; 32]);
    approve_args.amount = Nat::from(50_000u32);
    send_approval(&env, canister_id, from.0, &approve_args).expect("approval failed");

    let block_index = send_transfer_from(&env, canister_id, spender.0, &transfer_from_args)
        .expect("transfer_from failed");
    assert_eq!(block_index, 4);
    // `from` paid 2 fees (approval and transfer_from) and 30_000 was transferred.
    assert_eq!(balance_of(&env, canister_id, from.0), 50_000);
    // `from_sub_1` paid approval fee.
    assert_eq!(balance_of(&env, canister_id, from_sub_1), 90_000);
    assert_eq!(balance_of(&env, canister_id, to.0), 30_000);
    assert_eq!(balance_of(&env, canister_id, spender.0), 0);
    let allowance = Account::get_allowance(&env, canister_id, from.0, spender.0);
    assert_eq!(allowance.allowance.0.to_u64().unwrap(), 110_000);
    let allowance = Account::get_allowance(&env, canister_id, from_sub_1, spender.0);
    assert_eq!(allowance.allowance.0.to_u64().unwrap(), 50_000);

    let transfer_from_args = default_transfer_from_args(from_sub_1, to.0, 30_000);
    let block_index = send_transfer_from(&env, canister_id, spender.0, &transfer_from_args)
        .expect("transfer_from failed");
    assert_eq!(block_index, 5);
    assert_eq!(balance_of(&env, canister_id, from.0), 50_000);
    // `from_sub_1` paid 2 fees (approval and transfer_from) and 30_000 was transferred.
    assert_eq!(balance_of(&env, canister_id, from_sub_1), 50_000);
    assert_eq!(balance_of(&env, canister_id, to.0), 60_000);
    assert_eq!(balance_of(&env, canister_id, spender.0), 0);
    let allowance = Account::get_allowance(&env, canister_id, from.0, spender.0);
    assert_eq!(allowance.allowance.0.to_u64().unwrap(), 110_000);
    let allowance = Account::get_allowance(&env, canister_id, from_sub_1, spender.0);
    assert_eq!(allowance.allowance.0.to_u64().unwrap(), 10_000);

    let transfer_from_args = default_transfer_from_args(from.0, to.0, 60_000);
    assert_eq!(
        send_transfer_from(&env, canister_id, spender.0, &transfer_from_args),
        Err(TransferFromError::InsufficientFunds {
            balance: Nat::from(50_000u32)
        })
    );
    assert_eq!(balance_of(&env, canister_id, from.0), 50_000);
    assert_eq!(balance_of(&env, canister_id, from_sub_1), 50_000);
    assert_eq!(balance_of(&env, canister_id, to.0), 60_000);
    assert_eq!(balance_of(&env, canister_id, spender.0), 0);

    let transfer_from_args = default_transfer_from_args(from_sub_1, to.0, 10_000);
    assert_eq!(
        send_transfer_from(&env, canister_id, spender.0, &transfer_from_args),
        Err(TransferFromError::InsufficientAllowance {
            allowance: Nat::from(10_000u32)
        })
    );
    assert_eq!(balance_of(&env, canister_id, from.0), 50_000);
    assert_eq!(balance_of(&env, canister_id, from_sub_1), 50_000);
    assert_eq!(balance_of(&env, canister_id, to.0), 60_000);
    assert_eq!(balance_of(&env, canister_id, spender.0), 0);
}

pub fn test_transfer_from_self<T>(ledger_wasm: Vec<u8>, encode_init_args: fn(InitArgs) -> T)
where
    T: CandidType,
{
    let from = PrincipalId::new_user_test_id(1);
    let to = PrincipalId::new_user_test_id(2);

    let (env, canister_id) = setup(
        ledger_wasm,
        encode_init_args,
        vec![(Account::from(from.0), 100_000)],
    );

    let transfer_from_args = default_transfer_from_args(from.0, to.0, 30_000);
    let block_index = send_transfer_from(&env, canister_id, from.0, &transfer_from_args)
        .expect("transfer_from failed");
    assert_eq!(block_index, 1);
    assert_eq!(balance_of(&env, canister_id, from.0), 60_000);
    assert_eq!(balance_of(&env, canister_id, to.0), 30_000);
}

pub fn test_transfer_from_minter<T>(ledger_wasm: Vec<u8>, encode_init_args: fn(InitArgs) -> T)
where
    T: CandidType,
{
    let spender = PrincipalId::new_user_test_id(2);
    let to = PrincipalId::new_user_test_id(3);

    let (env, canister_id) = setup(ledger_wasm, encode_init_args, vec![]);

    let minter = minting_account(&env, canister_id).unwrap();

    let mut transfer_from_args = default_transfer_from_args(minter, to.0, 30_000);
    transfer_from_args.fee = None;

    let err = env
        .execute_ingress_as(
            spender,
            canister_id,
            "icrc2_transfer_from",
            Encode!(&transfer_from_args).unwrap(),
        )
        .unwrap_err();
    err.assert_contains(
        ErrorCode::CanisterCalledTrap,
        "the minter account cannot delegate mints",
    );
    assert_eq!(balance_of(&env, canister_id, to.0), 0);
}

pub fn test_transfer_from_burn<T>(ledger_wasm: Vec<u8>, encode_init_args: fn(InitArgs) -> T)
where
    T: CandidType,
{
    let from = PrincipalId::new_user_test_id(1);
    let spender = PrincipalId::new_user_test_id(2);

    let (env, canister_id) = setup(
        ledger_wasm,
        encode_init_args,
        vec![(Account::from(from.0), 100_000)],
    );

    let minter = minting_account(&env, canister_id).unwrap();

    let mut transfer_from_args = default_transfer_from_args(from.0, minter, 30_000);
    transfer_from_args.fee = None;
    assert_eq!(
        send_transfer_from(&env, canister_id, spender.0, &transfer_from_args),
        Err(TransferFromError::InsufficientAllowance {
            allowance: Nat::from(0_u8)
        })
    );
    assert_eq!(balance_of(&env, canister_id, from.0), 100_000);

    let approve_args = default_approve_args(spender.0, 150_000);
    send_approval(&env, canister_id, from.0, &approve_args).expect("approval failed");
    let block_index = send_transfer_from(&env, canister_id, spender.0, &transfer_from_args)
        .expect("transfer_from failed");
    assert_eq!(block_index, 2);
    assert_eq!(balance_of(&env, canister_id, from.0), 60_000);
    assert_eq!(total_supply(&env, canister_id), 60_000);
}

pub fn test_balances_overflow<T>(ledger_wasm: Vec<u8>, encode_init_args: fn(InitArgs) -> T)
where
    T: CandidType,
{
    let env = StateMachine::new();

    let args = encode_init_args(InitArgs {
        maximum_number_of_accounts: Some(8),
        accounts_overflow_trim_quantity: Some(2),
        ..init_args(vec![])
    });
    let args = Encode!(&args).unwrap();
    let canister_id = env.install_canister(ledger_wasm, args, None).unwrap();

    let minter = minting_account(&env, canister_id).unwrap();

    let mut credited = 0;
    for i in 0..11 {
        transfer(
            &env,
            canister_id,
            minter,
            PrincipalId::new_user_test_id(i).0,
            i,
        )
        .expect("failed to mint tokens");
        credited += i;
    }
    assert_eq!(
        balance_of(&env, canister_id, PrincipalId::new_user_test_id(1).0),
        0
    );
    assert_eq!(
        balance_of(&env, canister_id, PrincipalId::new_user_test_id(2).0),
        0
    );
    for i in 3..11 {
        assert_eq!(
            balance_of(&env, canister_id, PrincipalId::new_user_test_id(i).0),
            i
        );
    }
    assert_eq!(total_supply(&env, canister_id), credited - 1 - 2);
}

pub fn test_approval_trimming<T>(
    ledger_wasm: Vec<u8>,
    encode_init_args: fn(InitArgs) -> T,
    trimming_enabled: bool,
) where
    T: CandidType,
{
    let env = StateMachine::new();

    let args = encode_init_args(InitArgs {
        feature_flags: Some(FeatureFlags { icrc2: true }),
        maximum_number_of_accounts: Some(9),
        accounts_overflow_trim_quantity: Some(2),
        ..init_args(vec![])
    });
    let args = Encode!(&args).unwrap();
    let canister_id = env.install_canister(ledger_wasm, args, None).unwrap();

    let minter = minting_account(&env, canister_id).unwrap();

    for i in 0..4 {
        transfer(
            &env,
            canister_id,
            minter,
            PrincipalId::new_user_test_id(i).0,
            1_000_000,
        )
        .expect("failed to mint tokens");
    }

    let num_approvals = 3;
    for i in 0..num_approvals {
        let mut approve_args = default_approve_args(PrincipalId::new_user_test_id(i).0, 10_000);
        if i < 2 {
            approve_args.expires_at = Some(
                system_time_to_nanos(env.time())
                    + Duration::from_secs((i + 1) * 3600).as_nanos() as u64,
            );
        }
        send_approval(
            &env,
            canister_id,
            PrincipalId::new_user_test_id(3).0,
            &approve_args,
        )
        .expect("approval failed");
    }

    for i in 0..4 {
        assert_ne!(
            balance_of(&env, canister_id, PrincipalId::new_user_test_id(i).0),
            0
        );
    }

    fn total_allowance(env: &StateMachine, canister_id: CanisterId, num_approvals: u64) -> Nat {
        let mut allowance = Nat::from(0_u8);
        for i in 0..num_approvals {
            allowance += Account::get_allowance(
                env,
                canister_id,
                PrincipalId::new_user_test_id(3).0,
                PrincipalId::new_user_test_id(i).0,
            )
            .allowance;
        }
        allowance
    }

    assert_eq!(
        total_allowance(&env, canister_id, num_approvals),
        Nat::from(30_000u32)
    );

    let mut new_accounts = 0;
    for i in 4..11 {
        transfer(
            &env,
            canister_id,
            minter,
            PrincipalId::new_user_test_id(i).0,
            1_000_000,
        )
        .expect("failed to mint tokens");
        new_accounts += 1;

        let remaining_approvals = if trimming_enabled {
            cmp::max(num_approvals as i64 - (new_accounts + 1) / 2, 0) as u64
        } else {
            // The ICRC ledger does not trim approvals. We still want to run
            // this test to make sure the trimming code does not cause panic, etc.
            // Once ICP ledger approvals are not trimmed, this test will be removed entirely.
            num_approvals
        };
        assert_eq!(
            total_allowance(&env, canister_id, num_approvals),
            Nat::from(10_000 * remaining_approvals)
        );
    }
}

pub fn test_icrc1_test_suite<T: candid::CandidType>(
    ledger_wasm: Vec<u8>,
    encode_init_args: fn(InitArgs) -> T,
) {
    use anyhow::Context;
    use async_trait::async_trait;
    use candid::utils::{decode_args, encode_args, ArgumentDecoder, ArgumentEncoder};
    use futures::FutureExt;
    use icrc1_test_env::LedgerEnv;
    use std::sync::atomic::{AtomicU64, Ordering};
    use std::sync::Arc;

    #[derive(Clone)]
    pub struct SMLedger {
        counter: Arc<AtomicU64>,
        sm: Arc<StateMachine>,
        sender: Principal,
        canister_id: Principal,
    }

    impl SMLedger {
        fn parse_ledger_response<Output>(
            &self,
            res: WasmResult,
            method: &str,
        ) -> anyhow::Result<Output>
        where
            Output: for<'a> ArgumentDecoder<'a>,
        {
            match res {
                WasmResult::Reply(bytes) => decode_args(&bytes).with_context(|| {
                    format!(
                        "Failed to decode method {} response into type {}, bytes: {}",
                        method,
                        std::any::type_name::<Output>(),
                        hex::encode(bytes)
                    )
                }),
                WasmResult::Reject(msg) => Err(anyhow::Error::msg(format!(
                    "Ledger {} rejected the {method} call: {}",
                    self.canister_id, msg
                ))),
            }
        }
    }

    #[async_trait(?Send)]
    impl LedgerEnv for SMLedger {
        fn fork(&self) -> Self {
            Self {
                counter: self.counter.clone(),
                sm: self.sm.clone(),
                sender: PrincipalId::new_user_test_id(self.counter.fetch_add(1, Ordering::Relaxed))
                    .0,
                canister_id: self.canister_id,
            }
        }

        fn principal(&self) -> Principal {
            self.sender
        }

        fn time(&self) -> std::time::SystemTime {
            self.sm.time()
        }

        async fn query<Input, Output>(&self, method: &str, input: Input) -> anyhow::Result<Output>
        where
            Input: ArgumentEncoder + std::fmt::Debug,
            Output: for<'a> ArgumentDecoder<'a>,
        {
            let debug_inputs = format!("{:?}", input);
            let in_bytes = encode_args(input)
                .with_context(|| format!("Failed to encode arguments {}", debug_inputs))?;
            self.parse_ledger_response(
                self.sm
                    .query_as(
                        ic_base_types::PrincipalId(self.sender),
                        ic_base_types::CanisterId::try_from(ic_base_types::PrincipalId(
                            self.canister_id,
                        ))
                        .unwrap(),
                        method,
                        in_bytes,
                    )
                    .map_err(|err| anyhow::Error::msg(err.to_string()))
                    .with_context(|| {
                        format!(
                            "failed to execute query call {} on canister {}",
                            method, self.canister_id
                        )
                    })?,
                method,
            )
        }

        async fn update<Input, Output>(&self, method: &str, input: Input) -> anyhow::Result<Output>
        where
            Input: ArgumentEncoder + std::fmt::Debug,
            Output: for<'a> ArgumentDecoder<'a>,
        {
            let debug_inputs = format!("{:?}", input);
            let in_bytes = encode_args(input)
                .with_context(|| format!("Failed to encode arguments {}", debug_inputs))?;
            self.parse_ledger_response(
                self.sm
                    .execute_ingress_as(
                        ic_base_types::PrincipalId(self.sender),
                        ic_base_types::CanisterId::try_from(ic_base_types::PrincipalId(
                            self.canister_id,
                        ))
                        .unwrap(),
                        method,
                        in_bytes,
                    )
                    .map_err(|err| anyhow::Error::msg(err.to_string()))
                    .with_context(|| {
                        format!(
                            "failed to execute update call {} on canister {}",
                            method, self.canister_id
                        )
                    })?,
                method,
            )
        }
    }

    let test_acc = PrincipalId::new_user_test_id(1);
    let (env, canister_id) = setup(
        ledger_wasm,
        encode_init_args,
        vec![(Account::from(test_acc.0), 100_000_000)],
    );
    let ledger_env = SMLedger {
        counter: Arc::new(AtomicU64::new(10)),
        sm: env.into(),
        sender: test_acc.0,
        canister_id: canister_id.into(),
    };

    let tests = icrc1_test_suite::test_suite(ledger_env)
        .now_or_never()
        .unwrap();

    if !icrc1_test_suite::execute_tests(tests)
        .now_or_never()
        .unwrap()
    {
        panic!("The ICRC-1 test suite failed");
    }
}

fn test_icrc21_transfer_message(
    env: &StateMachine,
    canister_id: CanisterId,
    from_account: Account,
    receiver_account: Account,
) {
    let transfer_args = TransferArg {
        from_subaccount: from_account.subaccount,
        to: receiver_account,
        fee: None,
        amount: Nat::from(1_000_000u32),
        created_at_time: Some(system_time_to_nanos(env.time())),
        memo: Some(Memo::from(b"test_bytes".to_vec())),
    };

    // We check that the GenericDisplay message is created correctly.
    let mut args = ConsentMessageRequest {
        method: "icrc1_transfer".to_owned(),
        arg: Encode!(&transfer_args).unwrap(),
        user_preferences: ConsentMessageSpec {
            metadata: ConsentMessageMetadata {
                language: "en".to_string(),
                utc_offset_minutes: Some(60),
            },
            device_spec: Some(DisplayMessageType::GenericDisplay),
        },
    };

    let expected_transfer_message = "# Approve the transfer of funds

**Amount:**
0.01 XTST

**From:**
d2zjj-uyaaa-aaaaa-aaaap-4ai-qmfzyha.101010101010101010101010101010101010101010101010101010101010101

**To:**
6fyp7-3ibaa-aaaaa-aaaap-4ai-v57emui.202020202020202020202020202020202020202020202020202020202020202

**Fee:**
0.0001 XTST

**Memo:**
test_bytes";

    let consent_info =
        icrc21_consent_message(env, canister_id, from_account.owner, args.clone()).unwrap();
    assert_eq!(consent_info.metadata.language, "en");
    assert!(matches!(
        consent_info.consent_message,
        ConsentMessage::GenericDisplayMessage { .. }
    ));
    let message = extract_icrc21_message_string(&consent_info.consent_message);
    assert_eq!(
        message, expected_transfer_message,
        "Expected: {}, got: {}",
        expected_transfer_message, message
    );
    // Make sure the accounts are formatted correctly.
    assert_eq!(from_account.to_string(), "d2zjj-uyaaa-aaaaa-aaaap-4ai-qmfzyha.101010101010101010101010101010101010101010101010101010101010101");
    assert_eq!(receiver_account.to_string(), "6fyp7-3ibaa-aaaaa-aaaap-4ai-v57emui.202020202020202020202020202020202020202020202020202020202020202");
    // If we do not set the Memo we expect it to not be included in the resulting message.
    args.arg = Encode!(&TransferArg {
        memo: None,
        ..transfer_args.clone()
    })
    .unwrap();
    let message = extract_icrc21_message_string(
        &icrc21_consent_message(env, canister_id, from_account.owner, args.clone())
            .unwrap()
            .consent_message,
    );
    let expected_message = expected_transfer_message.replace("\n\n**Memo:**\ntest_bytes", "");
    assert_eq!(
        message, expected_message,
        "Expected: {}, got: {}",
        expected_message, message
    );

    // If the memo is not a valid UTF string, it should be hex encoded.
    args.arg = Encode!(&TransferArg {
        memo: Some(vec![0, 159, 146, 150].into()),
        ..transfer_args.clone()
    })
    .unwrap();
    let message = extract_icrc21_message_string(
        &icrc21_consent_message(env, canister_id, from_account.owner, args.clone())
            .unwrap()
            .consent_message,
    );
    let expected_message =
        expected_transfer_message.replace("test_bytes", &hex::encode(vec![0, 159, 146, 150]));
    assert_eq!(
        message, expected_message,
        "Expected: {}, got: {}",
        expected_message, message
    );

    // If the from account is anonymous, the message should not include the from account but only the from subaccount.
    args.arg = Encode!(&transfer_args.clone()).unwrap();
    let message = extract_icrc21_message_string(
        &icrc21_consent_message(env, canister_id, Principal::anonymous(), args.clone())
            .unwrap()
            .consent_message,
    );
    let expected_message = expected_transfer_message.replace("\n\n**From:**\nd2zjj-uyaaa-aaaaa-aaaap-4ai-qmfzyha.101010101010101010101010101010101010101010101010101010101010101","\n\n**From subaccount:**\n101010101010101010101010101010101010101010101010101010101010101" );
    assert_eq!(
        message, expected_message,
        "Expected: {}, got: {}",
        expected_message, message
    );

    args.arg = Encode!(&TransferArg {
        from_subaccount: None,
        ..transfer_args.clone()
    })
    .unwrap();

    let message = extract_icrc21_message_string(
        &icrc21_consent_message(env, canister_id, Principal::anonymous(), args.clone())
            .unwrap()
            .consent_message,
    );

    let expected_message = expected_transfer_message.replace("\n\n**From:**\nd2zjj-uyaaa-aaaaa-aaaap-4ai-qmfzyha.101010101010101010101010101010101010101010101010101010101010101","\n\n**From subaccount:**\n0000000000000000000000000000000000000000000000000000000000000000" );
    assert_eq!(
        message, expected_message,
        "Expected: {}, got: {}",
        expected_message, message
    );
}

fn test_icrc21_approve_message(
    env: &StateMachine,
    canister_id: CanisterId,
    from_account: Account,
    spender_account: Account,
) {
    let message = &icrc21_consent_message(
        env,
        canister_id,
        from_account.owner,
        ConsentMessageRequest {
            method: "INVALID_FUNCTION".to_owned(),
            arg: Encode!(&()).unwrap(),
            user_preferences: ConsentMessageSpec {
                metadata: ConsentMessageMetadata {
                    language: "en".to_string(),
                    utc_offset_minutes: None,
                },
                device_spec: Some(DisplayMessageType::GenericDisplay),
            },
        },
    )
    .unwrap_err();
    match message {
        Icrc21Error::UnsupportedCanisterCall(ErrorInfo { description }) => {
            assert!(description.contains("The function provided is not supported: INVALID_FUNCTION.\n Supported functions for ICRC-21 are: [\"icrc1_transfer\", \"icrc2_approve\", \"icrc2_transfer_from\"].\n Error is: VariantNotFound"),"Unexpected Error message: {}", description)
        }
        _ => panic!("Unexpected error: {:?}", message),
    }

    // Test the message for icrc2 approve
    let approve_args = ApproveArgs {
        spender: spender_account,
        amount: Nat::from(1_000_000u32),
        from_subaccount: from_account.subaccount,
        expires_at: Some(
            system_time_to_nanos(env.time()) + Duration::from_secs(3600).as_nanos() as u64,
        ),
        expected_allowance: Some(Nat::from(1_000_000u32)),
        created_at_time: Some(system_time_to_nanos(env.time())),
        fee: Some(Nat::from(FEE)),
        memo: Some(Memo::from(b"test_bytes".to_vec())),
    };
    assert_eq!(spender_account.to_string(), "djduj-3qcaa-aaaaa-aaaap-4ai-5r7aoqy.303030303030303030303030303030303030303030303030303030303030303");
    let expected_approve_message = "# Authorize another address to withdraw from your account

**The following address is allowed to withdraw from your account:**
djduj-3qcaa-aaaaa-aaaap-4ai-5r7aoqy.303030303030303030303030303030303030303030303030303030303030303

**Your account:**
d2zjj-uyaaa-aaaaa-aaaap-4ai-qmfzyha.101010101010101010101010101010101010101010101010101010101010101

**Requested withdrawal allowance:**
0.01 XTST

**Current withdrawal allowance:**
0.01 XTST

**Expiration date:**
Thu, 06 May 2021 20:17:10 +0000

**Approval fee:**
0.0001 XTST

**Transaction fees to be paid by:**
d2zjj-uyaaa-aaaaa-aaaap-4ai-qmfzyha.101010101010101010101010101010101010101010101010101010101010101

**Memo:**
test_bytes";

    let mut args = ConsentMessageRequest {
        method: "icrc2_approve".to_owned(),
        arg: Encode!(&approve_args).unwrap(),
        user_preferences: ConsentMessageSpec {
            metadata: ConsentMessageMetadata {
                language: "en".to_string(),
                utc_offset_minutes: None,
            },
            device_spec: Some(DisplayMessageType::GenericDisplay),
        },
    };
    let message = extract_icrc21_message_string(
        &icrc21_consent_message(env, canister_id, from_account.owner, args.clone())
            .unwrap()
            .consent_message,
    );
    assert_eq!(
        message, expected_approve_message,
        "Expected: {}, got: {}",
        expected_approve_message, message
    );
    args.arg = Encode!(&ApproveArgs {
        expected_allowance: None,
        ..approve_args.clone()
    })
    .unwrap();
    let message = extract_icrc21_message_string(
        &icrc21_consent_message(env, canister_id, from_account.owner, args.clone())
            .unwrap()
            .consent_message,
    );
    // When the expected allowance is not set, a warning should be displayed.
    let expected_message = expected_approve_message.replace(
    "\n\n**Current withdrawal allowance:**\n0.01 XTST",
    "\n\u{26A0} The allowance will be set to 0.01 XTST independently of any previous allowance. Until this transaction has been executed the spender can still exercise the previous allowance (if any) to it's full amount.",
);
    assert_eq!(
        message, expected_message,
        "Expected: {}, got: {}",
        expected_message, message
    );

    args.arg = Encode!(&ApproveArgs {
        expires_at: None,
        ..approve_args.clone()
    })
    .unwrap();

    let message = extract_icrc21_message_string(
        &icrc21_consent_message(env, canister_id, from_account.owner, args.clone())
            .unwrap()
            .consent_message,
    );
    let expected_message =
        expected_approve_message.replace("Thu, 06 May 2021 20:17:10 +0000", "No expiration.");
    assert_eq!(
        message, expected_message,
        "Expected: {}, got: {}",
        expected_message, message
    );

    // If the approver is anonymous, the message should not include the approver account but only the approver subaccount.
    args.arg = Encode!(&approve_args.clone()).unwrap();
    let message = extract_icrc21_message_string(
        &icrc21_consent_message(env, canister_id, Principal::anonymous(), args.clone())
            .unwrap()
            .consent_message,
    );
    let expected_message = expected_approve_message
.replace("\n\n**Transaction fees to be paid by:**\nd2zjj-uyaaa-aaaaa-aaaap-4ai-qmfzyha.101010101010101010101010101010101010101010101010101010101010101","\n\n**Transaction fees to be paid by your subaccount:**\n101010101010101010101010101010101010101010101010101010101010101" )
.replace("\n\n**Your account:**\nd2zjj-uyaaa-aaaaa-aaaap-4ai-qmfzyha.101010101010101010101010101010101010101010101010101010101010101","\n\n**Your subaccount:**\n101010101010101010101010101010101010101010101010101010101010101");
    assert_eq!(
        message, expected_message,
        "Expected: {}, got: {}",
        expected_message, message
    );

    // If we set the offset to 1 hour the expiration date should be 1 hour ahead.
    args.user_preferences.metadata.utc_offset_minutes = Some(60);
    let message = extract_icrc21_message_string(
        &icrc21_consent_message(env, canister_id, from_account.owner, args.clone())
            .unwrap()
            .consent_message,
    );
    let expected_message = expected_approve_message.replace(
        "Thu, 06 May 2021 20:17:10 +0000",
        "Thu, 06 May 2021 21:17:10 +0100",
    );
    assert_eq!(
        message, expected_message,
        "Expected: {}, got: {}",
        expected_message, message
    );

    args.arg = Encode!(&ApproveArgs {
        from_subaccount: None,
        ..approve_args.clone()
    })
    .unwrap();
    args.user_preferences.metadata.utc_offset_minutes = None;

    let message = extract_icrc21_message_string(
        &icrc21_consent_message(env, canister_id, Principal::anonymous(), args.clone())
            .unwrap()
            .consent_message,
    );

    let expected_message = expected_approve_message.replace("\n\n**Your account:**\nd2zjj-uyaaa-aaaaa-aaaap-4ai-qmfzyha.101010101010101010101010101010101010101010101010101010101010101","\n\n**Your subaccount:**\n0000000000000000000000000000000000000000000000000000000000000000" )
    .replace("\n\n**Transaction fees to be paid by:**\nd2zjj-uyaaa-aaaaa-aaaap-4ai-qmfzyha.101010101010101010101010101010101010101010101010101010101010101","\n\n**Transaction fees to be paid by your subaccount:**\n0000000000000000000000000000000000000000000000000000000000000000" );
    assert_eq!(
        message, expected_message,
        "Expected: {}, got: {}",
        expected_message, message
    );
}

fn test_icrc21_transfer_from_message(
    env: &StateMachine,
    canister_id: CanisterId,
    from_account: Account,
    spender_account: Account,
    receiver_account: Account,
) {
    // Test the message for icrc2 transfer_from
    let transfer_from_args = TransferFromArgs {
        from: from_account,
        spender_subaccount: spender_account.subaccount,
        to: receiver_account,
        amount: Nat::from(1_000_000u32),
        fee: None,
        created_at_time: None,
        memo: Some(Memo::from(b"test_bytes".to_vec())),
    };

    let mut args = ConsentMessageRequest {
        method: "icrc2_transfer_from".to_owned(),
        arg: Encode!(&transfer_from_args).unwrap(),
        user_preferences: ConsentMessageSpec {
            metadata: ConsentMessageMetadata {
                language: "en".to_string(),
                utc_offset_minutes: None,
            },
            device_spec: Some(DisplayMessageType::GenericDisplay),
        },
    };

    let expected_transfer_from_message = "# Transfer from a withdrawal account

**Withdrawal account:**
d2zjj-uyaaa-aaaaa-aaaap-4ai-qmfzyha.101010101010101010101010101010101010101010101010101010101010101

**Account sending the transfer request:**
djduj-3qcaa-aaaaa-aaaap-4ai-5r7aoqy.303030303030303030303030303030303030303030303030303030303030303

**Amount to withdraw:**
0.01 XTST

**To:**
6fyp7-3ibaa-aaaaa-aaaap-4ai-v57emui.202020202020202020202020202020202020202020202020202020202020202

**Fee paid by withdrawal account:**
0.0001 XTST

**Memo:**
test_bytes";

    let message = extract_icrc21_message_string(
        &icrc21_consent_message(env, canister_id, spender_account.owner, args.clone())
            .unwrap()
            .consent_message,
    );
    assert_eq!(
        message, expected_transfer_from_message,
        "Expected: {}, got: {}",
        expected_transfer_from_message, message
    );

    // If the spender is anonymous, the message should not include the spender account but only the spender subaccount.
    args.arg = Encode!(&transfer_from_args.clone()).unwrap();
    let message = extract_icrc21_message_string(
        &icrc21_consent_message(env, canister_id, Principal::anonymous(), args.clone())
            .unwrap()
            .consent_message,
    );
    let expected_message = expected_transfer_from_message.replace(
    "\n\n**Account sending the transfer request:**\ndjduj-3qcaa-aaaaa-aaaap-4ai-5r7aoqy.303030303030303030303030303030303030303030303030303030303030303",
    "\n\n**Subaccount sending the transfer request:**\n303030303030303030303030303030303030303030303030303030303030303",
);
    assert_eq!(
        message, expected_message,
        "Expected: {}, got: {}",
        expected_message, message
    );

    args.arg = Encode!(&TransferFromArgs {
        spender_subaccount: None,
        ..transfer_from_args.clone()
    })
    .unwrap();

    let message = extract_icrc21_message_string(
        &icrc21_consent_message(env, canister_id, Principal::anonymous(), args.clone())
            .unwrap()
            .consent_message,
    );

    let expected_message = expected_transfer_from_message.replace(
        "\n\n**Account sending the transfer request:**\ndjduj-3qcaa-aaaaa-aaaap-4ai-5r7aoqy.303030303030303030303030303030303030303030303030303030303030303",
        "\n\n**Subaccount sending the transfer request:**\n0000000000000000000000000000000000000000000000000000000000000000" );
    assert_eq!(
        message, expected_message,
        "Expected: {}, got: {}",
        expected_message, message
    );
}

fn extract_icrc21_message_string(consent_message: &ConsentMessage) -> String {
    match consent_message {
        ConsentMessage::GenericDisplayMessage(message) => message.to_string(),
        ConsentMessage::LineDisplayMessage { pages } => pages
            .iter()
            .map(|page| page.lines.join(""))
            .collect::<Vec<String>>()
            .join(""),
    }
}

pub fn test_icrc21_standard<T>(ledger_wasm: Vec<u8>, encode_init_args: fn(InitArgs) -> T)
where
    T: CandidType,
{
    let (env, canister_id) = setup(ledger_wasm, encode_init_args, vec![]);
    let receiver_account = Account {
        owner: PrincipalId::new_user_test_id(1).0,
        subaccount: Some([2; 32]),
    };
    let from_account = Account {
        owner: PrincipalId::new_user_test_id(0).0,
        subaccount: Some([1; 32]),
    };
    let spender_account = Account {
        owner: PrincipalId::new_user_test_id(2).0,
        subaccount: Some([3; 32]),
    };

    test_icrc21_transfer_message(&env, canister_id, from_account, receiver_account);
    test_icrc21_approve_message(&env, canister_id, from_account, spender_account);
    test_icrc21_transfer_from_message(
        &env,
        canister_id,
        from_account,
        spender_account,
        receiver_account,
    );
}

pub struct TransactionGenerationParameters {
    pub mint_multiplier: u64,
    pub transfer_multiplier: u64,
    pub approve_multiplier: u64,
    pub transfer_from_multiplier: u64,
    pub burn_multiplier: u64,
    pub num_transactions_per_type: usize,
}

pub fn generate_transactions(
    state_machine: &StateMachine,
    canister_id: CanisterId,
    params: TransactionGenerationParameters,
) {
    let start = Instant::now();
    let minter_account = crate::minting_account(state_machine, canister_id)
        .unwrap_or_else(|| panic!("minter account should be set for {:?}", canister_id));
    let u64_fee = crate::fee(state_machine, canister_id);
    let fee = Nat::from(u64_fee);
    let burn_amount = Nat::from(
        u64_fee
            .checked_mul(params.burn_multiplier)
            .unwrap_or_else(|| panic!("burn amount overflowed for canister {:?}", canister_id)),
    );
    let transfer_amount = Nat::from(
        u64_fee
            .checked_mul(params.transfer_multiplier)
            .unwrap_or_else(|| panic!("transfer amount overflowed for canister {:?}", canister_id)),
    );
    let mint_amount = Nat::from(
        u64_fee
            .checked_mul(params.mint_multiplier)
            .unwrap_or_else(|| panic!("mint amount overflowed for canister {:?}", canister_id)),
    );
    let transfer_from_amount = Nat::from(
        u64_fee
            .checked_mul(params.transfer_from_multiplier)
            .unwrap_or_else(|| {
                panic!(
                    "transfer_from amount overflowed for canister {:?}",
                    canister_id
                )
            }),
    );
    let approve_amount = Nat::from(
        u64_fee
            .checked_mul(params.approve_multiplier)
            .unwrap_or_else(|| panic!("approve amount overflowed for canister {:?}", canister_id)),
    );
    let mut accounts = vec![];
    for i in 0..params.num_transactions_per_type {
        let subaccount = match i {
            0 => None,
            _ => Some([i as u8; 32]),
        };
        accounts.push(Account {
            owner: PrincipalId::new_user_test_id(i as u64).0,
            subaccount,
        });
    }
    // Mint
    let mut minted = 0usize;
    println!("minting");
    for to in &accounts {
        send_transfer(
            state_machine,
            canister_id,
            minter_account.owner,
            &TransferArg {
                from_subaccount: minter_account.subaccount,
                to: *to,
                fee: None,
                created_at_time: Some(
                    state_machine
                        .time()
                        .duration_since(UNIX_EPOCH)
                        .unwrap()
                        .as_nanos() as u64,
                ),
                memo: Some(Memo::from(minted as u64)),
                amount: mint_amount.clone(),
            },
        )
        .expect("should be able to mint");
        minted += 1;
        if minted >= params.num_transactions_per_type {
            break;
        }
    }
    // Transfer
    println!("transferring");
    for i in 0..params.num_transactions_per_type {
        let from = accounts[i];
        let to = accounts[(i + 1) % params.num_transactions_per_type];
        send_transfer(
            state_machine,
            canister_id,
            from.owner,
            &TransferArg {
                from_subaccount: from.subaccount,
                to,
                fee: Some(fee.clone()),
                created_at_time: Some(
                    state_machine
                        .time()
                        .duration_since(UNIX_EPOCH)
                        .unwrap()
                        .as_nanos() as u64,
                ),
                memo: Some(Memo::from(i as u64)),
                amount: transfer_amount.clone(),
            },
        )
        .expect("should be able to transfer");
    }
    // Approve
    println!("approving");
    for i in 0..params.num_transactions_per_type {
        let from = accounts[i];
        let spender = accounts[(i + 1) % params.num_transactions_per_type];
        let current_allowance = Account::get_allowance(state_machine, canister_id, from, spender);
        let expires_at = state_machine
            .time()
            .checked_add(std::time::Duration::from_secs(3600))
            .unwrap()
            .duration_since(UNIX_EPOCH)
            .unwrap()
            .as_nanos() as u64;
        send_approval(
            state_machine,
            canister_id,
            from.owner,
            &ApproveArgs {
                from_subaccount: from.subaccount,
                spender,
                amount: approve_amount.clone(),
                expected_allowance: Some(current_allowance.allowance.clone()),
                expires_at: Some(expires_at),
                fee: Some(fee.clone()),
                memo: Some(Memo::from(i as u64)),
                created_at_time: Some(
                    state_machine
                        .time()
                        .duration_since(UNIX_EPOCH)
                        .unwrap()
                        .as_nanos() as u64,
                ),
            },
        )
        .expect("should be able to transfer");
    }
    // Transfer From
    println!("transferring from");
    for i in 0..params.num_transactions_per_type {
        let from = accounts[i];
        let spender = accounts[(i + 1) % params.num_transactions_per_type];
        let to = accounts[(i + 2) % params.num_transactions_per_type];
        send_transfer_from(
            state_machine,
            canister_id,
            spender.owner,
            &TransferFromArgs {
                spender_subaccount: spender.subaccount,
                from,
                to,
                amount: transfer_from_amount.clone(),
                fee: Some(fee.clone()),
                memo: Some(Memo::from(i as u64)),
                created_at_time: Some(
                    state_machine
                        .time()
                        .duration_since(UNIX_EPOCH)
                        .unwrap()
                        .as_nanos() as u64,
                ),
            },
        )
        .expect("should be able to transfer from");
    }
    // Burn
    println!("burning");
    for (i, from) in accounts
        .iter()
        .enumerate()
        .take(params.num_transactions_per_type)
    {
        send_transfer(
            state_machine,
            canister_id,
            from.owner,
            &TransferArg {
                from_subaccount: from.subaccount,
                to: minter_account,
                fee: None,
                created_at_time: Some(
                    state_machine
                        .time()
                        .duration_since(UNIX_EPOCH)
                        .unwrap()
                        .as_nanos() as u64,
                ),
                memo: Some(Memo::from(i as u64)),
                amount: burn_amount.clone(),
            },
        )
        .expect("should be able to transfer");
    }
    println!(
        "generated {} transactions in {:?}",
        params.num_transactions_per_type * 5,
        start.elapsed()
    );
}<|MERGE_RESOLUTION|>--- conflicted
+++ resolved
@@ -2372,14 +2372,10 @@
     upgrade_args: Vec<u8>,
     minter: Arc<BasicIdentity>,
     verify_blocks: bool,
-<<<<<<< HEAD
     migration_to_stable_structures: bool,
-) {
-=======
 ) where
     Tokens: TokensType + Default + std::fmt::Display + From<u64>,
 {
->>>>>>> 8b94d60b
     let mut runner = TestRunner::new(TestRunnerConfig::with_cases(1));
     let now = SystemTime::now();
     let minter_principal: Principal = minter.sender().unwrap();
@@ -2546,33 +2542,22 @@
         balances.insert(account, Nat::from(balance_of(&env, canister_id, *account)));
     }
 
-    let test_upgrade =
-        |ledger_wasm: Vec<u8>, balances: BTreeMap<&Account, Nat>, min_migration_steps: u64| {
-            env.upgrade_canister(
-                canister_id,
-                ledger_wasm,
-                Encode!(&LedgerArgument::Upgrade(None)).unwrap(),
-            )
-            .unwrap();
-
-<<<<<<< HEAD
-            wait_ledger_ready(&env, canister_id, 10);
-
-            let stable_upgrade_migration_steps =
-                parse_metric(&env, canister_id, "ledger_stable_upgrade_migration_steps");
-            assert!(stable_upgrade_migration_steps >= min_migration_steps);
-
-            let mut allowances = vec![];
-            for i in 0..accounts.len() {
-                for j in i + 1..accounts.len() {
-                    let allowance = get_allowance(&env, canister_id, accounts[i], accounts[j]);
-                    assert_eq!(allowance.allowance, Nat::from(APPROVE_AMOUNT));
-                    allowances.push(allowance);
-                    let allowance = get_allowance(&env, canister_id, accounts[j], accounts[i]);
-                    assert_eq!(allowance.allowance, Nat::from(APPROVE_AMOUNT));
-                    allowances.push(allowance);
-                }
-=======
+    let test_upgrade = |ledger_wasm: Vec<u8>,
+                        balances: BTreeMap<&Account, Nat>,
+                        min_migration_steps: u64| {
+        env.upgrade_canister(
+            canister_id,
+            ledger_wasm,
+            Encode!(&LedgerArgument::Upgrade(None)).unwrap(),
+        )
+        .unwrap();
+
+        wait_ledger_ready(&env, canister_id, 10);
+
+        let stable_upgrade_migration_steps =
+            parse_metric(&env, canister_id, "ledger_stable_upgrade_migration_steps");
+        assert!(stable_upgrade_migration_steps >= min_migration_steps);
+
         let mut allowances = vec![];
         for i in 0..accounts.len() {
             for j in i + 1..accounts.len() {
@@ -2582,14 +2567,14 @@
                 let allowance = Account::get_allowance(&env, canister_id, accounts[j], accounts[i]);
                 assert_eq!(allowance.allowance, Nat::from(APPROVE_AMOUNT));
                 allowances.push(allowance);
->>>>>>> 8b94d60b
             }
-            assert_eq!(expected_allowances, allowances);
-
-            for account in &all_accounts {
-                assert_eq!(balance_of(&env, canister_id, *account), balances[account]);
-            }
-        };
+        }
+        assert_eq!(expected_allowances, allowances);
+
+        for account in &all_accounts {
+            assert_eq!(balance_of(&env, canister_id, *account), balances[account]);
+        }
+    };
 
     // Test if the old serialized approvals and balances are correctly deserialized
     test_upgrade(
@@ -2831,7 +2816,7 @@
 
     let check_approvals = || {
         for i in 2..2 + NUM_APPROVALS {
-            let allowance = get_allowance(
+            let allowance = Account::get_allowance(
                 &env,
                 canister_id,
                 account,
@@ -2914,7 +2899,7 @@
 
     let check_approvals = || {
         for i in 2..2 + NUM_APPROVALS {
-            let allowance = get_allowance(
+            let allowance = Account::get_allowance(
                 &env,
                 canister_id,
                 account,
