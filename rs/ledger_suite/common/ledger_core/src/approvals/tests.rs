use super::*;
use crate::timestamp::TimeStamp;
use crate::tokens::Tokens;
<<<<<<< HEAD
use ic_stable_structures::Storable;
=======
use std::cmp;
>>>>>>> f1af8258

fn ts(n: u64) -> TimeStamp {
    TimeStamp::from_nanos_since_unix_epoch(n)
}

fn tokens(n: u64) -> Tokens {
    Tokens::from_e8s(n)
}

#[derive(Clone, Eq, PartialEq, Ord, PartialOrd, Hash, Default)]
struct Account(u64);

type TestAllowanceTable = AllowanceTable<HeapAllowancesData<Account, Tokens>>;

#[test]
fn allowance_table_default() {
    assert_eq!(
        TestAllowanceTable::default().allowance(&Account(1), &Account(1), ts(1)),
        Allowance::default()
    );
}

#[test]
fn allowance_table_not_cumulative() {
    let mut table = TestAllowanceTable::default();

    assert_eq!(
        table.allowance(&Account(1), &Account(2), ts(1)),
        Allowance::default()
    );

    table
        .approve(&Account(1), &Account(2), tokens(5), None, ts(1), None)
        .unwrap();

    assert_eq!(
        table.allowance(&Account(1), &Account(2), ts(1)),
        Allowance {
            amount: tokens(5),
            expires_at: None,
            arrived_at: TimeStamp::from_nanos_since_unix_epoch(1),
        }
    );

    table
        .approve(&Account(1), &Account(2), tokens(15), None, ts(1), None)
        .unwrap();

    assert_eq!(
        table.allowance(&Account(1), &Account(2), ts(1)),
        Allowance {
            amount: tokens(15),
            expires_at: None,
            arrived_at: TimeStamp::from_nanos_since_unix_epoch(1),
        }
    );

    table
        .approve(
            &Account(1),
            &Account(2),
            tokens(10),
            Some(ts(5)),
            ts(1),
            None,
        )
        .unwrap();

    assert_eq!(
        table.allowance(&Account(1), &Account(2), ts(1)),
        Allowance {
            amount: tokens(10),
            expires_at: Some(ts(5)),
            arrived_at: TimeStamp::from_nanos_since_unix_epoch(1),
        }
    );

    assert_eq!(
        table.allowance(&Account(1), &Account(2), ts(5)),
        Allowance::default()
    );
}

#[test]
fn allowance_use_approval() {
    let mut table = TestAllowanceTable::default();

    table
        .approve(&Account(1), &Account(2), tokens(100), None, ts(1), None)
        .unwrap();

    assert_eq!(
        table
            .use_allowance(&Account(1), &Account(2), tokens(40), ts(1))
            .unwrap(),
        tokens(60)
    );

    assert_eq!(
        table.allowance(&Account(1), &Account(2), ts(5)),
        Allowance {
            amount: tokens(60),
            expires_at: None,
            arrived_at: TimeStamp::from_nanos_since_unix_epoch(1),
        }
    );

    assert_eq!(
        table
            .use_allowance(&Account(1), &Account(2), tokens(100), ts(1))
            .unwrap_err(),
        InsufficientAllowance(tokens(60))
    );

    assert_eq!(
        table.allowance(&Account(1), &Account(2), ts(5)),
        Allowance {
            amount: tokens(60),
            expires_at: None,
            arrived_at: TimeStamp::from_nanos_since_unix_epoch(1),
        }
    );
}

#[test]
fn allowance_table_pruning() {
    let mut table = TestAllowanceTable::default();

    table
        .approve(&Account(1), &Account(3), tokens(100), None, ts(1), None)
        .unwrap();

    table
        .approve(
            &Account(1),
            &Account(2),
            tokens(100),
            Some(ts(100)),
            ts(1),
            None,
        )
        .unwrap();

    assert_eq!(table.len(), 2);

    assert_eq!(table.prune(ts(200), 0), 0);
    assert_eq!(table.prune(ts(200), 1), 1);

    assert_eq!(table.len(), 1);
}

#[test]
fn allowance_table_pruning_obsolete_expirations() {
    let mut table = TestAllowanceTable::default();

    table
        .approve(
            &Account(1),
            &Account(2),
            tokens(100),
            Some(ts(100)),
            ts(1),
            None,
        )
        .unwrap();

    table
        .approve(
            &Account(1),
            &Account(2),
            tokens(150),
            Some(ts(300)),
            ts(1),
            None,
        )
        .unwrap();

    assert_eq!(table.len(), 1);

    assert_eq!(table.prune(ts(200), 100), 0);

    assert_eq!(table.len(), 1);

    assert_eq!(
        table.allowance(&Account(1), &Account(2), ts(200)),
        Allowance {
            amount: tokens(150),
            expires_at: Some(ts(300)),
            arrived_at: TimeStamp::from_nanos_since_unix_epoch(1),
        }
    );
}

#[test]
fn allowance_table_pruning_expired_approvals() {
    let mut table = TestAllowanceTable::default();

    table
        .approve(
            &Account(1),
            &Account(2),
            tokens(100),
            Some(ts(100)),
            ts(1),
            None,
        )
        .unwrap();

    table
        .approve(
            &Account(1),
            &Account(3),
            tokens(150),
            Some(ts(300)),
            ts(1),
            None,
        )
        .unwrap();

    assert_eq!(table.len(), 2);

    assert_eq!(table.prune(ts(200), 100), 1);

    assert_eq!(table.len(), 1);

    assert_eq!(
        table.allowance(&Account(1), &Account(2), ts(200)),
        Allowance {
            amount: tokens(0),
            expires_at: None,
            arrived_at: TimeStamp::from_nanos_since_unix_epoch(0),
        }
    );
    assert_eq!(
        table.allowance(&Account(1), &Account(3), ts(200)),
        Allowance {
            amount: tokens(150),
            expires_at: Some(ts(300)),
            arrived_at: TimeStamp::from_nanos_since_unix_epoch(1),
        }
    );
}

#[test]
fn allowance_table_pruning_used_allowance() {
    let mut table = TestAllowanceTable::default();

    table
        .approve(
            &Account(1),
            &Account(2),
            tokens(100),
            Some(ts(100)),
            ts(1),
            None,
        )
        .unwrap();

    assert_eq!(table.len(), 1);

    table
        .use_allowance(&Account(1), &Account(2), tokens(100), ts(1))
        .unwrap();
    assert_eq!(table.len(), 0);
}

#[test]
fn allowance_table_pruning_zero_allowance() {
    let mut table = TestAllowanceTable::default();

    table
        .approve(
            &Account(1),
            &Account(2),
            tokens(100),
            Some(ts(100)),
            ts(1),
            None,
        )
        .unwrap();

    assert_eq!(table.len(), 1);

    table
        .approve(
            &Account(1),
            &Account(2),
            tokens(0),
            Some(ts(100)),
            ts(1),
            None,
        )
        .unwrap();

    assert_eq!(table.len(), 0);
}

#[test]
fn expected_allowance_checked() {
    let mut table = TestAllowanceTable::default();

    assert_eq!(
        table
            .approve(
                &Account(1),
                &Account(2),
                tokens(100),
                None,
                ts(1),
                Some(tokens(100))
            )
            .unwrap_err(),
        ApproveError::AllowanceChanged {
            current_allowance: tokens(0)
        }
    );

    table
        .approve(&Account(1), &Account(2), tokens(100), None, ts(1), None)
        .unwrap();

    assert_eq!(
        table.allowance(&Account(1), &Account(2), ts(5)),
        Allowance {
            amount: tokens(100),
            expires_at: None,
            arrived_at: TimeStamp::from_nanos_since_unix_epoch(1),
        }
    );

    table
        .approve(&Account(1), &Account(2), tokens(200), None, ts(1), None)
        .unwrap();

    assert_eq!(
        table.allowance(&Account(1), &Account(2), ts(5)),
        Allowance {
            amount: tokens(200),
            expires_at: None,
            arrived_at: TimeStamp::from_nanos_since_unix_epoch(1),
        }
    );

    assert_eq!(
        table
            .approve(
                &Account(1),
                &Account(2),
                tokens(300),
                None,
                ts(1),
                Some(tokens(100))
            )
            .unwrap_err(),
        ApproveError::AllowanceChanged {
            current_allowance: tokens(200)
        }
    );

    table
        .approve(
            &Account(1),
            &Account(2),
            tokens(300),
            None,
            ts(1),
            Some(tokens(200)),
        )
        .unwrap();

    assert_eq!(
        table.allowance(&Account(1), &Account(2), ts(5)),
        Allowance {
            amount: tokens(300),
            expires_at: None,
            arrived_at: TimeStamp::from_nanos_since_unix_epoch(1),
        }
    );

    // Approve new spender while expecting 0 tokens allowance.
    table
        .approve(
            &Account(1),
            &Account(3),
            tokens(100),
            None,
            ts(1),
            Some(tokens(0)),
        )
        .unwrap();

    assert_eq!(
        table.allowance(&Account(1), &Account(3), ts(5)),
        Allowance {
            amount: tokens(100),
            expires_at: None,
            arrived_at: TimeStamp::from_nanos_since_unix_epoch(1),
        }
    );
}

#[test]
fn disallow_self_approval() {
    let mut table = TestAllowanceTable::default();

    assert_eq!(
        table
            .approve(
                &Account(1),
                &Account(1),
                tokens(100),
                None,
                ts(1),
                Some(tokens(100))
            )
            .unwrap_err(),
        ApproveError::SelfApproval
    );
}

#[test]
fn allowance_table_remove_zero_allowance() {
    let mut table = TestAllowanceTable::default();

    table
        .approve(&Account(1), &Account(2), tokens(100), None, ts(1), None)
        .unwrap();

    assert_eq!(table.len(), 1);

    table
        .approve(&Account(1), &Account(2), tokens(0), None, ts(1), None)
        .unwrap();

    assert_eq!(table.len(), 0);

    table
        .approve(&Account(1), &Account(3), tokens(0), None, ts(1), None)
        .unwrap();

    assert_eq!(table.len(), 0);
}

#[test]
fn arrival_table_updated_correctly() {
    let mut table = TestAllowanceTable::default();

    // Adding approvals for the same (account, spender) pair more than 2 times
    // resulted in the arrival_queue not being updated correctly. The old elements
    // were left in the queue instead of being replaced by new elements.
    // If not fixed, this would trigger the debug_assert in check_postconditions.
    // Fixed in https://gitlab.com/dfinity-lab/public/ic/-/merge_requests/15265
    // Released as https://dashboard.internetcomputer.org/proposal/125000
    for i in 0..6 {
        table
            .approve(&Account(1), &Account(2), tokens(i), None, ts(i), None)
            .unwrap();
    }
}

#[test]
fn expected_allowance_not_checked_against_expired() {
    let mut table = TestAllowanceTable::default();

    table
        .approve(
            &Account(1),
            &Account(2),
            tokens(5),
            Some(ts(2)),
            ts(1),
            None,
        )
        .unwrap();

    assert_eq!(
        table
            .approve(
                &Account(1),
                &Account(2),
                tokens(100),
                None,
                ts(1),
                Some(tokens(0))
            )
            .unwrap_err(),
        ApproveError::AllowanceChanged {
            current_allowance: tokens(5)
        }
    );

    table
        .approve(
            &Account(1),
            &Account(2),
            tokens(100),
            None,
            ts(2),
            Some(tokens(0)),
        )
        .unwrap();

    assert_eq!(
        table.allowance(&Account(1), &Account(2), ts(3)),
        Allowance {
            amount: tokens(100),
            expires_at: None,
            arrived_at: TimeStamp::from_nanos_since_unix_epoch(2),
        }
    );
}

#[test]
fn expected_allowance_if_zero_no_approval() {
    let mut table = TestAllowanceTable::default();

    // If there were no approvals present, we used to always accept 0 approvals
    // without checking the expected_allowance.
    assert_eq!(
        table
            .approve(
                &Account(1),
                &Account(2),
                tokens(0),
                None,
                ts(1),
                Some(tokens(4))
            )
            .unwrap_err(),
        ApproveError::AllowanceChanged {
            current_allowance: tokens(0)
        }
    );
}<|MERGE_RESOLUTION|>--- conflicted
+++ resolved
@@ -1,11 +1,6 @@
 use super::*;
 use crate::timestamp::TimeStamp;
 use crate::tokens::Tokens;
-<<<<<<< HEAD
-use ic_stable_structures::Storable;
-=======
-use std::cmp;
->>>>>>> f1af8258
 
 fn ts(n: u64) -> TimeStamp {
     TimeStamp::from_nanos_since_unix_epoch(n)
