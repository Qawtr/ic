use assert_matches::assert_matches;
use candid::{Decode, Encode};
use canister_test::Project;
use ic_base_types::CanisterId;
use ic_interfaces_certified_stream_store::EncodeStreamError;
use ic_registry_routing_table::{routing_table_insert_subnet, RoutingTable};
use ic_registry_subnet_type::SubnetType;
use ic_replicated_state::{testing::CanisterQueuesTesting, ReplicatedState};
use ic_state_machine_tests::{StateMachine, StateMachineBuilder, UserError, WasmResult};
use ic_test_utilities_metrics::fetch_int_counter_vec;
use ic_test_utilities_types::ids::subnet_test_id;
use ic_types::{
    messages::{CallbackId, Payload, RequestOrResponse},
    xnet::{StreamHeader, StreamIndexedQueue},
    Cycles,
};
use maplit::btreemap;
use std::collections::BTreeSet;
use std::sync::Arc;
use xnet_test::Metrics;

const MAX_TICKS: u64 = 100;

/// Wrapper for two references to state machines, one considered the `local subnet` and the
/// other the `remote subnet`, such that both subnets have a main 'xnet-test-canister' installed,
/// that will be referred to as 'the local canister' with ID `self.local_canister_id` and
/// 'the remote canister' with ID `self.remote_canister_id` respectively.
///
/// The purpose of this struct is to simulate bidirectional XNet traffic between two canisters
/// installed on different subnets each.
struct SubnetPairProxy {
    pub local_env: Arc<StateMachine>,
    pub local_canister_id: CanisterId,
    pub remote_env: Arc<StateMachine>,
    pub remote_canister_id: CanisterId,
}

impl SubnetPairProxy {
    const LOCAL_SUBNET_ID_U64: u64 = 1;
    const REMOTE_SUBNET_ID_U64: u64 = 2;
    const DESTINATION_SUBNET_ID_U64: u64 = 3;

    /// Generates a new proxy of new subnets using default subnet ids.
    fn with_new_subnets() -> Self {
        let local_subnet_id = subnet_test_id(Self::LOCAL_SUBNET_ID_U64);
        let remote_subnet_id = subnet_test_id(Self::REMOTE_SUBNET_ID_U64);

        let routing_table = Self::make_routing_table();
        let wasm = Project::cargo_bin_maybe_from_env("xnet-test-canister", &[]).bytes();

        let local_env = StateMachineBuilder::new()
            .with_subnet_id(local_subnet_id)
            .with_subnet_type(SubnetType::Application)
            .with_routing_table(routing_table.clone())
            .build();
        let local_canister_id = local_env
            .install_canister_with_cycles(
                wasm.clone(),
                Vec::new(),
                None,
                Cycles::new(u128::MAX / 2),
            )
            .expect("Installing xnet-test-canister failed");

        let remote_env = StateMachineBuilder::new()
            .with_subnet_id(remote_subnet_id)
            .with_subnet_type(SubnetType::Application)
            .with_routing_table(routing_table)
            .build();
        let remote_canister_id = remote_env
            .install_canister_with_cycles(wasm, Vec::new(), None, Cycles::new(u128::MAX / 2))
            .expect("Installing xnet-test-canister failed");

        Self {
            local_env: Arc::from(local_env),
            local_canister_id,
            remote_env: Arc::from(remote_env),
            remote_canister_id,
        }
    }

    /// Generates a routing table with canister ranges for 3 subnets.
    fn make_routing_table() -> RoutingTable {
        let mut routing_table = RoutingTable::new();
        for subnet_id in [
            subnet_test_id(Self::LOCAL_SUBNET_ID_U64),
            subnet_test_id(Self::REMOTE_SUBNET_ID_U64),
            subnet_test_id(Self::DESTINATION_SUBNET_ID_U64),
        ] {
            routing_table_insert_subnet(&mut routing_table, subnet_id).unwrap();
        }
        routing_table
    }

    /// Generate the payload for the 'start' method on an XNet canister.
    fn start_payload(
        &self,
        canister_to_subnet_rate: u64,
        payload_size_bytes: u64,
    ) -> Result<Vec<u8>, candid::Error> {
        let network_topology = vec![
            vec![self.local_canister_id.get().to_vec()],
            vec![self.remote_canister_id.get().to_vec()],
        ];
        Encode!(
            &network_topology,
            &canister_to_subnet_rate,
            &payload_size_bytes
        )
    }

    /// Calls the 'start' method on the local canister.
    fn call_start_on_local_canister(
        &self,
        canister_to_subnet_rate: u64,
        payload_size_bytes: u64,
    ) -> Result<(), UserError> {
        let payload = self
            .start_payload(canister_to_subnet_rate, payload_size_bytes)
            .unwrap();
        call_start_on_xnet_canister(&self.local_env, self.local_canister_id, payload)
    }

    /// Calls the 'start' method on the remote canister.
    fn call_start_on_remote_canister(
        &self,
        canister_to_subnet_rate: u64,
        payload_size_bytes: u64,
    ) -> Result<(), UserError> {
        let payload = self
            .start_payload(canister_to_subnet_rate, payload_size_bytes)
            .unwrap();
        call_start_on_xnet_canister(&self.remote_env, self.remote_canister_id, payload)
    }

    /// Calls the 'stop' method on the local canister.
    fn call_stop_on_local_canister(&self) -> Result<(), UserError> {
        call_stop_on_xnet_canister(&self.local_env, self.local_canister_id)
    }

    /// Calls the 'stop' method on the remote canister.
    fn call_stop_on_remote_canister(&self) -> Result<(), UserError> {
        call_stop_on_xnet_canister(&self.remote_env, self.remote_canister_id)
    }

    /// Stops the local canister.
    fn stop_local_canister(&self) -> Result<WasmResult, UserError> {
        self.local_env.stop_canister(self.local_canister_id)
    }

    /// Stops the remote canister.
    fn stop_remote_canister(&self) -> Result<WasmResult, UserError> {
        self.remote_env.stop_canister(self.remote_canister_id)
    }

    /// Queries the local canister.
    fn query_local_canister(
        &self,
        method: impl ToString,
        method_payload: Vec<u8>,
    ) -> Result<WasmResult, UserError> {
        self.local_env
            .query(self.local_canister_id, method, method_payload)
    }

    /// Queries the remote canister.
    fn query_remote_canister(
        &self,
        method: impl ToString,
        method_payload: Vec<u8>,
    ) -> Result<WasmResult, UserError> {
        self.remote_env
            .query(self.remote_canister_id, method, method_payload)
    }

    /// Generates a snapshot of the output queue on the local canister and
    /// returns it as a vector of messages; or 'None' if no output queue exists.
    fn local_output_queue_snapshot(&self) -> Option<Vec<RequestOrResponse>> {
        get_output_queue_iter(
            &self.local_env.get_latest_state(),
            &self.local_canister_id,
            &self.remote_canister_id,
        )
        .map(|iter| iter.collect::<Vec<_>>())
    }

    /// Generates a snapshot of the output queue on the remote canister and
    /// returns it as a vector of messages; or 'None' if no output queue exists.
    fn remote_output_queue_snapshot(&self) -> Option<Vec<RequestOrResponse>> {
        get_output_queue_iter(
            &self.remote_env.get_latest_state(),
            &self.remote_canister_id,
            &self.local_canister_id,
        )
        .map(|iter| iter.collect::<Vec<_>>())
    }

    /// Build backpressure on `local_env` until a minimum number of requests are found in the
    /// output queue of the local canister (due to a full stream). A XNet canister is assumed
    /// running on the remote subnet and sending messages to the local subnet.
    ///
    /// # Panics
    ///
    /// This function panics if the minimum number of messages is not reached within `MAX_TICKS`
    /// ticks.
    fn build_local_backpressure_until(&self, min_num_messages: usize) {
        do_until_or_panic(MAX_TICKS, |_| {
            let exit_condition = self
                .local_output_queue_snapshot()
                .map(|q| q.len() >= min_num_messages)
                .unwrap_or(false);
            if !exit_condition {
                self.local_env.tick();
            }
            Ok(exit_condition)
        })
        .unwrap();
    }

    /// Adds the remote canister ID to the migration list on both subnets.
    fn mark_remote_canister_as_being_migrated(&self) {
        for env in [&self.local_env, &self.remote_env] {
            env.prepare_canister_migrations(
                self.remote_canister_id..=self.remote_canister_id,
                self.remote_env.get_subnet_id(),
                subnet_test_id(Self::DESTINATION_SUBNET_ID_U64),
            );
        }
    }

    /// Creates and returns a new instance of `Self` such that `local_env` remains the same,
    /// but `remote_env` is a new subnet with a different subnet id. The remote canister is
    /// subsequently moved to this new subnet and the routing tables are updated accordingly
    /// on all subnets (i.e. `self.local_env`, `self.remote_env` and on the new subnet).
    fn move_remote_canister_to_destination_subnet(&self) -> Result<Self, String> {
        // New destination env using the same routing table as `self`.
        let destination_env = StateMachineBuilder::new()
            .with_subnet_id(subnet_test_id(Self::DESTINATION_SUBNET_ID_U64))
            .with_subnet_type(SubnetType::Application)
            .with_routing_table(Self::make_routing_table())
            .with_checkpoints_enabled(true)
            .build();

        // Add migration list entry for the destination subnet.
        destination_env.prepare_canister_migrations(
            self.remote_canister_id..=self.remote_canister_id,
            self.remote_env.get_subnet_id(),
            destination_env.get_subnet_id(),
        );

        // Update local, remote and destination routing tables.
        for env in [&self.local_env, &self.remote_env, &destination_env] {
            env.reroute_canister_range(
                self.remote_canister_id..=self.remote_canister_id,
                subnet_test_id(Self::DESTINATION_SUBNET_ID_U64),
            );
        }

        // Move the remote canister to the destination subnet.
        self.remote_env
            .move_canister_state_to(&destination_env, self.remote_canister_id)?;

        Ok(Self {
            local_env: self.local_env.clone(),
            local_canister_id: self.local_canister_id,
            remote_env: Arc::new(destination_env),
            remote_canister_id: self.remote_canister_id,
        })
    }
}

/// Returns an iterator over the raw contents of a specific local canister's
/// output queue to a specific remote canister; or `None` if the queue does not
/// exist.
<<<<<<< HEAD
fn get_output_queue_iter(
    state: &Arc<ReplicatedState>,
    local_canister_id: CanisterId,
    remote_canister_id: CanisterId,
) -> Option<impl Iterator<Item = RequestOrResponse> + '_> {
    state
        .canister_states
        .get(&local_canister_id)
        .and_then(move |canister_state| {
=======
fn get_output_queue_iter<'a>(
    state: &'a ReplicatedState,
    local_canister_id: &CanisterId,
    remote_canister_id: &'a CanisterId,
) -> Option<impl Iterator<Item = &'a Option<RequestOrResponse>>> {
    state
        .canister_states
        .get(local_canister_id)
        .and_then(|canister_state| {
>>>>>>> 24474bab
            canister_state
                .system_state
                .queues()
                .output_queue_iter_for_testing(remote_canister_id)
        })
}

/// Returns a snapshot of an XNet stream as stream header and a queue of messages.
fn stream_snapshot(
    from_subnet: &StateMachine,
    to_subnet: &StateMachine,
) -> Option<(StreamHeader, StreamIndexedQueue<RequestOrResponse>)> {
    from_subnet
        .get_latest_state()
        .get_stream(&to_subnet.get_subnet_id())
        .map(|stream| (stream.header(), stream.messages().clone()))
}

/// Inducts data from the head of the stream on `from_env` into `into_env`.
fn induct_from_head_of_stream(
    from_env: &StateMachine,
    into_env: &StateMachine,
    msg_limit: Option<usize>,
) -> Result<(), EncodeStreamError> {
    let xnet_payload = from_env.generate_xnet_payload(
        into_env.get_subnet_id(),
        None, // witness_begin
        None, // msg_begin
        msg_limit,
        None, // byte_limit,
    )?;
    into_env.execute_block_with_xnet_payload(xnet_payload);
    Ok(())
}

/// Inducts just the stream header on `from_env` into `into_env`.
fn induct_stream_header(
    from_env: &StateMachine,
    into_env: &StateMachine,
) -> Result<(), EncodeStreamError> {
    induct_from_head_of_stream(from_env, into_env, Some(0))
}

/// Calls the 'start' method on a canister in the state machine (assumed to be an XNet canister).
fn call_start_on_xnet_canister(
    env: &StateMachine,
    canister_id: CanisterId,
    payload: Vec<u8>,
) -> Result<(), UserError> {
    let wasm = env.execute_ingress(canister_id, "start", payload)?;
    assert_eq!(
        "started".to_string(),
        Decode!(&wasm.bytes(), String).unwrap()
    );
    Ok(())
}

/// Calls the 'stop' method on a canister in the state machine (assumed to be an XNet canister).
fn call_stop_on_xnet_canister(
    env: &StateMachine,
    canister_id: CanisterId,
) -> Result<(), UserError> {
    let wasm = env.execute_ingress(canister_id, "stop", Vec::new())?;
    assert_eq!(
        "stopped".to_string(),
        Decode!(&wasm.bytes(), String).unwrap()
    );
    Ok(())
}

/// Triggers a timeout by first advancing the time by 1 day (which should far exceed any
/// realistic setting for request lifetimes) and then ticking.
fn execute_round_with_timeout(env: &StateMachine) {
    env.advance_time(std::time::Duration::from_secs(24 * 3600));
    env.tick();
}

/// Wrapper for a generic function to be executed at most a maximum number of times.
/// The generic function must provide a condition to decide whether execution should be
/// aborted or not. The condition is wrapped in `Result` so that the `?` operator can be used
/// in the closure `f`.
/// This is useful as a safety wrapper for code where we tick on a state machine
/// until an exit condition is met. Since this usually depends on a canister that could stall
/// or otherwise take an unreasonably long amount of time to reach the exit condition, this
/// function makes sure a panic is triggered rather than hanging forever.
/// Returns the number of iterations until the exit condition was met, or an error message
/// indicating that the counter exceeded `max_iterations`.
fn do_until_or_panic<F>(max_iterations: u64, mut f: F) -> Result<u64, String>
where
    F: FnMut(u64) -> Result<bool, String>,
{
    for counter in 1..=max_iterations {
        if f(counter)? {
            return Ok(counter);
        }
    }
    Err(format!(
        "Exit condition not met after {} iterations.",
        max_iterations
    ))
}

/// Test timing out requests in output queues, by completely filling up the XNet stream with
/// messages from a local canister, such that messages start piling up in its output queue.
/// Then advance the time and execute a round to trigger a timeout; then check the output queue
/// has been emptied out.
#[test]
fn test_timeout_removes_requests_from_output_queues() {
    let subnets = SubnetPairProxy::with_new_subnets();

    let canister_to_subnet_rate = 10;
    let payload_size_bytes = 1024 * 1024;

    // Send requests until there are messages in the output queue, then stop sending
    // requests and trigger a timeout. The queue should be empty afterwards.
    subnets
        .call_start_on_local_canister(canister_to_subnet_rate, payload_size_bytes)
        .unwrap();
    subnets.build_local_backpressure_until(1);
    subnets.call_stop_on_local_canister().unwrap();
    execute_round_with_timeout(&subnets.local_env);

    // Check the output queue is empty after the timeout.
    assert_matches!(subnets.local_output_queue_snapshot().as_deref(), Some([]));
}

/// Test a response stuck in an output queue causes backpressure by blocking the evacuation
/// of timed out requests, which can be done using bidirectional communication between two
/// canisters on different subnets.
/// The local canister first fills up its stream, then stops sending requests and finally
/// wipes any remaining requests from its output queue; then a request from the remote canister
/// is inducted into the local canister which will produce a response stuck in its output queue
/// back to the remote canister. If the local canister restarts sending requests and
/// continuously triggering timeouts each round, timed out requests will pile up in the output
/// queue which will eventually lead to failed inductions due to backpressure.
/// In a last step, a request is gc'ed in the XNet stream on the local subnet to the remote
/// subnet, which will cause the blocking response to slip into the XNet stream. With the
/// response popped from the output queue, all the timed out requests are gc'ed, leading to
/// an empty output queue.
#[test]
fn test_response_in_output_queue_causes_backpressure() {
    let subnets = SubnetPairProxy::with_new_subnets();

    let canister_to_subnet_rate = 10;
    let payload_size_bytes = 1024 * 1024;

    // Make the local canister send requests until there are messages in the output queue
    // (i.e. the stream is full); then call 'stop' and wipe the queue by triggering a timeout.
    subnets
        .call_start_on_local_canister(canister_to_subnet_rate, payload_size_bytes)
        .unwrap();
    subnets.build_local_backpressure_until(1);
    subnets.call_stop_on_local_canister().unwrap();
    execute_round_with_timeout(&subnets.local_env);

    // Call the 'start' method on the remote canister to start sending requests to the local
    // canister. Do one tick and then induct one xnet request into the local canister, which
    // should produce one response in its output queue back to the remote canister.
    subnets
        .call_start_on_remote_canister(canister_to_subnet_rate, payload_size_bytes)
        .unwrap();
    subnets.remote_env.tick();
    induct_from_head_of_stream(&subnets.remote_env, &subnets.local_env, Some(1)).unwrap();
    assert_matches!(
        subnets.local_output_queue_snapshot().as_deref(),
        Some([RequestOrResponse::Response(_)])
    );

    // Call the 'start' method on canister 1 to restart sending requests using
    // a high rate and small payload to generate a lot of messages quickly.
    let canister_to_subnet_rate = 100;
    let payload_size_bytes = 128;
    subnets
        .call_start_on_local_canister(canister_to_subnet_rate, payload_size_bytes)
        .unwrap();

    // Keep ticking and triggering timeouts until the XNet canister starts
    // reporting call errors, indicating back pressure.
    do_until_or_panic(MAX_TICKS, |_| {
        execute_round_with_timeout(&subnets.local_env);
        let reply = subnets.query_local_canister("metrics", Vec::new()).unwrap();
        Ok(Decode!(&reply.bytes(), Metrics).unwrap().call_errors > 0)
    })
    .unwrap();

    // Check that the local output queue only contains the response.
    assert_matches!(
        subnets.local_output_queue_snapshot().as_deref(),
        Some([RequestOrResponse::Response(_)])
    );

    // Call the 'stop' method on the local canister, then induct a request from the local subnet
    // into the remote subnet.
    subnets.call_stop_on_local_canister().unwrap();
    induct_from_head_of_stream(&subnets.local_env, &subnets.remote_env, Some(1)).unwrap();

    // Trigger a request to be gc'ed by inducting an ACK signal.
    induct_stream_header(&subnets.remote_env, &subnets.local_env).unwrap();

    // The blocking response should now have slipped into the XNet stream; this will trigger all
    // the timed out requests to be gc'ed, resulting in an empty output queue.
    assert_matches!(subnets.local_output_queue_snapshot().as_deref(), Some([]));
}

/// Test the presence of reservations in input queues does not inhibit inducting xnet
/// requests to a local canister from a remote subnet.
/// This can be done by having two canisters on different subnets produce requests until
/// backpressure is encountered and then inducting the requests from the remote canister
/// into the local canister. All of the requests should be inducted successfully.
#[test]
fn test_reservations_do_not_inhibit_xnet_induction_of_requests() {
    let subnets = SubnetPairProxy::with_new_subnets();

    let canister_to_subnet_rate = 100;
    let payload_size_bytes = 128;

    // Call start on both canisters and tick until call errors are encountered,
    // indicating back pressure.
    subnets
        .call_start_on_local_canister(canister_to_subnet_rate, payload_size_bytes)
        .unwrap();
    do_until_or_panic(MAX_TICKS, |_| {
        subnets.local_env.tick();
        let reply = subnets.query_local_canister("metrics", Vec::new()).unwrap();
        Ok(Decode!(&reply.bytes(), Metrics).unwrap().call_errors > 0)
    })
    .unwrap();

    subnets
        .call_start_on_remote_canister(canister_to_subnet_rate, payload_size_bytes)
        .unwrap();
    do_until_or_panic(MAX_TICKS, |_| {
        subnets.remote_env.tick();
        let reply = subnets
            .query_remote_canister("metrics", Vec::new())
            .unwrap();
        Ok(Decode!(&reply.bytes(), Metrics).unwrap().call_errors > 0)
    })
    .unwrap();

    // Try inducting all the requests successfully sent by the remote canister into
    // the local canister.
    let reply = subnets
        .query_remote_canister("metrics", Vec::new())
        .unwrap();
    let metrics = Decode!(&reply.bytes(), Metrics).unwrap();
    induct_from_head_of_stream(
        &subnets.remote_env,
        &subnets.local_env,
        Some(metrics.requests_sent),
    )
    .unwrap();

    let mr_metrics = fetch_int_counter_vec(
        subnets.local_env.metrics_registry(),
        "mr_inducted_xnet_message_count",
    );
    let requests_inducted = mr_metrics.get(&btreemap! {
        "status".to_string() => "success".to_string(),
        "type".to_string() => "request".to_string()
    });

    assert_eq!(metrics.requests_sent, *requests_inducted.unwrap() as usize);
}

/// Snapshot of a message in a stream or a queue that includes only the message variant and the callback id.
#[derive(Clone, PartialEq)]
enum MessageSnapshot {
    Request(CallbackId),        // Request
    Response(CallbackId),       // Response
    RejectResponse(CallbackId), // RejectResponse
    TimedOutRequest,            // TimedOutRequest
}

/// Provides snappy debug prints.
impl std::fmt::Debug for MessageSnapshot {
    fn fmt(&self, f: &mut std::fmt::Formatter<'_>) -> std::fmt::Result {
        match self {
            MessageSnapshot::Request(id) => f.debug_tuple("Q").field(id).finish(),
            MessageSnapshot::Response(id) => f.debug_tuple("P").field(id).finish(),
            MessageSnapshot::RejectResponse(id) => f.debug_tuple("J").field(id).finish(),
            MessageSnapshot::TimedOutRequest => f.debug_tuple("T").finish(),
        }
    }
}

impl From<&RequestOrResponse> for MessageSnapshot {
    fn from(msg: &RequestOrResponse) -> Self {
        use RequestOrResponse::{Request, Response};
        match msg {
            Request(request) => Self::Request(request.sender_reply_callback),
            Response(response) if matches!(response.response_payload, Payload::Data(_)) => {
                Self::Response(response.originator_reply_callback)
            }
            Response(response) => Self::RejectResponse(response.originator_reply_callback),
        }
    }
}

impl From<&Option<RequestOrResponse>> for MessageSnapshot {
    fn from(msg: &Option<RequestOrResponse>) -> Self {
        match msg {
            Some(msg) => msg.into(),
            None => Self::TimedOutRequest,
        }
    }
}

/// Contains the current state of the test `subnet_splitting_test_suite` below.
#[derive(Clone, PartialEq)]
struct SubnetSplittingTestState {
    stream: Option<(StreamHeader, Vec<MessageSnapshot>)>,
    local_queue: Option<Vec<MessageSnapshot>>,
    reverse_stream: Option<(StreamHeader, Vec<MessageSnapshot>)>,
    remote_queue: Option<Vec<MessageSnapshot>>,
    local_callback_id_tracker: BTreeSet<CallbackId>,
    remote_callback_id_tracker: BTreeSet<CallbackId>,
}

impl SubnetSplittingTestState {
    fn new(
        subnets_proxy: &SubnetPairProxy,
        local_callback_id_tracker: BTreeSet<CallbackId>,
        remote_callback_id_tracker: BTreeSet<CallbackId>,
    ) -> Self {
        let stream = stream_snapshot(&subnets_proxy.local_env, &subnets_proxy.remote_env).map(
            |(header, msgs)| {
                (
                    header,
                    msgs.iter().map(|(_, msg)| msg.into()).collect::<_>(),
                )
            },
        );
        let reverse_stream = stream_snapshot(&subnets_proxy.remote_env, &subnets_proxy.local_env)
            .map(|(header, msgs)| {
                (
                    header,
                    msgs.iter().map(|(_, msg)| msg.into()).collect::<_>(),
                )
            });
        let local_queue = subnets_proxy
            .local_output_queue_snapshot()
            .map(|msgs| msgs.iter().map(|msg| msg.into()).collect::<_>());
        let remote_queue = subnets_proxy
            .remote_output_queue_snapshot()
            .map(|msgs| msgs.iter().map(|msg| msg.into()).collect::<_>());

        Self {
            stream,
            local_queue,
            reverse_stream,
            remote_queue,
            local_callback_id_tracker,
            remote_callback_id_tracker,
        }
    }
}

/// Custom pretty printer. This is useful because the options otherwise provided either print
/// everything horizontal, which is hard to read, or everything vertical, which makes it hard to
/// follow the flow of the test because each step takes up far more vertical space than required.
impl std::fmt::Debug for SubnetSplittingTestState {
    fn fmt(&self, f: &mut std::fmt::Formatter<'_>) -> std::fmt::Result {
        writeln!(f, "[")?;
        if let Some((header, messages)) = &self.stream {
            writeln!(f, "   stream:")?;
            writeln!(f, "      {:?}", header)?;
            if !messages.is_empty() {
                writeln!(f, "      {:?}", messages)?;
            }
        }
        if let Some(messages) = &self.local_queue {
            if !messages.is_empty() {
                writeln!(f, "   local queue: {:?}", messages)?;
            }
        }
        if let Some((header, messages)) = &self.reverse_stream {
            writeln!(f, "   reverse stream:")?;
            writeln!(f, "      {:?}", header)?;
            if !messages.is_empty() {
                writeln!(f, "      {:?}", messages)?;
            }
        }
        if let Some(messages) = &self.remote_queue {
            if !messages.is_empty() {
                writeln!(f, "   remote queue: {:?}", messages)?;
            }
        }
        writeln!(
            f,
            "   local_callback_id_tracker: {:?}",
            &self.local_callback_id_tracker
        )?;
        writeln!(
            f,
            "   remote_callback_id_tracker: {:?}",
            &self.remote_callback_id_tracker
        )?;
        write!(f, "]")
    }
}

/// Adds / Removes a message's callback id to/from a tracker according to:
/// - msg is a request: The callback id is added to `add_callback_id_tracker`.
/// - msg is a response: The callback id is removed from `remove_callback_id_tracker`.
fn update_callback_id_trackers(
    msg: &RequestOrResponse,
    add_callback_id_tracker: &mut BTreeSet<CallbackId>,
    remove_callback_id_tracker: &mut BTreeSet<CallbackId>,
) -> Result<(), String> {
    use RequestOrResponse::{Request, Response};
    match msg {
        Request(request) => {
            if !add_callback_id_tracker.insert(request.sender_reply_callback) {
                return Err(format!(
                    "Duplicate callback id {:?} already found in {:?}.",
                    request.sender_reply_callback, add_callback_id_tracker,
                ));
            }
        }
        Response(response) => {
            if !remove_callback_id_tracker.remove(&response.originator_reply_callback) {
                return Err(format!(
                    "Callback id {:?} not found in {:?}.",
                    response.originator_reply_callback, remove_callback_id_tracker,
                ));
            }
        }
    }
    Ok(())
}

/// Inducts `msg_limit` messages and adds/removes their callback ids to/from trackers at the same time.
///
/// Note: Callback IDs are unique per canister and remain so even after canister migration,
///       since a canister migration just copies the whole state as is to another subnet.
///
/// A Callback ID observed in a XNet stream must have originated in a canister installed on the
/// subnet the stream belongs to. OTOH since a response is only generated upon request (with the same
/// Callback ID), its Callback ID must belong to a canister installed on the other subnet.
/// The above is always true except during subnet splitting, where the canister may have been moved
/// intermediately. However, this is irrelevant because during migration, the whole canister state is
/// moved, such that evolution of Callback IDs progresses as it would have on the old subnet.
///
/// Tracking Callback IDs thus works as follows:
/// - If a request is observed in the `stream`, add its Callback ID to a tracker.
/// - If a response is observed in the `reverse_stream`, remove its Callback ID from a tracker
///   (unless the response was rejected).
///
/// Since each message starts as a request on one side and then becomes a response on the other
/// side, this mechanism will ensure each message undergoes its cycle exactly once. I.e. multiple
/// inductions would be registered as duplicate Callback IDs and no induction would result in
/// non-empty trackers after the fact.
fn induct_messages_and_track_callback_ids(
    from_subnet: &StateMachine,
    into_subnet: &StateMachine,
    add_callback_id_tracker: &mut BTreeSet<CallbackId>,
    remove_callback_id_tracker: &mut BTreeSet<CallbackId>,
    msg_limit: Option<usize>,
) -> Result<(), String> {
    match stream_snapshot(from_subnet, into_subnet) {
        Some((_, messages)) if !messages.is_empty() => {
            // Induct messages.
            induct_from_head_of_stream(from_subnet, into_subnet, msg_limit).unwrap();

            // Register/Deregister callback id's. Skip id's whose message triggered a reject signal
            // in the opposite stream.
            let (reverse_header, _) = stream_snapshot(into_subnet, from_subnet).unwrap();
            for (stream_index, msg) in messages
                .iter()
                .take_while(|(stream_index, _)| *stream_index < reverse_header.signals_end())
            {
                if !reverse_header.reject_signals().contains(&stream_index) {
                    update_callback_id_trackers(
                        msg,
                        add_callback_id_tracker,
                        remove_callback_id_tracker,
                    )?;
                }
            }
        }
        Some(_) => {
            // Induct the stream header containing signals; triggers garbage collection of
            // messages in the opposite stream.
            induct_stream_header(from_subnet, into_subnet).unwrap()
        }
        None => {}
    }
    Ok(())
}

/// Inducts messages from `local_env` into `remote_env` and vice versa. After each bidirectional
/// induction cycle, the state of the subnets proxy is observed and recorded.
/// Stops when two subsequent state records are identical, i.e. the subnets proxy is 'stale'.
/// Such a situation occurs when no more messages are inducted, nothing is gc'ed or no tracker is
/// updated. This should only occur when there are no more messages in `subnets_proxy`, but we
/// should abort as soon as no more progress is made in any case.
///
/// # Panics
///
/// This function panics if the `subnets_proxy` is not 'stale' within `MAX_TICKS` induction cycles.
fn induct_and_observe_until_stale(
    subnets_proxy: &SubnetPairProxy,
    local_callback_id_tracker: &mut BTreeSet<CallbackId>,
    remote_callback_id_tracker: &mut BTreeSet<CallbackId>,
) -> Result<Vec<SubnetSplittingTestState>, (Vec<SubnetSplittingTestState>, String)> {
    let mut test_states = Vec::new();

    // Observe initial state.
    test_states.push(SubnetSplittingTestState::new(
        subnets_proxy,
        local_callback_id_tracker.clone(),
        remote_callback_id_tracker.clone(),
    ));

    // Do inductions until no more changes in the test state are observed.
    if let Err(errmsg) = do_until_or_panic(MAX_TICKS, |_| {
        // Induct messages `local_env` -> `remote_env`.
        induct_messages_and_track_callback_ids(
            &subnets_proxy.local_env,   // from_subnet
            &subnets_proxy.remote_env,  // into_subnet
            local_callback_id_tracker,  // add_callback_id_set
            remote_callback_id_tracker, // remove_callback_id_set
            None,                       // msg_limit
        )?;
        // Induct messages `remote_env` -> `local_env`.
        induct_messages_and_track_callback_ids(
            &subnets_proxy.remote_env,  // from_subnet
            &subnets_proxy.local_env,   // into_subnet
            remote_callback_id_tracker, // add_callback_id_set
            local_callback_id_tracker,  // remove_callback_id_set
            None,                       // msg_limit
        )?;

        // Observe test state post inductions; Append only if changes were observed.
        let post_inductions = SubnetSplittingTestState::new(
            subnets_proxy,
            local_callback_id_tracker.clone(),
            remote_callback_id_tracker.clone(),
        );
        match &test_states[..] {
            [.., pre_inductions] if *pre_inductions != post_inductions => {
                test_states.push(post_inductions);
                Ok(false)
            }
            _ => Ok(true),
        }
    }) {
        Err((test_states, errmsg))
    } else {
        Ok(test_states)
    }
}

/// Tests bidirectional traffic between two canisters works as intended, even if one canister is
/// migrated at some point. The main property this test must verify, is that each request receives
/// exactly one response.
/// This can be achieved in an all-in-one fashion using two instances of `SubnetPairProxy` (which is a
/// convenience handle for the bidirectional communication between a pair of subnets), such that
/// `local_env` is the same subnet on both proxies, but `remote_env` is a different subnet and only
/// one of the `remote_env` actually hosts the remote canister. If we make sure that all of the streams
/// involved in this setup have both requests and responses in them, then all of the cases related to
/// rejecting requests or rerouting responses should be covered.
///
/// This can be put in place by initially generating requests and responses on `old_subnets_proxy`
/// until both streams and output queues have requests and responses in them. If at this point the
/// remote canister is migrated to another subnet along with routing table updates, the messages in
/// the output queues will slip into streams on both the `new_subnets_proxy.local_env` (due to the
/// routing table update) and the `new_subnets_proxy.remote_env` (due to the canister migration to a
/// new subnet). The messages in the old streams however still remain.
/// The initial setup for this test is depicted in the following two drawings:
///
///
/// `new_subnets_proxy.local_env` | `new_subnets_proxy.remote_env`     The remote canister C' is
///             +---+             |                                    located on `remote_env`.
///   +-------- | C | <------------------ {Q', Q', P, Q'} <----+       This is essentially business
///   |         +---+             |        reverse_stream      |       as usual, except that the
///   |                           |                            |       responses in the reverse
///   |                           |            +----+          |       stream are due to requests
///   +----> {Q, P', Q, Q} ------------------> | C' | ---------+       originally sent to a
///             stream            |            +----+                  different subnet.
///
///
///
/// `old_subnets_proxy.local_env` | `old_subnets_proxy.remote_env`     The remote canister C' has
///                               |                                    migrated and is no longer
///             +---+             |                                    hosted on `remote_env`.
///   +-------- | C | <------------------- {P, Q', Q', Q'} <---+       The messages in the stream
///   |         +---+             |        reverse_stream      |       routed to `remote_env` can
///   |                           |                            |       not be delivered.
///   +----> {Q, Q, P', Q} ------------------------------------+       Requests can be rejected,
///             stream            |            [ .. ]                  but responses receive reject
///                               |        reject_signals              signals and are rerouted.
///
///
/// Note that inductions on `old_subnets_proxy` can only lead to removing messages from the system
/// if a response is consumed successfully or else responses that are routed to streams found on
/// `new_subnets_proxy` due to the change in the routing tables.
/// The sequence of events is therefore as follows:
/// - After the initial situation as depicted above, the XNet canisters stop generating requests.
/// - Bidirectional inductions are done on `old_subnets_proxy` until they stop triggering changes.
/// - Bidirectional inductions are done on `new_subnets_proxy` until they stop triggering changes.
///
/// If everything went in order, at this point:
/// - There are no more messages in the system.
/// - Each request received a response at some point.
///
/// Both of these things can be checked by simply stopping both canisters after the fact, since
/// both canisters can only reach the 'stopped' state if there are any outstanding requests
/// (i.e., ones that didn't receive responses).
///
/// There is however an additional mechanism in place that tracks the current state the test is in
/// as it is otherwise very difficult to understand what is going on. At each step, the message
/// variant (request, response, reject response) is recorded along with its Callback ID.
///
/// Since Callback ID's are unique for each canister, this additionally allows the tracking of ID's
/// during inductions such that when a request is observed in the stream, it's ID is tracked until
/// a response with the same ID is observed in the reverse stream after which the ID is removed.
/// This way it can be made sure that each message's lifecycle is undergone to conclusion because
/// then both trackers must be empty after the fact (implying each request got a response eventually).
/// Note that reject signals must be considered here, i.e. responses may be rerouted and we may
/// only consider their Callback IDs after successful induction.
///
/// Lastly, the sequence of events the test undergoes after each step of bidirectinal inductions is
/// printed out in any case, so that it can be manually verified that the test actually does
/// include all the relevant subnet splitting scenarios.
#[test]
fn state_machine_subnet_splitting_test() {
    use RequestOrResponse::{Request, Response};
    let old_subnets_proxy = SubnetPairProxy::with_new_subnets();
    old_subnets_proxy.mark_remote_canister_as_being_migrated();

    // To ensure all call contexts are closed properly, we keep track of callback ids by
    // canister.
    let mut local_callback_id_tracker = BTreeSet::<CallbackId>::new();
    let mut remote_callback_id_tracker = BTreeSet::<CallbackId>::new();

    // Setup subnets by executing rounds of bidirectional traffic. Each round, 3 large requests
    // are generated and the first message in `stream` (`reverse_stream`) is inducted into `remote_env`
    // (`local_env`). This will produce messages in a ratio of 3:1 of requests vs responses until
    // enough backpressure is built such that messages start piling up in output queues.
    // The setup is complete when when both output queues contain at least one request and at least
    // one response.
    old_subnets_proxy
        .call_start_on_local_canister(3, 1024 * 1024)
        .unwrap();
    old_subnets_proxy.local_env.tick();
    old_subnets_proxy
        .call_start_on_remote_canister(3, 1024 * 1024)
        .unwrap();
    old_subnets_proxy.remote_env.tick();
    do_until_or_panic(MAX_TICKS, |_| {
        induct_messages_and_track_callback_ids(
            &old_subnets_proxy.local_env,    // from_subnet
            &old_subnets_proxy.remote_env,   // into_subnet
            &mut local_callback_id_tracker,  // add_callback_id_set
            &mut remote_callback_id_tracker, // remove_callback_id_set
            Some(1),                         // msg_limit
        )?;
        induct_messages_and_track_callback_ids(
            &old_subnets_proxy.remote_env,   // from_subnet
            &old_subnets_proxy.local_env,    // into_subnet
            &mut remote_callback_id_tracker, // add_callback_id_set
            &mut local_callback_id_tracker,  // remove_callback_id_set
            Some(1),                         // msg_limit
        )?;

        // Exit condition.
        match (
            old_subnets_proxy.local_output_queue_snapshot(),
            old_subnets_proxy.remote_output_queue_snapshot(),
        ) {
            (Some(local_q), Some(remote_q)) => {
                Ok(local_q.iter().any(|msg| matches!(msg, Request(_)))
                    && local_q.iter().any(|msg| matches!(msg, Response(_)))
                    && remote_q.iter().any(|msg| matches!(msg, Request(_)))
                    && remote_q.iter().any(|msg| matches!(msg, Response(_))))
            }
            _ => Ok(false),
        }
    })
    .expect("Setup stage error");
    old_subnets_proxy.call_stop_on_local_canister().unwrap();
    old_subnets_proxy.call_stop_on_remote_canister().unwrap();

    // Migrate canister, which includes updating the routing table on all subnets.
    let new_subnets_proxy = old_subnets_proxy
        .move_remote_canister_to_destination_subnet()
        .unwrap();

    // Tick once on both subnets, to trigger messages slipping into streams.
    //
    // FIXME: Breaks because we don't yet load canister queues.
    //
    new_subnets_proxy.remote_env.tick();
    new_subnets_proxy.local_env.tick();

    // Make sure there really are request(s) and responses(s) in all the streams since otherwise
    // the test might complete without reporting an issue.
    for (from_env, into_env) in [
        (&old_subnets_proxy.local_env, &old_subnets_proxy.remote_env),
        (&old_subnets_proxy.remote_env, &old_subnets_proxy.local_env),
        (&new_subnets_proxy.local_env, &new_subnets_proxy.remote_env),
        (&new_subnets_proxy.remote_env, &new_subnets_proxy.local_env),
    ] {
        if let Some((_, stream)) = stream_snapshot(from_env, into_env) {
            assert!(stream.iter().any(|(_, msg)| matches!(msg, Request(_))));
            assert!(stream.iter().any(|(_, msg)| matches!(msg, Response(_))));
        } else {
            panic!("Empty stream after setup stage.");
        }
    }

    // Do bidirectional inductions until no more changes in the state of `old_subnet_proxy`
    // are observed.
    let old_test_states = induct_and_observe_until_stale(
        &old_subnets_proxy,
        &mut local_callback_id_tracker,
        &mut remote_callback_id_tracker,
    )
    .expect("old_subnet_proxy induction stage");

    // Do bidirectional inductions until no more changes in the state of `new_subnet_proxy`
    // are observed.
    let new_test_states = induct_and_observe_until_stale(
        &new_subnets_proxy,
        &mut local_callback_id_tracker,
        &mut remote_callback_id_tracker,
    )
    .expect("new_subnet_proxy induction stage");

    let print_test_states = || {
        format!(
            "old_subnet_proxy inductions:\n{:#?}\nnew_subnet_proxy inductions:\n{:#?}",
            old_test_states, new_test_states,
        )
    };

    // Print final test state sequence.
    println!("{}", print_test_states());

    // No more changes in bidirectional inductions must imply empty streams.
    for (from_env, into_env) in [
        (&old_subnets_proxy.local_env, &old_subnets_proxy.remote_env),
        (&old_subnets_proxy.remote_env, &old_subnets_proxy.local_env),
        (&new_subnets_proxy.local_env, &new_subnets_proxy.remote_env),
        (&new_subnets_proxy.remote_env, &new_subnets_proxy.local_env),
    ] {
        assert!(stream_snapshot(from_env, into_env)
            .map(|(_, stream)| stream.is_empty())
            .unwrap_or(true));
    }

    // No messages in the system must imply empty callback id trackers because of
    // guaranteed responses to requests (once they reach a stream).
    assert!(
        local_callback_id_tracker.is_empty(),
        "{}",
        print_test_states()
    );
    assert!(
        remote_callback_id_tracker.is_empty(),
        "{}",
        print_test_states()
    );

    // Attempt to stop canisters; This will panic if there are any lingering call contexts.
    new_subnets_proxy.stop_local_canister().unwrap();
    new_subnets_proxy.stop_remote_canister().unwrap();
}<|MERGE_RESOLUTION|>--- conflicted
+++ resolved
@@ -272,27 +272,15 @@
 /// Returns an iterator over the raw contents of a specific local canister's
 /// output queue to a specific remote canister; or `None` if the queue does not
 /// exist.
-<<<<<<< HEAD
-fn get_output_queue_iter(
-    state: &Arc<ReplicatedState>,
-    local_canister_id: CanisterId,
-    remote_canister_id: CanisterId,
-) -> Option<impl Iterator<Item = RequestOrResponse> + '_> {
-    state
-        .canister_states
-        .get(&local_canister_id)
-        .and_then(move |canister_state| {
-=======
 fn get_output_queue_iter<'a>(
     state: &'a ReplicatedState,
     local_canister_id: &CanisterId,
     remote_canister_id: &'a CanisterId,
-) -> Option<impl Iterator<Item = &'a Option<RequestOrResponse>>> {
+) -> Option<impl Iterator<Item = RequestOrResponse> + 'a> {
     state
         .canister_states
         .get(local_canister_id)
-        .and_then(|canister_state| {
->>>>>>> 24474bab
+        .and_then(move |canister_state| {
             canister_state
                 .system_state
                 .queues()
