--- conflicted
+++ resolved
@@ -356,65 +356,7 @@
         DissolveDelaySeconds(u64),
     }
 }
-<<<<<<< HEAD
-/// Subset of Neuron that has no collections or big fields that might not exist in most neurons, and
-/// the goal is to keep the size of the struct consistent and can be easily stored in a
-/// StableBTreeMap. For the meaning of each field, see the Neuron struct.
-#[derive(candid::CandidType, candid::Deserialize, serde::Serialize, comparable::Comparable)]
-#[allow(clippy::derive_partial_eq_without_eq)]
-#[derive(Clone, PartialEq, ::prost::Message)]
-pub struct AbridgedNeuron {
-    #[prost(bytes = "vec", tag = "2")]
-    #[serde(with = "serde_bytes")]
-    pub account: Vec<u8>,
-    #[prost(message, optional, tag = "3")]
-    pub controller: Option<PrincipalId>,
-    #[prost(uint64, tag = "5")]
-    pub cached_neuron_stake_e8s: u64,
-    #[prost(uint64, tag = "6")]
-    pub neuron_fees_e8s: u64,
-    #[prost(uint64, tag = "7")]
-    pub created_timestamp_seconds: u64,
-    #[prost(uint64, tag = "8")]
-    pub aging_since_timestamp_seconds: u64,
-    #[prost(uint64, optional, tag = "19")]
-    pub spawn_at_timestamp_seconds: Option<u64>,
-    #[prost(bool, tag = "13")]
-    pub kyc_verified: bool,
-    #[prost(uint64, tag = "15")]
-    pub maturity_e8s_equivalent: u64,
-    #[prost(uint64, optional, tag = "20")]
-    pub staked_maturity_e8s_equivalent: Option<u64>,
-    #[prost(bool, optional, tag = "21")]
-    pub auto_stake_maturity: Option<bool>,
-    #[prost(bool, tag = "16")]
-    pub not_for_profit: bool,
-    #[prost(uint64, optional, tag = "17")]
-    pub joined_community_fund_timestamp_seconds: Option<u64>,
-    #[prost(enumeration = "NeuronType", optional, tag = "22")]
-    pub neuron_type: Option<i32>,
-    #[prost(enumeration = "Visibility", optional, tag = "23")]
-    pub visibility: Option<i32>,
-    #[prost(uint64, optional, tag = "24")]
-    pub voting_power_refreshed_timestamp_seconds: ::core::option::Option<u64>,
-    #[prost(oneof = "abridged_neuron::DissolveState", tags = "9, 10")]
-    pub dissolve_state: Option<abridged_neuron::DissolveState>,
-}
-/// Nested message and enum types in `AbridgedNeuron`.
-pub mod abridged_neuron {
-    #[derive(candid::CandidType, candid::Deserialize, serde::Serialize, comparable::Comparable)]
-    #[allow(clippy::derive_partial_eq_without_eq)]
-    #[derive(Clone, PartialEq, ::prost::Oneof)]
-    pub enum DissolveState {
-        #[prost(uint64, tag = "9")]
-        WhenDissolvedTimestampSeconds(u64),
-        #[prost(uint64, tag = "10")]
-        DissolveDelaySeconds(u64),
-    }
-}
-=======
 
->>>>>>> 5d38f7c3
 /// Payload of a proposal that calls a function on another NNS
 /// canister. The canister and function to call is derived from the
 /// `nns_function`.
