--- conflicted
+++ resolved
@@ -218,11 +218,7 @@
                 Canister called `ic0.trap` with message: did not find blob on stack.\n\
                 Consider gracefully handling failures from this canister or altering the canister to \
                 handle exceptions. See documentation: \
-<<<<<<< HEAD
-                https://internetcomputer.org/docs/current/references/execution-errors#trapped-explicitly"
-=======
                 http://internetcomputer.org/docs/current/references/execution-errors#trapped-explicitly"
->>>>>>> 62c2ed16
                     .to_string()
             }),
             dapp_canisters_transfer_result: Some(DappCanistersTransferResult {
