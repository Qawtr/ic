use ic_base_types::{NumBytes, NumSeconds, PrincipalId, SubnetId};
use ic_config::embedders::{MeteringType, StableMemoryPageLimit};
use ic_config::{
    embedders::{Config as EmbeddersConfig, WASM_MAX_SIZE},
    execution_environment::Config,
    flag_status::FlagStatus,
    subnet_config::SchedulerConfig,
    subnet_config::SubnetConfig,
};
use ic_cycles_account_manager::CyclesAccountManager;
use ic_cycles_account_manager::WasmExecutionMode;
use ic_embedders::{
    wasm_utils::{compile, decoding::decode_wasm},
    WasmtimeEmbedder,
};
use ic_error_types::{ErrorCode, RejectCode, UserError};
pub use ic_execution_environment::ExecutionResponse;
use ic_execution_environment::{
    execute_canister, CompilationCostHandling, ExecuteMessageResult, ExecutionEnvironment,
    Hypervisor, IngressFilterMetrics, IngressHistoryWriterImpl, InternalHttpQueryHandler,
    RoundInstructions, RoundLimits,
};
use ic_interfaces::execution_environment::{
    ChainKeySettings, ExecutionMode, IngressHistoryWriter, RegistryExecutionSettings,
    SubnetAvailableMemory,
};
use ic_interfaces_state_manager::Labeled;
use ic_limits::SMALL_APP_SUBNET_MAX_SIZE;
use ic_logger::{replica_logger::no_op_logger, ReplicaLogger};
use ic_management_canister_types::{
    CanisterIdRecord, CanisterInstallMode, CanisterInstallModeV2, CanisterSettingsArgs,
    CanisterSettingsArgsBuilder, CanisterStatusType, CanisterUpgradeOptions, EmptyBlob,
    InstallCodeArgs, InstallCodeArgsV2, LogVisibilityV2, MasterPublicKeyId, Method, Payload,
    ProvisionalCreateCanisterWithCyclesArgs, UpdateSettingsArgs,
};
use ic_metrics::MetricsRegistry;
use ic_registry_provisional_whitelist::ProvisionalWhitelist;
use ic_registry_routing_table::{
    CanisterIdRange, RoutingTable, WellFormedError, CANISTER_IDS_PER_SUBNET,
};
use ic_registry_subnet_features::SubnetFeatures;
use ic_registry_subnet_type::SubnetType;
use ic_replicated_state::{
    canister_state::{execution_state::SandboxMemory, NextExecution},
    page_map::{
        test_utils::base_only_storage_layout, PageMap, TestPageAllocatorFileDescriptorImpl,
        PAGE_SIZE,
    },
    testing::{CanisterQueuesTesting, ReplicatedStateTesting},
    CallContext, CanisterState, ExecutionState, ExecutionTask, InputQueueType, NetworkTopology,
    PageIndex, ReplicatedState, SubnetTopology,
};
use ic_system_api::InstructionLimits;
use ic_test_utilities::{crypto::mock_random_number_generator, state_manager::FakeStateManager};
use ic_test_utilities_types::messages::{IngressBuilder, RequestBuilder, SignedIngressBuilder};
use ic_types::ReplicaVersion;
use ic_types::{
    batch::QueryStats,
    crypto::{canister_threshold_sig::MasterPublicKey, AlgorithmId},
    ingress::{IngressState, IngressStatus, WasmResult},
    messages::{
        CallbackId, CanisterCall, CanisterMessage, CanisterTask, MessageId, Query, QuerySource,
        RequestOrResponse, Response, MAX_INTER_CANISTER_PAYLOAD_IN_BYTES,
    },
    time::UNIX_EPOCH,
    CanisterId, Cycles, Height, NumInstructions, QueryStatsEpoch, Time, UserId,
};
use ic_types_test_utils::ids::{node_test_id, subnet_test_id, user_test_id};
use ic_universal_canister::UNIVERSAL_CANISTER_WASM;
use ic_wasm_types::BinaryEncodedWasm;
use maplit::{btreemap, btreeset};
use std::convert::TryFrom;
use std::sync::Arc;
use std::{
    collections::{BTreeMap, BTreeSet, HashMap},
    time::Duration,
};
use std::{os::unix::prelude::FileExt, str::FromStr};
use tempfile::NamedTempFile;

mod wat_canister;
pub use wat_canister::{wat_canister, wat_fn, WatCanisterBuilder, WatFnCode};

const INITIAL_CANISTER_CYCLES: Cycles = Cycles::new(1_000_000_000_000);

/// A helper to create subnets.
pub fn generate_subnets(
    subnet_ids: Vec<SubnetId>,
    own_subnet_id: SubnetId,
    own_subnet_type: SubnetType,
    own_subnet_size: usize,
) -> BTreeMap<SubnetId, SubnetTopology> {
    let mut result: BTreeMap<SubnetId, SubnetTopology> = Default::default();
    for subnet_id in subnet_ids {
        let mut subnet_type = SubnetType::System;
        let mut nodes = btreeset! {};
        if subnet_id == own_subnet_id {
            subnet_type = own_subnet_type;
            // Populate network_topology of own_subnet with fake nodes to simulate subnet_size.
            for i in 0..own_subnet_size {
                nodes.insert(node_test_id(i as u64));
            }
        }
        result.insert(
            subnet_id,
            SubnetTopology {
                public_key: vec![1, 2, 3, 4],
                nodes,
                subnet_type,
                subnet_features: SubnetFeatures::default(),
                idkg_keys_held: BTreeSet::new(),
            },
        );
    }
    result
}

pub fn generate_network_topology(
    subnet_size: usize,
    own_subnet_id: SubnetId,
    nns_subnet_id: SubnetId,
    own_subnet_type: SubnetType,
    subnets: Vec<SubnetId>,
    routing_table: Option<RoutingTable>,
) -> NetworkTopology {
    NetworkTopology {
        nns_subnet_id,
        subnets: generate_subnets(subnets, own_subnet_id, own_subnet_type, subnet_size),
        routing_table: match routing_table {
            Some(routing_table) => Arc::new(routing_table),
            None => {
                Arc::new(RoutingTable::try_from(btreemap! {
                CanisterIdRange { start: CanisterId::from(0), end: CanisterId::from(CANISTER_IDS_PER_SUBNET - 1) } => own_subnet_id,
            }).unwrap())
            }
        },
        ..Default::default()
    }
}

pub fn test_registry_settings() -> RegistryExecutionSettings {
    RegistryExecutionSettings {
        max_number_of_canisters: 0x2000,
        provisional_whitelist: ProvisionalWhitelist::Set(BTreeSet::new()),
        chain_key_settings: BTreeMap::new(),
        subnet_size: SMALL_APP_SUBNET_MAX_SIZE,
    }
}

/// When a universal canister is installed, but the serialized module has been
/// cached, the test setup thinks the canister was only charged for the reduced
/// compilation cost amount, when it was really charged for the full amount
/// (because it uses the change in round limits instead of what the canister was
/// actually charged). This function returns the amount needed to correct for
/// that difference.
pub fn universal_canister_compilation_cost_correction() -> NumInstructions {
    let cost = wasm_compilation_cost(&UNIVERSAL_CANISTER_WASM);
    cost - CompilationCostHandling::CountReducedAmount.adjusted_compilation_cost(cost)
}

/// Helper function to test that cycles are reserved for both
/// application and verified application subnets.
///
/// Expects a test function that takes a `SubnetType` as an argument
/// so it can be tested over the desired subnet types.
pub fn cycles_reserved_for_app_and_verified_app_subnets<T: Fn(SubnetType)>(test: T) {
    for subnet_type in [SubnetType::Application, SubnetType::VerifiedApplication] {
        test(subnet_type);
    }
}

/// A helper for execution tests.
///
/// Example usage:
/// ```no_run
/// use ic_test_utilities_execution_environment::{*};
/// let mut test = ExecutionTestBuilder::new().build();
/// let wat = r#"(module (func (export "canister_query query")))"#;
/// let canister_id = test.canister_from_wat(wat).unwrap();
/// let result = test.ingress(canister_id, "query", vec![]);
/// assert_empty_reply(result);
/// ```
pub struct ExecutionTest {
    // Mutable fields that change after message execution.

    // The current replicated state. The option type allows taking the state for
    // execution and then putting it back afterwards.
    state: Option<ReplicatedState>,
    // Monotonically increasing ingress message id.
    message_id: u64,
    // The memory available in the subnet.
    subnet_available_memory: SubnetAvailableMemory,
    // The number of instructions executed so far per canister.
    executed_instructions: HashMap<CanisterId, NumInstructions>,
    // The total cost of execution so far per canister.
    execution_cost: HashMap<CanisterId, Cycles>,
    // Messages to canisters on other subnets.
    xnet_messages: Vec<RequestOrResponse>,
    // Messages that couldn't be delivered to other canisters
    // due to an error in `push_input()`.
    lost_messages: Vec<RequestOrResponse>,

    // Mutable parameters of execution.
    time: Time,
    user_id: UserId,

    // Read-only fields.
    dirty_heap_page_overhead: u64,
    instruction_limits: InstructionLimits,
    install_code_instruction_limits: InstructionLimits,
    instruction_limit_without_dts: NumInstructions,
    initial_canister_cycles: Cycles,
    ingress_memory_capacity: NumBytes,
    registry_settings: RegistryExecutionSettings,
    manual_execution: bool,
    caller_canister_id: Option<CanisterId>,
    idkg_subnet_public_keys: BTreeMap<MasterPublicKeyId, MasterPublicKey>,
    replica_version: ReplicaVersion,

    // The actual implementation.
    exec_env: ExecutionEnvironment,
    query_handler: InternalHttpQueryHandler,
    cycles_account_manager: Arc<CyclesAccountManager>,
    metrics_registry: MetricsRegistry,
    ingress_history_writer: Arc<dyn IngressHistoryWriter<State = ReplicatedState>>,
    log: ReplicaLogger,

    // Temporary files created to fake checkpoints. They are only stored so that
    // they can be properly cleaned up on test completion.
    checkpoint_files: Vec<NamedTempFile>,
}

impl ExecutionTest {
    pub fn hypervisor_deprecated(&self) -> &Hypervisor {
        self.exec_env.hypervisor_for_testing()
    }

    pub fn execution_environment(&self) -> &ExecutionEnvironment {
        &self.exec_env
    }

    pub fn dirty_heap_page_overhead(&self) -> u64 {
        self.dirty_heap_page_overhead
    }

    pub fn user_id(&self) -> UserId {
        self.user_id
    }

    pub fn set_user_id(&mut self, user_id: UserId) {
        self.user_id = user_id
    }

    pub fn state(&self) -> &ReplicatedState {
        self.state.as_ref().unwrap()
    }

    pub fn state_mut(&mut self) -> &mut ReplicatedState {
        self.state.as_mut().unwrap()
    }

    pub fn canister_state(&self, canister_id: CanisterId) -> &CanisterState {
        self.state().canister_state(&canister_id).unwrap()
    }

    pub fn install_code_instructions_limit(&self) -> NumInstructions {
        self.install_code_instruction_limits.message()
    }

    pub fn canister_state_mut(&mut self, canister_id: CanisterId) -> &mut CanisterState {
        self.state_mut().canister_state_mut(&canister_id).unwrap()
    }

    pub fn execution_state(&self, canister_id: CanisterId) -> &ExecutionState {
        self.canister_state(canister_id)
            .execution_state
            .as_ref()
            .unwrap()
    }

    pub fn canister_wasm_execution_mode(&self, canister_id: CanisterId) -> WasmExecutionMode {
        // In case of any error or missing state, default to Wasm32.
        if let Some(state) = self.state.as_ref() {
            if let Some(canister) = state.canister_state(&canister_id).as_ref() {
                if let Some(execution_state) = canister.execution_state.as_ref() {
                    return execution_state.is_wasm64.into();
                }
            }
        }
        WasmExecutionMode::Wasm32
    }

    pub fn xnet_messages(&self) -> &Vec<RequestOrResponse> {
        &self.xnet_messages
    }

    pub fn get_xnet_response(&self, index: usize) -> &Arc<Response> {
        match &self.xnet_messages[index] {
            RequestOrResponse::Request(request) => {
                panic!(
                    "Expected the xnet message to be a Response, but got a Request: {:?}",
                    request
                )
            }
            RequestOrResponse::Response(response) => response,
        }
    }

    pub fn lost_messages(&self) -> &Vec<RequestOrResponse> {
        &self.lost_messages
    }

    pub fn subnet_size(&self) -> usize {
        self.registry_settings.subnet_size
    }

    pub fn executed_instructions(&self) -> NumInstructions {
        self.executed_instructions.values().sum()
    }

    pub fn ingress_memory_capacity(&self) -> NumBytes {
        self.ingress_memory_capacity
    }

    pub fn canister_executed_instructions(&self, canister_id: CanisterId) -> NumInstructions {
        *self
            .executed_instructions
            .get(&canister_id)
            .unwrap_or(&NumInstructions::new(0))
    }

    pub fn execution_cost(&self) -> Cycles {
        Cycles::new(self.execution_cost.values().map(|x| x.get()).sum())
    }

    pub fn canister_execution_cost(&self, canister_id: CanisterId) -> Cycles {
        *self
            .execution_cost
            .get(&canister_id)
            .unwrap_or(&Cycles::new(0))
    }

    pub fn idle_cycles_burned_per_day(&self, canister_id: CanisterId) -> Cycles {
        let memory_usage = self.execution_state(canister_id).memory_usage()
            + self
                .canister_state(canister_id)
                .canister_history_memory_usage();
        let memory_allocation = self
            .canister_state(canister_id)
            .system_state
            .memory_allocation;
        let compute_allocation = self
            .canister_state(canister_id)
            .scheduler_state
            .compute_allocation;
        let message_memory_usage = self.canister_state(canister_id).message_memory_usage();
        self.cycles_account_manager.idle_cycles_burned_rate(
            memory_allocation,
            memory_usage,
            message_memory_usage,
            compute_allocation,
            self.subnet_size(),
        )
    }

    pub fn freezing_threshold(&self, canister_id: CanisterId) -> Cycles {
        let canister = self.canister_state(canister_id);
        let memory_usage = canister.memory_usage();
        let message_memory_usage = canister.message_memory_usage();
        let memory_allocation = canister.system_state.memory_allocation;
        let compute_allocation = canister.scheduler_state.compute_allocation;
        let freeze_threshold = canister.system_state.freeze_threshold;
        self.cycles_account_manager.freeze_threshold_cycles(
            freeze_threshold,
            memory_allocation,
            memory_usage,
            message_memory_usage,
            compute_allocation,
            self.subnet_size(),
            canister.system_state.reserved_balance(),
        )
    }

    pub fn call_fee<S: ToString>(&self, method_name: S, payload: &[u8]) -> Cycles {
        self.cycles_account_manager
            .xnet_call_performed_fee(self.subnet_size())
            + self.cycles_account_manager.xnet_call_bytes_transmitted_fee(
                NumBytes::from((payload.len() + method_name.to_string().len()) as u64),
                self.subnet_size(),
            )
    }

    pub fn max_response_fee(&self) -> Cycles {
        self.cycles_account_manager.xnet_call_bytes_transmitted_fee(
            MAX_INTER_CANISTER_PAYLOAD_IN_BYTES,
            self.subnet_size(),
        )
    }

    pub fn reply_fee(&self, payload: &[u8]) -> Cycles {
        self.cycles_account_manager.xnet_call_bytes_transmitted_fee(
            NumBytes::from(payload.len() as u64),
            self.subnet_size(),
        )
    }

    pub fn reject_fee<S: ToString>(&self, reject_message: S) -> Cycles {
        let bytes = reject_message.to_string().len() + std::mem::size_of::<RejectCode>();
        self.cycles_account_manager
            .xnet_call_bytes_transmitted_fee(NumBytes::from(bytes as u64), self.subnet_size())
    }

    pub fn canister_creation_fee(&self) -> Cycles {
        self.cycles_account_manager
            .canister_creation_fee(self.subnet_size())
    }

    pub fn http_request_fee(
        &self,
        request_size: NumBytes,
        response_size_limit: Option<NumBytes>,
    ) -> Cycles {
        self.cycles_account_manager.http_request_fee(
            request_size,
            response_size_limit,
            self.subnet_size(),
        )
    }

    pub fn reduced_wasm_compilation_fee(&self, wasm: &[u8]) -> Cycles {
        let cost = wasm_compilation_cost(wasm);
        self.cycles_account_manager()
            .convert_instructions_to_cycles(
                cost - CompilationCostHandling::CountReducedAmount.adjusted_compilation_cost(cost),
                WasmExecutionMode::Wasm32, // In this case it does not matter if it is a Wasm64 or Wasm32 canister.
            )
    }

    pub fn install_code_reserved_execution_cycles(&self) -> Cycles {
        let num_instructions = self.install_code_instruction_limits.message();
        self.cycles_account_manager.execution_cost(
            num_instructions,
            self.subnet_size(),
            WasmExecutionMode::Wasm32, // For this test, we can assume a Wasm32 execution.
        )
    }

    pub fn subnet_available_memory(&self) -> SubnetAvailableMemory {
        self.subnet_available_memory
    }

    pub fn set_subnet_available_memory(&mut self, memory: SubnetAvailableMemory) {
        self.subnet_available_memory = memory
    }

    pub fn metrics_registry(&self) -> &MetricsRegistry {
        &self.metrics_registry
    }

    pub fn cycles_account_manager(&self) -> &CyclesAccountManager {
        &self.cycles_account_manager
    }

    pub fn time(&self) -> Time {
        self.time
    }

    pub fn advance_time(&mut self, duration: std::time::Duration) {
        self.time += duration;
    }

    pub fn ingress_status(&self, message_id: &MessageId) -> IngressStatus {
        self.state().get_ingress_status(message_id).clone()
    }

    pub fn ingress_state(&self, message_id: &MessageId) -> IngressState {
        match self.ingress_status(message_id) {
            IngressStatus::Known { state, .. } => state,
            IngressStatus::Unknown => unreachable!("Expected a known ingress status."),
        }
    }

    pub fn get_call_context(
        &self,
        canister_id: CanisterId,
        callback_id: CallbackId,
    ) -> &CallContext {
        match self.canister_state(canister_id).status() {
            CanisterStatusType::Stopping => {
                panic!("Canister status is not running");
            }
            CanisterStatusType::Running | CanisterStatusType::Stopped => {
                let call_context_manager = self
                    .canister_state(canister_id)
                    .system_state
                    .call_context_manager()
                    .unwrap();
                let callback = call_context_manager
                    .callback(callback_id)
                    .expect("Unknown callback id.");
                call_context_manager
                    .call_context(callback.call_context_id)
                    .expect("Unknown call context id.")
            }
        }
    }

    /// Sends a `create_canister` message to the IC management canister.
    /// Consider using higher-level helpers like `canister_from_wat()`.
    pub fn create_canister(&mut self, cycles: Cycles) -> CanisterId {
        let args = ProvisionalCreateCanisterWithCyclesArgs::new(Some(cycles.get()), None);
        let result =
            self.subnet_message(Method::ProvisionalCreateCanisterWithCycles, args.encode());
        CanisterIdRecord::decode(&get_reply(result))
            .unwrap()
            .get_canister_id()
    }

    /// Deletes the specified canister.
    pub fn delete_canister(&mut self, canister_id: CanisterId) -> Result<WasmResult, UserError> {
        let payload = CanisterIdRecord::from(canister_id).encode();
        self.subnet_message(Method::DeleteCanister, payload)
    }

    pub fn create_canister_with_allocation(
        &mut self,
        cycles: Cycles,
        compute_allocation: Option<u64>,
        memory_allocation: Option<u64>,
    ) -> Result<CanisterId, UserError> {
        self.create_canister_with_settings(
            cycles,
            CanisterSettingsArgsBuilder::new()
                .with_maybe_compute_allocation(compute_allocation)
                .with_maybe_memory_allocation(memory_allocation)
                .build(),
        )
    }

    pub fn create_canister_with_settings(
        &mut self,
        cycles: Cycles,
        settings: CanisterSettingsArgs,
    ) -> Result<CanisterId, UserError> {
        let mut args = ProvisionalCreateCanisterWithCyclesArgs::new(Some(cycles.get()), None);
        args.settings = Some(settings);

        let result =
            self.subnet_message(Method::ProvisionalCreateCanisterWithCycles, args.encode());

        match result {
            Ok(WasmResult::Reply(data)) => {
                Ok(CanisterIdRecord::decode(&data).unwrap().get_canister_id())
            }
            Ok(WasmResult::Reject(error)) => {
                panic!("Expected reply, got: {:?}", error);
            }
            Err(error) => Err(error),
        }
    }

    /// Updates the compute and memory allocations of the given canister.
    pub fn canister_update_allocations_settings(
        &mut self,
        canister_id: CanisterId,
        compute_allocation: Option<u64>,
        memory_allocation: Option<u64>,
    ) -> Result<WasmResult, UserError> {
        let payload = UpdateSettingsArgs {
            canister_id: canister_id.into(),
            settings: CanisterSettingsArgsBuilder::new()
                .with_maybe_compute_allocation(compute_allocation)
                .with_maybe_memory_allocation(memory_allocation)
                .build(),
            sender_canister_version: None,
        }
        .encode();
        self.subnet_message(Method::UpdateSettings, payload)
    }

    /// Updates the controller of the given canister.
    pub fn canister_update_controller(
        &mut self,
        canister_id: CanisterId,
        controllers: Vec<PrincipalId>,
    ) -> Result<WasmResult, UserError> {
        let payload = UpdateSettingsArgs {
            canister_id: canister_id.into(),
            settings: CanisterSettingsArgsBuilder::new()
                .with_controllers(controllers)
                .build(),
            sender_canister_version: None,
        }
        .encode();
        self.subnet_message(Method::UpdateSettings, payload)
    }

    /// Updates the reserved cycles limit of the canister.
    pub fn canister_update_reserved_cycles_limit(
        &mut self,
        canister_id: CanisterId,
        reserved_cycles_limit: Cycles,
    ) -> Result<WasmResult, UserError> {
        let payload = UpdateSettingsArgs {
            canister_id: canister_id.into(),
            settings: CanisterSettingsArgsBuilder::new()
                .with_reserved_cycles_limit(reserved_cycles_limit.get())
                .build(),
            sender_canister_version: None,
        }
        .encode();
        self.subnet_message(Method::UpdateSettings, payload)
    }

    pub fn canister_update_wasm_memory_limit(
        &mut self,
        canister_id: CanisterId,
        wasm_memory_limit: NumBytes,
    ) -> Result<WasmResult, UserError> {
        let payload = UpdateSettingsArgs {
            canister_id: canister_id.into(),
            settings: CanisterSettingsArgsBuilder::new()
                .with_wasm_memory_limit(wasm_memory_limit.get())
                .build(),
            sender_canister_version: None,
        }
        .encode();
        self.subnet_message(Method::UpdateSettings, payload)
    }

    pub fn canister_update_wasm_memory_limit_and_wasm_memory_threshold(
        &mut self,
        canister_id: CanisterId,
        wasm_memory_limit: NumBytes,
        wasm_memory_threshold: NumBytes,
    ) -> Result<WasmResult, UserError> {
        let payload = UpdateSettingsArgs {
            canister_id: canister_id.into(),
            settings: CanisterSettingsArgsBuilder::new()
                .with_wasm_memory_limit(wasm_memory_limit.get())
                .with_wasm_memory_threshold(wasm_memory_threshold.get())
                .build(),
            sender_canister_version: None,
        }
        .encode();
        self.subnet_message(Method::UpdateSettings, payload)
    }

    pub fn canister_update_memory_allocation_and_wasm_memory_threshold(
        &mut self,
        canister_id: CanisterId,
        memory_allocation: NumBytes,
        wasm_memory_threshold: NumBytes,
    ) -> Result<WasmResult, UserError> {
        let payload = UpdateSettingsArgs {
            canister_id: canister_id.into(),
            settings: CanisterSettingsArgsBuilder::new()
                .with_memory_allocation(memory_allocation.get())
                .with_wasm_memory_threshold(wasm_memory_threshold.get())
                .build(),
            sender_canister_version: None,
        }
        .encode();
        self.subnet_message(Method::UpdateSettings, payload)
    }

    /// Sends an `install_code` message to the IC management canister.
    /// Consider using higher-level helpers like `canister_from_wat()`.
    pub fn install_code(&mut self, args: InstallCodeArgs) -> Result<WasmResult, UserError> {
        self.subnet_message(Method::InstallCode, args.encode())
    }

    pub fn install_code_v2(&mut self, args: InstallCodeArgsV2) -> Result<WasmResult, UserError> {
        self.subnet_message(Method::InstallCode, args.encode())
    }

    /// Sends an `install_code` message to the IC management canister with DTS.
    /// Similar to `subnet_message()`but does not check the ingress status of
    /// the response as the subnet message execution may not finish immediately.
    pub fn dts_install_code(&mut self, args: InstallCodeArgs) -> MessageId {
        let message_id = self.subnet_message_raw(Method::InstallCode, args.encode());
        self.execute_subnet_message();
        message_id
    }

    /// Sends an `uninstall_code` message to the IC management canister.
    pub fn uninstall_code(&mut self, canister_id: CanisterId) -> Result<WasmResult, UserError> {
        let payload = CanisterIdRecord::from(canister_id).encode();
        self.subnet_message(Method::UninstallCode, payload)
    }

    /// Starts running the given canister.
    /// Consider using higher-level helpers like `canister_from_wat()`.
    pub fn start_canister(&mut self, canister_id: CanisterId) -> Result<WasmResult, UserError> {
        let payload = CanisterIdRecord::from(canister_id).encode();
        self.subnet_message(Method::StartCanister, payload)
    }

    /// Changes the state of the given canister to stopping if it was previously running.
    pub fn stop_canister(&mut self, canister_id: CanisterId) -> MessageId {
        let payload = CanisterIdRecord::from(canister_id).encode();
        let message_id = self.subnet_message_raw(Method::StopCanister, payload);
        self.execute_subnet_message();
        message_id
    }

    /// Stops stopping canisters that no longer have open call contexts.
    pub fn process_stopping_canisters(&mut self) {
        let state = self
            .exec_env
            .process_stopping_canisters(self.state.take().unwrap());
        self.state = Some(state);
    }

    /// Returns the canister status by canister id.
    pub fn canister_status(&mut self, canister_id: CanisterId) -> Result<WasmResult, UserError> {
        let payload = CanisterIdRecord::from(canister_id).encode();
        self.subnet_message(Method::CanisterStatus, payload)
    }

    /// Updates the freezing threshold of the given canister.
    pub fn update_freezing_threshold(
        &mut self,
        canister_id: CanisterId,
        freezing_threshold: NumSeconds,
    ) -> Result<WasmResult, UserError> {
        let payload = UpdateSettingsArgs {
            canister_id: canister_id.into(),
            settings: CanisterSettingsArgsBuilder::new()
                .with_freezing_threshold(freezing_threshold.get())
                .build(),
            sender_canister_version: None,
        }
        .encode();
        self.subnet_message(Method::UpdateSettings, payload)
    }

    /// Sets the controller of the canister to the given principal.
    pub fn set_controller(
        &mut self,
        canister_id: CanisterId,
        controller: PrincipalId,
    ) -> Result<WasmResult, UserError> {
        let payload = UpdateSettingsArgs {
            canister_id: canister_id.into(),
            settings: CanisterSettingsArgsBuilder::new()
                .with_controllers(vec![controller])
                .build(),
            sender_canister_version: None,
        }
        .encode();
        self.subnet_message(Method::UpdateSettings, payload)
    }

    /// Sets the log visibility of the canister.
    pub fn set_log_visibility(
        &mut self,
        canister_id: CanisterId,
        log_visibility: LogVisibilityV2,
    ) -> Result<WasmResult, UserError> {
        let payload = UpdateSettingsArgs {
            canister_id: canister_id.into(),
            settings: CanisterSettingsArgsBuilder::new()
                .with_log_visibility(log_visibility)
                .build(),
            sender_canister_version: None,
        }
        .encode();
        self.subnet_message(Method::UpdateSettings, payload)
    }

    /// Installs the given Wasm binary in the given canister.
    pub fn install_canister(
        &mut self,
        canister_id: CanisterId,
        wasm_binary: Vec<u8>,
    ) -> Result<(), UserError> {
        let args = InstallCodeArgs::new(
            CanisterInstallMode::Install,
            canister_id,
            wasm_binary,
            vec![],
            None,
            None,
        );
        let result = self.install_code(args)?;
        assert_eq!(WasmResult::Reply(EmptyBlob.encode()), result);
        Ok(())
    }

    /// Installs the given Wasm binary in the given canister using `InstallCodeArgsV2`
    pub fn install_canister_v2(
        &mut self,
        canister_id: CanisterId,
        wasm_binary: Vec<u8>,
    ) -> Result<(), UserError> {
        let args = InstallCodeArgsV2::new(
            CanisterInstallModeV2::Install,
            canister_id,
            wasm_binary,
            vec![],
            None,
            None,
        );
        let result = self.install_code_v2(args)?;
        assert_eq!(WasmResult::Reply(EmptyBlob.encode()), result);
        Ok(())
    }

    pub fn install_canister_with_allocation(
        &mut self,
        canister_id: CanisterId,
        wasm_binary: Vec<u8>,
        compute_allocation: Option<u64>,
        memory_allocation: Option<u64>,
    ) -> Result<(), UserError> {
        let args = InstallCodeArgs::new(
            CanisterInstallMode::Install,
            canister_id,
            wasm_binary,
            vec![],
            compute_allocation,
            memory_allocation,
        );
        let result = self.install_code(args)?;
        assert_eq!(WasmResult::Reply(EmptyBlob.encode()), result);
        Ok(())
    }

    /// Re-installs the given canister with the given Wasm binary.
    pub fn reinstall_canister(
        &mut self,
        canister_id: CanisterId,
        wasm_binary: Vec<u8>,
    ) -> Result<(), UserError> {
        let args = InstallCodeArgs::new(
            CanisterInstallMode::Reinstall,
            canister_id,
            wasm_binary,
            vec![],
            None,
            None,
        );
        let result = self.install_code(args)?;
        assert_eq!(WasmResult::Reply(EmptyBlob.encode()), result);
        Ok(())
    }

    pub fn reinstall_canister_v2(
        &mut self,
        canister_id: CanisterId,
        wasm_binary: Vec<u8>,
    ) -> Result<(), UserError> {
        let args = InstallCodeArgsV2::new(
            CanisterInstallModeV2::Reinstall,
            canister_id,
            wasm_binary,
            vec![],
            None,
            None,
        );
        let result = self.install_code_v2(args)?;
        assert_eq!(WasmResult::Reply(EmptyBlob.encode()), result);
        Ok(())
    }

    /// Installs the given canister with the given Wasm binary.
    pub fn upgrade_canister(
        &mut self,
        canister_id: CanisterId,
        wasm_binary: Vec<u8>,
    ) -> Result<(), UserError> {
        let args = InstallCodeArgs::new(
            CanisterInstallMode::Upgrade,
            canister_id,
            wasm_binary,
            vec![],
            None,
            None,
        );
        let result = self.install_code(args)?;
        assert_eq!(WasmResult::Reply(EmptyBlob.encode()), result);
        Ok(())
    }

    /// Upgrades the given canister with the given Wasm binary and
    /// upgrade options.
    pub fn upgrade_canister_v2(
        &mut self,
        canister_id: CanisterId,
        wasm_binary: Vec<u8>,
        upgrade_options: CanisterUpgradeOptions,
    ) -> Result<(), UserError> {
        let args = InstallCodeArgsV2::new(
            CanisterInstallModeV2::Upgrade(Some(upgrade_options)),
            canister_id,
            wasm_binary,
            vec![],
            None,
            None,
        );
        let result = self.install_code_v2(args)?;
        assert_eq!(WasmResult::Reply(EmptyBlob.encode()), result);
        Ok(())
    }

    /// Installs the given canister with the given Wasm binary with DTS.
    pub fn dts_upgrade_canister(
        &mut self,
        canister_id: CanisterId,
        wasm_binary: Vec<u8>,
    ) -> MessageId {
        let args = InstallCodeArgs::new(
            CanisterInstallMode::Upgrade,
            canister_id,
            wasm_binary,
            vec![],
            None,
            None,
        );
        self.dts_install_code(args)
    }

    pub fn upgrade_canister_with_allocation(
        &mut self,
        canister_id: CanisterId,
        wasm_binary: Vec<u8>,
        compute_allocation: Option<u64>,
        memory_allocation: Option<u64>,
    ) -> Result<(), UserError> {
        let args = InstallCodeArgs::new(
            CanisterInstallMode::Upgrade,
            canister_id,
            wasm_binary,
            vec![],
            compute_allocation,
            memory_allocation,
        );
        let result = self.install_code(args)?;
        assert_eq!(WasmResult::Reply(EmptyBlob.encode()), result);
        Ok(())
    }

    /// Creates a canister with the given balance and installs the Wasm binary.
    pub fn canister_from_cycles_and_binary(
        &mut self,
        initial_cycles: Cycles,
        wasm_binary: Vec<u8>,
    ) -> Result<CanisterId, UserError> {
        let canister_id = self.create_canister(initial_cycles);
        self.install_canister(canister_id, wasm_binary)?;
        Ok(canister_id)
    }

    /// Creates a canister with the given balance and installs the Wasm module
    /// given in the textual representation.
    pub fn canister_from_cycles_and_wat<S: ToString>(
        &mut self,
        initial_cycles: Cycles,
        wat: S,
    ) -> Result<CanisterId, UserError> {
        self.canister_from_cycles_and_binary(
            initial_cycles,
            wat::parse_str(wat.to_string()).unwrap(),
        )
    }

    /// Creates a canister and installs the Wasm binary.
    pub fn canister_from_binary(&mut self, wasm_binary: Vec<u8>) -> Result<CanisterId, UserError> {
        self.canister_from_cycles_and_binary(self.initial_canister_cycles, wasm_binary)
    }

    /// Creates a canister and installs the Wasm module given in the textual
    /// representation.
    pub fn canister_from_wat<S: ToString>(&mut self, wat: S) -> Result<CanisterId, UserError> {
        self.canister_from_cycles_and_wat(self.initial_canister_cycles, wat)
    }

    /// Creates and installs a universal canister.
    pub fn universal_canister(&mut self) -> Result<CanisterId, UserError> {
        self.canister_from_binary(UNIVERSAL_CANISTER_WASM.to_vec())
    }

    /// Creates and installs a universal canister with cycles
    pub fn universal_canister_with_cycles(
        &mut self,
        cycles: Cycles,
    ) -> Result<CanisterId, UserError> {
        self.canister_from_cycles_and_binary(cycles, UNIVERSAL_CANISTER_WASM.to_vec())
    }

    /// Sends an ingress message to the given canister to call an update or a
    /// query method. In the latter case the query runs in update context.
    ///
    /// The behaviour depends on the `self.manual_execution` flag which can be
    /// set using `with_manual_execution()` of the builder.
    /// When the flag is turned off, the function automatically inducts and executes
    /// all messages until there are no more new messages.
    /// Otherwise, the function enqueues the ingress message without executing it.
    pub fn ingress<S: ToString>(
        &mut self,
        canister_id: CanisterId,
        method_name: S,
        method_payload: Vec<u8>,
    ) -> Result<WasmResult, UserError> {
        check_ingress_status(self.ingress_raw(canister_id, method_name, method_payload).1)
    }

    /// Sends an ingress message to the given canister to call an update or a
    /// query method. In the latter case the query runs in update context.
    /// Returns a raw `IngressStatus` without checking if it is completed.
    ///
    /// The behaviour depends on the `self.manual_execution` flag which can be
    /// set using `with_manual_execution()` of the builder.
    /// When the flag is turned off, the function automatically inducts and executes
    /// all messages until there are no more new messages.
    /// Otherwise, the function enqueues the ingress message without executing it.
    pub fn ingress_raw<S: ToString>(
        &mut self,
        canister_id: CanisterId,
        method_name: S,
        method_payload: Vec<u8>,
    ) -> (MessageId, IngressStatus) {
        let mut state = self.state.take().unwrap();
        let ingress_id = self.next_message_id();
        let ingress = IngressBuilder::new()
            .message_id(ingress_id.clone())
            .source(self.user_id)
            .receiver(canister_id)
            .method_name(method_name)
            .method_payload(method_payload)
            .build();
        state
            .canister_state_mut(&canister_id)
            .unwrap()
            .push_ingress(ingress);
        self.state = Some(state);
        if !self.manual_execution {
            self.execute_all();
        }
        (ingress_id.clone(), self.ingress_status(&ingress_id))
    }

    /// Executes a canister task method of the given canister.
    pub fn canister_task(&mut self, canister_id: CanisterId, task: CanisterTask) {
        let mut state = self.state.take().unwrap();
        let compute_allocation_used = state.total_compute_allocation();
        let mut canister = state.take_canister_state(&canister_id).unwrap();
        let network_topology = Arc::new(state.metadata.network_topology.clone());
        let mut round_limits = RoundLimits {
            instructions: RoundInstructions::from(i64::MAX),
            subnet_available_memory: self.subnet_available_memory,
            compute_allocation_used,
        };
        let instruction_limits = InstructionLimits::new(
            FlagStatus::Disabled,
            self.instruction_limit_without_dts,
            self.instruction_limit_without_dts,
        );
        match task {
            CanisterTask::Heartbeat => {
                canister
                    .system_state
                    .task_queue
                    .enqueue(ExecutionTask::Heartbeat);
            }
            CanisterTask::GlobalTimer => {
                canister
                    .system_state
                    .task_queue
                    .enqueue(ExecutionTask::GlobalTimer);
            }
            CanisterTask::OnLowWasmMemory => {
                // Set `OnLowWasmMemoryHookStatus` to `ConditionNotSatisfied`.
                canister
                    .system_state
                    .task_queue
                    .remove(ExecutionTask::OnLowWasmMemory);
                // Set `OnLowWasmMemoryHookStatus` to `Ready`.
                canister
                    .system_state
                    .task_queue
                    .enqueue(ExecutionTask::OnLowWasmMemory);
            }
        }
        let result = execute_canister(
            &self.exec_env,
            canister,
            instruction_limits,
            self.instruction_limit_without_dts,
            Arc::clone(&network_topology),
            self.time,
            &mut round_limits,
            self.subnet_size(),
        );
        self.subnet_available_memory = round_limits.subnet_available_memory;
        state.put_canister_state(result.canister);
        state.metadata.heap_delta_estimate += result.heap_delta;
        self.state = Some(state);
        self.update_execution_stats(
            canister_id,
            self.instruction_limits.message(),
            result.instructions_used.unwrap(),
        );
    }

    /// Executes an anonymous query in the given canister.
    pub fn anonymous_query<S: ToString>(
        &mut self,
        canister_id: CanisterId,
        method_name: S,
        method_payload: Vec<u8>,
        data_certificate: Vec<u8>,
    ) -> Result<WasmResult, UserError> {
        let state = Arc::new(self.state.take().unwrap());

        let query = Query {
            source: QuerySource::Anonymous,
            receiver: canister_id,
            method_name: method_name.to_string(),
            method_payload,
        };

        let result = self.query_handler.query(
            query,
            Labeled::new(Height::from(0), Arc::clone(&state)),
            data_certificate,
        );

        self.state = Some(Arc::try_unwrap(state).unwrap());
        result
    }

    /// Executes a non-replicated query on the latest state.
    pub fn non_replicated_query<S: ToString>(
        &mut self,
        canister_id: CanisterId,
        method_name: S,
        method_payload: Vec<u8>,
    ) -> Result<WasmResult, UserError> {
        let state = Arc::new(self.state.take().unwrap());

        let query = Query {
            source: QuerySource::User {
                user_id: user_test_id(0),
                ingress_expiry: 0,
                nonce: None,
            },
            receiver: canister_id,
            method_name: method_name.to_string(),
            method_payload,
        };
        let result = self.query(query, Arc::clone(&state), vec![]);

        self.state = Some(Arc::try_unwrap(state).unwrap());
        result
    }

    pub fn execute_response(
        &mut self,
        canister_id: CanisterId,
        response: Response,
    ) -> ExecutionResponse {
        let mut state = self.state.take().unwrap();
        let compute_allocation_used = state.total_compute_allocation();
        let canister = state.take_canister_state(&canister_id).unwrap();
        let network_topology = Arc::new(state.metadata.network_topology.clone());
        let mut round_limits = RoundLimits {
            instructions: RoundInstructions::from(i64::MAX),
            subnet_available_memory: self.subnet_available_memory,
            compute_allocation_used,
        };
        let result = self.exec_env.execute_canister_response(
            canister,
            Arc::new(response),
            self.instruction_limits.clone(),
            UNIX_EPOCH,
            network_topology,
            &mut round_limits,
            self.subnet_size(),
        );
        let (canister, response, instructions_used, heap_delta) = match result {
            ExecuteMessageResult::Finished {
                canister,
                response,
                instructions_used,
                heap_delta,
                call_duration: _,
            } => (canister, response, instructions_used, heap_delta),
            ExecuteMessageResult::Paused { .. } => {
                unreachable!("Unexpected paused execution")
            }
        };
        self.subnet_available_memory = round_limits.subnet_available_memory;

        state.metadata.heap_delta_estimate += heap_delta;
        self.update_execution_stats(
            canister_id,
            self.instruction_limits.message(),
            instructions_used,
        );
        state.put_canister_state(canister);
        self.state = Some(state);
        response
    }

    /// A low-level helper to send subnet messages to the IC management canister.
    /// Execution of the message is started immediately after.
    /// Check the ingress status of the response.
    pub fn subnet_message<S: ToString>(
        &mut self,
        method_name: S,
        method_payload: Vec<u8>,
    ) -> Result<WasmResult, UserError> {
        let ingress_id = self.subnet_message_raw(method_name, method_payload);
        self.execute_subnet_message();
        check_ingress_status(self.ingress_status(&ingress_id))
    }

    /// A low-level helper to send a subnet messages to the IC management canister.
    pub fn subnet_message_raw<S: ToString>(
        &mut self,
        method_name: S,
        method_payload: Vec<u8>,
    ) -> MessageId {
        let mut state = self.state.take().unwrap();

        let message_id = self.next_message_id();

        match &mut self.registry_settings.provisional_whitelist {
            ProvisionalWhitelist::Set(ids) => {
                ids.insert(self.user_id.get());
            }
            ProvisionalWhitelist::All => {}
        };

        let message = IngressBuilder::new()
            .message_id(message_id.clone())
            .source(self.user_id)
            .receiver(CanisterId::ic_00())
            .method_name(method_name)
            .method_payload(method_payload)
            .build();

        state.subnet_queues_mut().push_ingress(message);

        self.state = Some(state);

        message_id
    }

    /// Executes a single subnet message from the subnet input queue.
    /// Return a progress flag indicating if the message was executed or not.
    pub fn execute_subnet_message(&mut self) -> bool {
        let mut state = self.state.take().unwrap();
        let compute_allocation_used = state.total_compute_allocation();
        let message = match state.pop_subnet_input() {
            Some(message) => message,
            None => {
                self.state = Some(state);
                return false;
            }
        };
        let maybe_canister_id = get_canister_id_if_install_code(message.clone());
        let mut round_limits = RoundLimits {
            instructions: RoundInstructions::from(i64::MAX),
            subnet_available_memory: self.subnet_available_memory,
            compute_allocation_used,
        };

        let (new_state, instructions_used) = self.exec_env.execute_subnet_message(
            message,
            state,
            self.install_code_instruction_limits.clone(),
            &mut mock_random_number_generator(),
            &self.idkg_subnet_public_keys,
            &self.replica_version,
            &self.registry_settings,
            &mut round_limits,
        );
        self.subnet_available_memory = round_limits.subnet_available_memory;
        self.state = Some(new_state);
        if let Some(canister_id) = maybe_canister_id {
            if let Some(instructions_used) = instructions_used {
                self.update_execution_stats(
                    canister_id,
                    self.install_code_instruction_limits.message(),
                    instructions_used,
                );
            }
        }
        true
    }

    /// Inducts and executes all pending messages.
    pub fn execute_all(&mut self) {
        loop {
            self.induct_messages();
            let executed_any = self.execute_messages();
            if !executed_any {
                break;
            }
        }
    }

    // Executes all pending messages.
    // Returns a flag indicating whether any message was executed or not.
    fn execute_messages(&mut self) -> bool {
        let mut executed_any = false;
        while self.execute_subnet_message() {
            executed_any = true;
        }
        let mut state = self.state.take().unwrap();
        let compute_allocation_used = state.total_compute_allocation();
        let mut canisters = state.take_canister_states();
        let canister_ids: Vec<CanisterId> = canisters.keys().copied().collect();
        let mut round_limits = RoundLimits {
            instructions: RoundInstructions::from(i64::MAX),
            subnet_available_memory: self.subnet_available_memory,
            compute_allocation_used,
        };
        for canister_id in canister_ids {
            let network_topology = Arc::new(state.metadata.network_topology.clone());
            let mut canister = canisters.remove(&canister_id).unwrap();
            loop {
                match canister.next_execution() {
                    NextExecution::None | NextExecution::ContinueInstallCode => {
                        break;
                    }
                    NextExecution::StartNew | NextExecution::ContinueLong => {}
                }
                let result = execute_canister(
                    &self.exec_env,
                    canister,
                    self.instruction_limits.clone(),
                    self.instruction_limit_without_dts,
                    Arc::clone(&network_topology),
                    self.time,
                    &mut round_limits,
                    self.subnet_size(),
                );
                state.metadata.heap_delta_estimate += result.heap_delta;
                self.subnet_available_memory = round_limits.subnet_available_memory;
                if let Some(instructions_used) = result.instructions_used {
                    self.update_execution_stats(
                        canister_id,
                        self.instruction_limits.message(),
                        instructions_used,
                    );
                }
                canister = result.canister;
                if let Some(ir) = result.ingress_status {
                    self.ingress_history_writer
                        .set_status(&mut state, ir.0, ir.1);
                };
                executed_any = true;
            }
            canisters.insert(canister_id, canister);
        }
        self.subnet_available_memory = round_limits.subnet_available_memory;
        state.put_canister_states(canisters);
        self.state = Some(state);
        executed_any
    }

    /// Executes a pending message of the given canister and bumps state().time().
    pub fn execute_message(&mut self, canister_id: CanisterId) {
        self.execute_slice(canister_id);
        self.state.as_mut().unwrap().metadata.batch_time += std::time::Duration::from_secs(1);
        while self.canister_state(canister_id).next_execution() == NextExecution::ContinueLong
            || self.canister_state(canister_id).next_execution()
                == NextExecution::ContinueInstallCode
        {
            self.execute_slice(canister_id);
            self.state.as_mut().unwrap().metadata.batch_time += std::time::Duration::from_secs(1);
        }
    }

    /// Executes a slice of the given canister.
    pub fn execute_slice(&mut self, canister_id: CanisterId) {
        let mut state = self.state.take().unwrap();
        let compute_allocation_used = state.total_compute_allocation();
        let mut canisters = state.take_canister_states();
        let network_topology = Arc::new(state.metadata.network_topology.clone());
        let mut canister = canisters.remove(&canister_id).unwrap();
        match canister.next_execution() {
            NextExecution::None => {
                canisters.insert(canister_id, canister);
                state.put_canister_states(canisters);
            }
            NextExecution::ContinueInstallCode => {
                canisters.insert(canister_id, canister);
                state.put_canister_states(canisters);
                let mut round_limits = RoundLimits {
                    instructions: RoundInstructions::from(i64::MAX),
                    subnet_available_memory: self.subnet_available_memory,
                    compute_allocation_used,
                };
                let (new_state, instructions_used) = self.exec_env.resume_install_code(
                    state,
                    &canister_id,
                    self.install_code_instruction_limits.clone(),
                    &mut round_limits,
                    self.subnet_size(),
                );
                state = new_state;
                self.subnet_available_memory = round_limits.subnet_available_memory;
                if let Some(instructions_used) = instructions_used {
                    self.update_execution_stats(
                        canister_id,
                        self.install_code_instruction_limits.message(),
                        instructions_used,
                    );
                }
            }
            NextExecution::StartNew | NextExecution::ContinueLong => {
                let mut round_limits = RoundLimits {
                    instructions: RoundInstructions::from(i64::MAX),
                    subnet_available_memory: self.subnet_available_memory,
                    compute_allocation_used,
                };
                let result = execute_canister(
                    &self.exec_env,
                    canister,
                    self.instruction_limits.clone(),
                    self.instruction_limit_without_dts,
                    Arc::clone(&network_topology),
                    self.time,
                    &mut round_limits,
                    self.subnet_size(),
                );
                state.metadata.heap_delta_estimate += result.heap_delta;
                self.subnet_available_memory = round_limits.subnet_available_memory;
                if let Some(instructions_used) = result.instructions_used {
                    self.update_execution_stats(
                        canister_id,
                        self.instruction_limits.message(),
                        instructions_used,
                    );
                }
                canister = result.canister;
                if let Some(ir) = result.ingress_status {
                    self.ingress_history_writer
                        .set_status(&mut state, ir.0, ir.1);
                };
                canisters.insert(canister_id, canister);
                state.put_canister_states(canisters);
            }
        }
        self.state = Some(state);
    }

    /// Aborts all paused executions.
    pub fn abort_all_paused_executions(&mut self) {
        let mut state = self.state.take().unwrap();
        self.exec_env
            .abort_all_paused_executions(&mut state, &self.log);
        self.state = Some(state);
    }

    // Increments the executed instructions and the execution cost counters.
    fn update_execution_stats(
        &mut self,
        canister_id: CanisterId,
        limit: NumInstructions,
        executed: NumInstructions,
    ) {
        let left = limit - executed;
        let mgr = &self.cycles_account_manager;
        *self
            .executed_instructions
            .entry(canister_id)
            .or_insert(NumInstructions::new(0)) += limit - left;

        let is_wasm64_execution = self.canister_wasm_execution_mode(canister_id);

        // Ideally we would simply add `execution_cost(limit - left)`
        // but that leads to small precision errors because 1 Cycle = 0.4 Instructions.
        let fixed_cost = mgr.execution_cost(
            NumInstructions::from(0),
            self.subnet_size(),
            is_wasm64_execution,
        );
        let instruction_cost = mgr.execution_cost(limit, self.subnet_size(), is_wasm64_execution)
            - mgr.execution_cost(left, self.subnet_size(), is_wasm64_execution);

        *self
            .execution_cost
            .entry(canister_id)
            .or_insert(Cycles::new(0)) += instruction_cost + fixed_cost;
    }

    /// Inducts messages between canisters and pushes all cross-net messages to
    /// `self.xnet_messages`.
    pub fn induct_messages(&mut self) {
        let mut state = self.state.take().unwrap();
        let mut subnet_available_memory = self.subnet_available_memory.get_message_memory();
        let output_messages = get_output_messages(&mut state);
        let mut canisters = state.take_canister_states();
        for (canister_id, message) in output_messages {
            match canisters.get_mut(&canister_id) {
                Some(dest_canister) => {
                    let result = dest_canister.push_input(
                        message.clone(),
                        &mut subnet_available_memory,
                        state.metadata.own_subnet_type,
                        InputQueueType::LocalSubnet,
                    );
                    if result.is_err() {
                        self.lost_messages.push(message);
                    }
                }
                None => {
                    if canister_id.get() == state.metadata.own_subnet_id.get() {
                        state
                            .subnet_queues_mut()
                            .push_input(message, InputQueueType::LocalSubnet)
                            .unwrap();
                    } else {
                        self.xnet_messages.push(message);
                    }
                }
            };
        }
        state.put_canister_states(canisters);
        self.state = Some(state);
    }

    /// Injects a call to the IC management canister originating from the
    /// canister specified by `self.caller_canister_id`.
    ///
    /// Note: if you need to call `ic00` from the same subnet, then consider
    /// performing the real call using the universal canister.
    pub fn inject_call_to_ic00<S: ToString>(
        &mut self,
        method_name: S,
        method_payload: Vec<u8>,
        payment: Cycles,
    ) {
        let caller_canister_id = self.caller_canister_id.unwrap();
        self.state_mut()
            .subnet_queues_mut()
            .push_input(
                RequestBuilder::new()
                    .sender(caller_canister_id)
                    .receiver(CanisterId::ic_00())
                    .method_name(method_name)
                    .method_payload(method_payload)
                    .payment(payment)
                    .build()
                    .into(),
                InputQueueType::RemoteSubnet,
            )
            .unwrap();
    }

    /// Asks the canister if it is willing to accept the ingress message.
    pub fn should_accept_ingress_message<S: ToString>(
        &mut self,
        canister_id: CanisterId,
        method_name: S,
        method_payload: Vec<u8>,
    ) -> Result<(), UserError> {
        let ingress = SignedIngressBuilder::new()
            .sender(self.user_id())
            .canister_id(canister_id)
            .method_name(method_name)
            .method_payload(method_payload)
            .build();
        self.exec_env.should_accept_ingress_message(
            Arc::new(self.state().clone()),
            &ProvisionalWhitelist::new_empty(),
            ingress.content(),
            ExecutionMode::NonReplicated,
            &IngressFilterMetrics::new(&MetricsRegistry::new()),
        )
    }

    /// A low-level helper to generate the next message id.
    fn next_message_id(&mut self) -> MessageId {
        let message_id = self.message_id;
        self.message_id += 1;
        MessageId::try_from(&[&[0; 24][..], &message_id.to_be_bytes()[..]].concat()[..]).unwrap()
    }

    /// Executes a query call on the given state.
    ///
    /// Consider to use the simplified `non_replicated_query()` instead.
    pub fn query(
        &self,
        query: Query,
        state: Arc<ReplicatedState>,
        data_certificate: Vec<u8>,
    ) -> Result<WasmResult, UserError> {
        // We always pass 0 as the height to the query handler, because we don't run consensus
        // in these tests and therefore there isn't any height.
        //
        // Currently, this height is only used for query stats collection and it doesn't matter which one we pass in here.
        // Even if consensus was running, it could be that all queries are actually running at height 0. The state passed in to
        // the query handler shouldn't have the height encoded, so there shouldn't be a mismatch between the two.
        self.query_handler.query(
            query,
            Labeled::new(Height::from(0), state),
            data_certificate,
        )
    }

    /// Returns a reference to the query handler of this test.
    ///
    /// Note that the return type is `Any` so that the caller is forced to
    /// downcast to the concrete type of the query handler and be able to
    /// access private fields in query handler related tests.
    pub fn query_handler(&self) -> &dyn std::any::Any {
        &self.query_handler
    }

    /// Returns a mutable reference to the query handler of this test.
    ///
    /// Note that the return type is `Any` so that the caller is forced to
    /// downcast to the concrete type of the query handler and be able to
    /// access private fields in query handler related tests.
    pub fn query_handler_mut(&mut self) -> &mut dyn std::any::Any {
        &mut self.query_handler
    }

    pub fn checkpoint_canister_memories(&mut self) {
        let fd_factory = Arc::new(TestPageAllocatorFileDescriptorImpl::new());
        let mut new_checkpoint_files = vec![];
        for canister_state in self.state_mut().canisters_iter_mut() {
            let es = match canister_state.execution_state.as_mut() {
                Some(es) => es,
                None => break,
            };

            // Handle heap memory
            let mut checkpoint_file = NamedTempFile::new().unwrap();
            let path = checkpoint_file.path().to_owned();
            let num_pages = es.wasm_memory.size.get() * 16;
            for i in 0..num_pages {
                let contents = es.wasm_memory.page_map.get_page(PageIndex::from(i as u64));
                checkpoint_file
                    .as_file_mut()
                    .write_at(contents, (i * PAGE_SIZE) as u64)
                    .unwrap();
            }
            let factory = Arc::clone(&fd_factory);
            es.wasm_memory.page_map = PageMap::open(
<<<<<<< HEAD
                Arc::new(base_only_storage_layout(path)),
=======
                Box::new(base_only_storage_layout(path)),
>>>>>>> 3ad26ca7
                Height::new(0),
                factory,
            )
            .unwrap();
            *es.wasm_memory.sandbox_memory.lock().unwrap() = SandboxMemory::Unsynced;
            new_checkpoint_files.push(checkpoint_file);

            // Handle stable memory
            let mut checkpoint_file = NamedTempFile::new().unwrap();
            let path = checkpoint_file.path().to_owned();
            let num_pages = es.stable_memory.size.get() * 16;
            for i in 0..num_pages {
                let contents = es
                    .stable_memory
                    .page_map
                    .get_page(PageIndex::from(i as u64));
                checkpoint_file
                    .as_file_mut()
                    .write_at(contents, (i * PAGE_SIZE) as u64)
                    .unwrap();
            }
            let factory = Arc::clone(&fd_factory);
            es.stable_memory.page_map = PageMap::open(
<<<<<<< HEAD
                Arc::new(base_only_storage_layout(path)),
=======
                Box::new(base_only_storage_layout(path)),
>>>>>>> 3ad26ca7
                Height::new(0),
                factory,
            )
            .unwrap();
            *es.stable_memory.sandbox_memory.lock().unwrap() = SandboxMemory::Unsynced;
            new_checkpoint_files.push(checkpoint_file);
        }
        self.checkpoint_files.extend(new_checkpoint_files);
    }

    pub fn query_stats_for_testing(&self, canister_id: &CanisterId) -> Option<QueryStats> {
        self.query_handler.query_stats_for_testing(canister_id)
    }

    pub fn query_stats_set_epoch_for_testing(&mut self, epoch: QueryStatsEpoch) {
        self.query_handler.query_stats_set_epoch_for_testing(epoch);
    }
}

/// A builder for `ExecutionTest`.
pub struct ExecutionTestBuilder {
    execution_config: Config,
    nns_subnet_id: SubnetId,
    own_subnet_id: SubnetId,
    caller_subnet_id: Option<SubnetId>,
    subnet_type: SubnetType,
    log: ReplicaLogger,
    caller_canister_id: Option<CanisterId>,
    ecdsa_signature_fee: Option<Cycles>,
    schnorr_signature_fee: Option<Cycles>,
    idkg_keys_with_signing_enabled: BTreeMap<MasterPublicKeyId, bool>,
    instruction_limit: NumInstructions,
    slice_instruction_limit: NumInstructions,
    install_code_instruction_limit: NumInstructions,
    install_code_slice_instruction_limit: NumInstructions,
    instruction_limit_without_dts: NumInstructions,
    initial_canister_cycles: Cycles,
    registry_settings: RegistryExecutionSettings,
    manual_execution: bool,
    subnet_features: String,
    bitcoin_get_successors_follow_up_responses: BTreeMap<CanisterId, Vec<Vec<u8>>>,
    time: Time,
    resource_saturation_scaling: usize,
    heap_delta_rate_limit: NumBytes,
    upload_wasm_chunk_instructions: NumInstructions,
    canister_snapshot_baseline_instructions: NumInstructions,
    replica_version: ReplicaVersion,
}

impl Default for ExecutionTestBuilder {
    fn default() -> Self {
        let subnet_type = SubnetType::Application;
        let scheduler_config = SubnetConfig::new(subnet_type).scheduler_config;
        Self {
            execution_config: Config {
                rate_limiting_of_instructions: FlagStatus::Disabled,
                canister_sandboxing_flag: FlagStatus::Enabled,
                composite_queries: FlagStatus::Disabled,
                allocatable_compute_capacity_in_percent: 100,
                ..Config::default()
            },
            nns_subnet_id: subnet_test_id(2),
            own_subnet_id: subnet_test_id(1),
            caller_subnet_id: None,
            subnet_type,
            log: no_op_logger(),
            caller_canister_id: None,
            ecdsa_signature_fee: None,
            schnorr_signature_fee: None,
            idkg_keys_with_signing_enabled: Default::default(),
            instruction_limit: scheduler_config.max_instructions_per_message,
            slice_instruction_limit: scheduler_config.max_instructions_per_slice,
            install_code_instruction_limit: scheduler_config.max_instructions_per_install_code,
            install_code_slice_instruction_limit: scheduler_config
                .max_instructions_per_install_code_slice,
            instruction_limit_without_dts: scheduler_config
                .max_instructions_per_message_without_dts,
            initial_canister_cycles: INITIAL_CANISTER_CYCLES,
            registry_settings: test_registry_settings(),
            manual_execution: false,
            subnet_features: String::default(),
            bitcoin_get_successors_follow_up_responses: BTreeMap::default(),
            time: UNIX_EPOCH,
            resource_saturation_scaling: 1,
            heap_delta_rate_limit: scheduler_config.heap_delta_rate_limit,
            upload_wasm_chunk_instructions: scheduler_config.upload_wasm_chunk_instructions,
            canister_snapshot_baseline_instructions: scheduler_config
                .canister_snapshot_baseline_instructions,
            replica_version: ReplicaVersion::default(),
        }
    }
}

impl ExecutionTestBuilder {
    pub fn new() -> Self {
        Self::default()
    }

    pub fn with_nns_subnet_id(self, nns_subnet_id: SubnetId) -> Self {
        Self {
            nns_subnet_id,
            ..self
        }
    }

    pub fn with_own_subnet_id(self, own_subnet_id: SubnetId) -> Self {
        Self {
            own_subnet_id,
            ..self
        }
    }

    /// Ensures that the routing table is set up properly to allow inject a fake
    /// call from the given subnet/canister. See `inject_call_to_ic00()`.
    pub fn with_caller(self, subnet_id: SubnetId, canister_id: CanisterId) -> Self {
        Self {
            caller_subnet_id: Some(subnet_id),
            caller_canister_id: Some(canister_id),
            ..self
        }
    }

    pub fn with_subnet_type(self, subnet_type: SubnetType) -> Self {
        Self {
            subnet_type,
            ..self
        }
    }

    pub fn with_max_query_call_graph_instructions(
        mut self,
        max_query_call_graph_instructions: NumInstructions,
    ) -> Self {
        self.execution_config.max_query_call_graph_instructions = max_query_call_graph_instructions;
        self
    }

    pub fn with_log(self, log: ReplicaLogger) -> Self {
        Self { log, ..self }
    }

    pub fn with_ecdsa_signature_fee(self, ecdsa_signing_fee: u128) -> Self {
        Self {
            ecdsa_signature_fee: Some(Cycles::new(ecdsa_signing_fee)),
            ..self
        }
    }

    pub fn with_schnorr_signature_fee(self, schnorr_signature_fee: u128) -> Self {
        Self {
            schnorr_signature_fee: Some(Cycles::new(schnorr_signature_fee)),
            ..self
        }
    }

    pub fn with_idkg_key(mut self, key_id: MasterPublicKeyId) -> Self {
        self.idkg_keys_with_signing_enabled.insert(key_id, true);
        self
    }

    pub fn with_signing_disabled_idkg_key(mut self, key_id: MasterPublicKeyId) -> Self {
        self.idkg_keys_with_signing_enabled.insert(key_id, false);
        self
    }

    pub fn with_instruction_limit(self, limit: u64) -> Self {
        Self {
            instruction_limit: NumInstructions::from(limit),
            ..self
        }
    }

    pub fn with_slice_instruction_limit(self, limit: u64) -> Self {
        Self {
            slice_instruction_limit: NumInstructions::from(limit),
            ..self
        }
    }

    pub fn with_instruction_limit_without_dts(self, limit: u64) -> Self {
        Self {
            instruction_limit_without_dts: NumInstructions::from(limit),
            ..self
        }
    }

    pub fn with_install_code_instruction_limit(self, limit: u64) -> Self {
        Self {
            install_code_instruction_limit: NumInstructions::from(limit),
            ..self
        }
    }

    pub fn with_install_code_slice_instruction_limit(self, limit: u64) -> Self {
        Self {
            install_code_slice_instruction_limit: NumInstructions::from(limit),
            ..self
        }
    }

    pub fn with_initial_canister_cycles(self, initial_canister_cycles: u128) -> Self {
        Self {
            initial_canister_cycles: Cycles::new(initial_canister_cycles),
            ..self
        }
    }

    pub fn with_subnet_execution_memory(mut self, subnet_execution_memory: i64) -> Self {
        self.execution_config.subnet_memory_capacity =
            NumBytes::from(subnet_execution_memory as u64);
        self
    }

    pub fn with_subnet_memory_reservation(mut self, subnet_memory_reservation: i64) -> Self {
        self.execution_config.subnet_memory_reservation =
            NumBytes::from(subnet_memory_reservation as u64);
        self
    }

    pub fn with_subnet_memory_threshold(mut self, subnet_memory_threshold: i64) -> Self {
        self.execution_config.subnet_memory_threshold =
            NumBytes::from(subnet_memory_threshold as u64);
        self
    }

    pub fn with_subnet_message_memory(mut self, subnet_message_memory: i64) -> Self {
        self.execution_config.subnet_message_memory_capacity =
            NumBytes::from(subnet_message_memory as u64);
        self
    }

    pub fn with_subnet_wasm_custom_sections_memory(
        mut self,
        subnet_wasm_custom_sections_memory: i64,
    ) -> Self {
        self.execution_config
            .subnet_wasm_custom_sections_memory_capacity =
            NumBytes::from(subnet_wasm_custom_sections_memory as u64);
        self
    }

    pub fn with_subnet_features(self, subnet_features: &str) -> Self {
        Self {
            subnet_features: String::from(subnet_features),
            ..self
        }
    }

    pub fn with_max_number_of_canisters(self, max_number_of_canisters: u64) -> Self {
        Self {
            registry_settings: RegistryExecutionSettings {
                max_number_of_canisters,
                ..self.registry_settings
            },
            ..self
        }
    }

    pub fn with_manual_execution(self) -> Self {
        Self {
            manual_execution: true,
            ..self
        }
    }

    pub fn with_rate_limiting_of_instructions(mut self) -> Self {
        self.execution_config.rate_limiting_of_instructions = FlagStatus::Enabled;
        self
    }

    pub fn with_deterministic_time_slicing_disabled(mut self) -> Self {
        self.execution_config.deterministic_time_slicing = FlagStatus::Disabled;
        self
    }

    pub fn with_canister_sandboxing_disabled(mut self) -> Self {
        self.execution_config.canister_sandboxing_flag = FlagStatus::Disabled;
        self
    }

    pub fn with_composite_queries(mut self) -> Self {
        self.execution_config.composite_queries = FlagStatus::Enabled;
        self
    }

    pub fn with_query_cache_capacity(mut self, capacity_bytes: u64) -> Self {
        self.execution_config.query_cache_capacity = capacity_bytes.into();
        self
    }

    pub fn with_query_cache_max_expiry_time(mut self, max_expiry_time: Duration) -> Self {
        self.execution_config.query_cache_max_expiry_time = max_expiry_time;
        self
    }

    pub fn with_query_cache_data_certificate_expiry_time(mut self, time: Duration) -> Self {
        self.execution_config
            .query_cache_data_certificate_expiry_time = time;
        self
    }

    pub fn with_query_stats(mut self) -> Self {
        self.execution_config.query_stats_aggregation = FlagStatus::Enabled;
        self
    }

    pub fn with_allocatable_compute_capacity_in_percent(
        mut self,
        allocatable_compute_capacity_in_percent: usize,
    ) -> Self {
        self.execution_config
            .allocatable_compute_capacity_in_percent = allocatable_compute_capacity_in_percent;
        self
    }

    pub fn with_provisional_whitelist_all(mut self) -> Self {
        self.registry_settings.provisional_whitelist = ProvisionalWhitelist::All;
        self
    }

    pub fn with_bitcoin_testnet_canister_id(mut self, canister: Option<CanisterId>) -> Self {
        self.execution_config.bitcoin.testnet_canister_id = canister;
        self
    }

    pub fn with_bitcoin_mainnet_canister_id(mut self, canister: Option<CanisterId>) -> Self {
        self.execution_config.bitcoin.mainnet_canister_id = canister;
        self
    }

    pub fn with_bitcoin_privileged_access(mut self, canister: CanisterId) -> Self {
        self.execution_config
            .bitcoin
            .privileged_access
            .push(canister);
        self
    }

    pub fn with_bitcoin_follow_up_responses(
        mut self,
        canister: CanisterId,
        follow_up_responses: Vec<Vec<u8>>,
    ) -> Self {
        self.bitcoin_get_successors_follow_up_responses
            .insert(canister, follow_up_responses);
        self
    }

    pub fn with_cost_to_compile_wasm_instruction(mut self, cost: u64) -> Self {
        self.execution_config
            .embedders_config
            .cost_to_compile_wasm_instruction = cost.into();
        self
    }

    pub fn build_with_routing_table_for_specified_ids(self) -> ExecutionTest {
        let routing_table =
            get_routing_table_with_specified_ids_allocation_range(self.own_subnet_id).unwrap();
        self.build_common(Arc::new(routing_table))
    }

    pub fn with_stable_memory_dirty_page_limit(
        mut self,
        stable_memory_dirty_page_limit: StableMemoryPageLimit,
    ) -> Self {
        self.execution_config
            .embedders_config
            .stable_memory_dirty_page_limit = stable_memory_dirty_page_limit;

        self
    }

    pub fn with_stable_memory_access_limit(
        mut self,
        stable_memory_access_limit: StableMemoryPageLimit,
    ) -> Self {
        self.execution_config
            .embedders_config
            .stable_memory_accessed_page_limit = stable_memory_access_limit;

        self
    }

    pub fn with_max_canister_http_requests_in_flight(
        mut self,
        max_canister_http_requests_in_flight: usize,
    ) -> Self {
        self.execution_config.max_canister_http_requests_in_flight =
            max_canister_http_requests_in_flight;
        self
    }

    pub fn with_wasm64(mut self) -> Self {
        self.execution_config.embedders_config.feature_flags.wasm64 = FlagStatus::Enabled;
        self
    }

    pub fn with_max_wasm_memory_size(mut self, wasm_memory_size: NumBytes) -> Self {
        self.execution_config.embedders_config.max_wasm_memory_size = wasm_memory_size;
        self
    }

    pub fn with_metering_type(mut self, metering_type: MeteringType) -> Self {
        self.execution_config.embedders_config.metering_type = metering_type;
        self
    }

    pub fn with_non_native_stable(mut self) -> Self {
        self.execution_config
            .embedders_config
            .feature_flags
            .wasm_native_stable_memory = FlagStatus::Disabled;
        self
    }

    pub fn with_best_effort_responses(mut self, status: FlagStatus) -> Self {
        self.execution_config
            .embedders_config
            .feature_flags
            .best_effort_responses = status;
        self
    }

    pub fn with_time(mut self, time: Time) -> Self {
        self.time = time;
        self
    }

    pub fn with_resource_saturation_scaling(mut self, scaling: usize) -> Self {
        self.resource_saturation_scaling = scaling;
        self
    }

    pub fn with_heap_delta_rate_limit(mut self, heap_delta_rate_limit: NumBytes) -> Self {
        self.heap_delta_rate_limit = heap_delta_rate_limit;
        self
    }

    pub fn with_max_dirty_pages_optimization_embedder_config(mut self, no_pages: usize) -> Self {
        self.execution_config
            .embedders_config
            .max_dirty_pages_without_optimization = no_pages;
        self
    }

    pub fn with_replica_version(mut self, replica_version: ReplicaVersion) -> Self {
        self.replica_version = replica_version;
        self
    }

    pub fn build(self) -> ExecutionTest {
        let own_range = CanisterIdRange {
            start: CanisterId::from(CANISTER_IDS_PER_SUBNET),
            end: CanisterId::from(2 * CANISTER_IDS_PER_SUBNET - 1),
        };

        let routing_table = Arc::new(match self.caller_canister_id {
            None => RoutingTable::try_from(btreemap! {
                CanisterIdRange { start: CanisterId::from(0), end: CanisterId::from(CANISTER_IDS_PER_SUBNET - 1) } => self.own_subnet_id,
            }).unwrap(),
            Some(caller_canister) => RoutingTable::try_from(btreemap! {
                CanisterIdRange { start: caller_canister, end: caller_canister } => self.caller_subnet_id.unwrap(),
                own_range => self.own_subnet_id,
            }).unwrap_or_else(|_| panic!("Unable to create routing table - sender canister {} is in the range {:?}", caller_canister, own_range)),
        });

        self.build_common(routing_table)
    }

    fn build_common(mut self, routing_table: Arc<RoutingTable>) -> ExecutionTest {
        let mut state = ReplicatedState::new(self.own_subnet_id, self.subnet_type);

        let mut subnets = vec![self.own_subnet_id, self.nns_subnet_id];
        subnets.extend(self.caller_subnet_id.iter().copied());
        state.metadata.network_topology.subnets = generate_subnets(
            subnets,
            self.own_subnet_id,
            self.subnet_type,
            self.registry_settings.subnet_size,
        );
        state.metadata.network_topology.routing_table = routing_table;
        state.metadata.network_topology.nns_subnet_id = self.nns_subnet_id;
        state.metadata.init_allocation_ranges_if_empty().unwrap();
        state.metadata.bitcoin_get_successors_follow_up_responses =
            self.bitcoin_get_successors_follow_up_responses;

        if self.subnet_features.is_empty() {
            state.metadata.own_subnet_features = SubnetFeatures::default();
        } else {
            state.metadata.own_subnet_features =
                SubnetFeatures::from_str(&self.subnet_features).unwrap();
        }

        let metrics_registry = MetricsRegistry::new();

        let mut config = SubnetConfig::new(self.subnet_type).cycles_account_manager_config;
        if let Some(ecdsa_signature_fee) = self.ecdsa_signature_fee {
            config.ecdsa_signature_fee = ecdsa_signature_fee;
        }
        if let Some(schnorr_signature_fee) = self.schnorr_signature_fee {
            config.schnorr_signature_fee = schnorr_signature_fee;
        }
        for (key_id, is_signing_enabled) in &self.idkg_keys_with_signing_enabled {
            // Populate hte chain key settings
            self.registry_settings.chain_key_settings.insert(
                key_id.clone(),
                ChainKeySettings {
                    max_queue_size: 20,
                    pre_signatures_to_create_in_advance: 5,
                },
            );

            if *is_signing_enabled {
                state
                    .metadata
                    .network_topology
                    .idkg_signing_subnets
                    .insert(key_id.clone(), vec![self.own_subnet_id]);
            }
            state
                .metadata
                .network_topology
                .subnets
                .get_mut(&self.own_subnet_id)
                .unwrap()
                .idkg_keys_held
                .insert(key_id.clone());
        }

        state.metadata.network_topology.bitcoin_mainnet_canister_id =
            self.execution_config.bitcoin.mainnet_canister_id;

        state.metadata.network_topology.bitcoin_testnet_canister_id =
            self.execution_config.bitcoin.testnet_canister_id;

        let idkg_subnet_public_keys = self
            .idkg_keys_with_signing_enabled
            .into_keys()
            .map(|key_id| match key_id {
                MasterPublicKeyId::Ecdsa(_) => (
                    key_id,
                    MasterPublicKey {
                        algorithm_id: AlgorithmId::EcdsaSecp256k1,
                        public_key: b"abababab".to_vec(),
                    },
                ),
                MasterPublicKeyId::Schnorr(_) => (
                    key_id,
                    MasterPublicKey {
                        algorithm_id: AlgorithmId::SchnorrSecp256k1,
                        public_key: b"cdcdcdcd".to_vec(),
                    },
                ),
                MasterPublicKeyId::VetKd(_) => (
                    key_id,
                    MasterPublicKey {
                        algorithm_id: AlgorithmId::ThresBls12_381,
                        public_key: b"efefefef".to_vec(),
                    },
                ),
            })
            .collect();

        let cycles_account_manager = Arc::new(CyclesAccountManager::new(
            self.instruction_limit,
            self.subnet_type,
            self.own_subnet_id,
            config,
        ));
        let config = self.execution_config.clone();

        let dirty_page_overhead = match self.subnet_type {
            SubnetType::Application => SchedulerConfig::application_subnet().dirty_page_overhead,
            SubnetType::System => SchedulerConfig::system_subnet().dirty_page_overhead,
            SubnetType::VerifiedApplication => {
                SchedulerConfig::verified_application_subnet().dirty_page_overhead
            }
        };

        let dirty_heap_page_overhead = match config.embedders_config.metering_type {
            MeteringType::New => dirty_page_overhead.get(),
            _ => 0,
        };

        let hypervisor = Hypervisor::new(
            config.clone(),
            &metrics_registry,
            self.own_subnet_id,
            self.subnet_type,
            self.log.clone(),
            Arc::clone(&cycles_account_manager),
            dirty_page_overhead,
            Arc::new(TestPageAllocatorFileDescriptorImpl::new()),
        );
        let hypervisor = Arc::new(hypervisor);
        let (completed_execution_messages_tx, _) = tokio::sync::mpsc::channel(1);
        let state_reader = Arc::new(FakeStateManager::new());
        let ingress_history_writer = IngressHistoryWriterImpl::new(
            config.clone(),
            self.log.clone(),
            &metrics_registry,
            completed_execution_messages_tx,
            state_reader,
        );
        let ingress_history_writer: Arc<dyn IngressHistoryWriter<State = ReplicatedState>> =
            Arc::new(ingress_history_writer);
        let exec_env = ExecutionEnvironment::new(
            self.log.clone(),
            Arc::clone(&hypervisor),
            Arc::clone(&ingress_history_writer),
            &metrics_registry,
            self.own_subnet_id,
            self.subnet_type,
            // Compute capacity for 2-core scheduler is 100%
            // TODO(RUN-319): the capacity should be defined based on actual `scheduler_cores`
            100,
            config.clone(),
            Arc::clone(&cycles_account_manager),
            self.resource_saturation_scaling,
            Arc::new(TestPageAllocatorFileDescriptorImpl::new()),
            self.heap_delta_rate_limit,
            self.upload_wasm_chunk_instructions,
            self.canister_snapshot_baseline_instructions,
        );
        let (query_stats_collector, _) =
            ic_query_stats::init_query_stats(self.log.clone(), &config, &metrics_registry);

        let query_handler = InternalHttpQueryHandler::new(
            self.log.clone(),
            hypervisor,
            self.subnet_type,
            config.clone(),
            &metrics_registry,
            self.instruction_limit_without_dts,
            Arc::clone(&cycles_account_manager),
            query_stats_collector,
        );
        ExecutionTest {
            state: Some(state),
            message_id: 0,
            executed_instructions: HashMap::new(),
            execution_cost: HashMap::new(),
            xnet_messages: vec![],
            lost_messages: vec![],
            subnet_available_memory: SubnetAvailableMemory::new(
                self.execution_config.subnet_memory_capacity.get() as i64
                    - self.execution_config.subnet_memory_reservation.get() as i64,
                self.execution_config.subnet_message_memory_capacity.get() as i64,
                self.execution_config
                    .subnet_wasm_custom_sections_memory_capacity
                    .get() as i64,
            ),
            time: self.time,
            dirty_heap_page_overhead,
            instruction_limits: InstructionLimits::new(
                self.execution_config.deterministic_time_slicing,
                self.instruction_limit,
                self.slice_instruction_limit,
            ),
            install_code_instruction_limits: InstructionLimits::new(
                self.execution_config.deterministic_time_slicing,
                self.install_code_instruction_limit,
                self.install_code_slice_instruction_limit,
            ),
            ingress_memory_capacity: config.ingress_history_memory_capacity,
            instruction_limit_without_dts: self.instruction_limit_without_dts,
            initial_canister_cycles: self.initial_canister_cycles,
            registry_settings: self.registry_settings,
            user_id: user_test_id(1),
            caller_canister_id: self.caller_canister_id,
            exec_env,
            query_handler,
            cycles_account_manager,
            metrics_registry,
            ingress_history_writer,
            manual_execution: self.manual_execution,
            idkg_subnet_public_keys,
            log: self.log,
            checkpoint_files: vec![],
            replica_version: self.replica_version,
        }
    }
}

/// A helper to extract the reply from an execution result.
pub fn get_reply(result: Result<WasmResult, UserError>) -> Vec<u8> {
    match result {
        Ok(WasmResult::Reply(data)) => data,
        Ok(WasmResult::Reject(error)) => {
            unreachable!("Expected reply, got: {:?}", error);
        }
        Err(error) => {
            unreachable!("Expected reply, got: {:?}", error);
        }
    }
}

/// A helper to assert that execution was successful and produced no reply.
pub fn assert_empty_reply(result: Result<WasmResult, UserError>) {
    match result {
        Err(err) if err.code() == ErrorCode::CanisterDidNotReply => {}
        _ => unreachable!("Expected empty reply, got {:?}", result),
    }
}

/// Checks that the ingress status corresponds to a completed outcome and
/// extracts it.
pub fn check_ingress_status(ingress_status: IngressStatus) -> Result<WasmResult, UserError> {
    match ingress_status {
        IngressStatus::Unknown
        | IngressStatus::Known {
            state: IngressState::Received,
            ..
        }
        | IngressStatus::Known {
            state: IngressState::Processing,
            ..
        }
        | IngressStatus::Known {
            state: IngressState::Done,
            ..
        } => unreachable!("Unexpected ingress status: {:?}", ingress_status),
        IngressStatus::Known {
            state: IngressState::Completed(result),
            ..
        } => Ok(result),
        IngressStatus::Known {
            state: IngressState::Failed(error),
            ..
        } => Err(error),
    }
}

pub fn get_output_messages(state: &mut ReplicatedState) -> Vec<(CanisterId, RequestOrResponse)> {
    let mut output: Vec<(CanisterId, RequestOrResponse)> = vec![];
    let output_iter = state.output_into_iter();

    for msg in output_iter {
        output.push((msg.receiver(), msg));
    }
    output
}

fn get_canister_id_if_install_code(message: CanisterMessage) -> Option<CanisterId> {
    let message = match message {
        CanisterMessage::Response(_) => return None,
        CanisterMessage::Request(request) => CanisterCall::Request(request),
        CanisterMessage::Ingress(ingress) => CanisterCall::Ingress(ingress),
    };
    if message.method_name() != "install_code" {
        return None;
    }
    match InstallCodeArgsV2::decode(message.method_payload()) {
        Err(_) => None,
        Ok(args) => Some(CanisterId::try_from(args.canister_id).unwrap()),
    }
}

pub fn wat_compilation_cost(wat: &str) -> NumInstructions {
    let wasm = BinaryEncodedWasm::new(wat::parse_str(wat).unwrap());
    let config = EmbeddersConfig::default();
    let (_, serialized_module) = compile(&WasmtimeEmbedder::new(config, no_op_logger()), &wasm)
        .1
        .unwrap();
    serialized_module.compilation_cost
}

pub fn wasm_compilation_cost(wasm: &[u8]) -> NumInstructions {
    let wasm = decode_wasm(WASM_MAX_SIZE, Arc::new(wasm.to_vec())).unwrap();
    let config = EmbeddersConfig::default();
    let (_, serialized_module) = compile(&WasmtimeEmbedder::new(config, no_op_logger()), &wasm)
        .1
        .unwrap();
    serialized_module.compilation_cost
}

/// Create a routing table with an allocation range for the creation of canisters with specified Canister IDs.
/// /// It is only used for tests for ProvisionalCreateCanisterWithCycles when specified ID is provided.
pub fn get_routing_table_with_specified_ids_allocation_range(
    subnet_id: SubnetId,
) -> Result<RoutingTable, WellFormedError> {
    let specified_ids_range_start: u64 = 0;
    let specified_ids_range_end: u64 = u64::MAX / 2;

    let specified_ids_range = CanisterIdRange {
        start: CanisterId::from(specified_ids_range_start),
        end: CanisterId::from(specified_ids_range_end),
    };

    let subnets_allocation_range_start =
        ((specified_ids_range_end / CANISTER_IDS_PER_SUBNET) + 2) * CANISTER_IDS_PER_SUBNET;
    let subnets_allocation_range_end = subnets_allocation_range_start + CANISTER_IDS_PER_SUBNET - 1;

    let subnets_allocation_range = CanisterIdRange {
        start: CanisterId::from(subnets_allocation_range_start),
        end: CanisterId::from(subnets_allocation_range_end),
    };
    let mut routing_table = RoutingTable::default();
    routing_table.insert(specified_ids_range, subnet_id)?;
    routing_table.insert(subnets_allocation_range, subnet_id)?;
    Ok(routing_table)
}

/// Due to the `scale(cost) != scale(prepay) - scale(prepay - cost)`,
/// we can't always compare the Cycles precisely.
#[macro_export]
macro_rules! assert_delta {
    ($x:expr, $y:expr, $d:expr) => {
        // As Cycles use saturating sub, we can't just subtract $x from $y
        if !($x >= $y && $x - $y <= $d) && !($x < $y && $y - $x <= $d) {
            assert_eq!($x, $y, "delta: `{:?}`", $d);
        }
    };
}

#[cfg(test)]
mod test {
    use super::*;

    #[test]
    fn assert_delta() {
        assert_delta!(Cycles::new(10), Cycles::new(10), Cycles::new(0));
        assert_delta!(Cycles::new(0), Cycles::new(0), Cycles::new(0));
        assert_delta!(Cycles::new(0), Cycles::new(0), Cycles::new(10));

        assert_delta!(Cycles::new(0), Cycles::new(10), Cycles::new(10));
        assert_delta!(Cycles::new(10), Cycles::new(0), Cycles::new(10));
    }

    #[test]
    #[should_panic]
    fn assert_delta_panics_x_lt_y() {
        assert_delta!(Cycles::new(0), Cycles::new(10), Cycles::new(9));
    }

    #[test]
    #[should_panic]
    fn assert_delta_panics_x_gt_y() {
        assert_delta!(Cycles::new(10), Cycles::new(0), Cycles::new(9));
    }
}<|MERGE_RESOLUTION|>--- conflicted
+++ resolved
@@ -1645,11 +1645,7 @@
             }
             let factory = Arc::clone(&fd_factory);
             es.wasm_memory.page_map = PageMap::open(
-<<<<<<< HEAD
-                Arc::new(base_only_storage_layout(path)),
-=======
                 Box::new(base_only_storage_layout(path)),
->>>>>>> 3ad26ca7
                 Height::new(0),
                 factory,
             )
@@ -1673,11 +1669,7 @@
             }
             let factory = Arc::clone(&fd_factory);
             es.stable_memory.page_map = PageMap::open(
-<<<<<<< HEAD
-                Arc::new(base_only_storage_layout(path)),
-=======
                 Box::new(base_only_storage_layout(path)),
->>>>>>> 3ad26ca7
                 Height::new(0),
                 factory,
             )
