pub mod execution_state;
pub(crate) mod queues;
pub mod system_state;
#[cfg(test)]
mod tests;

use crate::canister_state::queues::CanisterOutputQueuesIterator;
use crate::canister_state::system_state::{CanisterStatus, ExecutionTask, SystemState};
use crate::{InputQueueType, StateError};
pub use execution_state::{EmbedderCache, ExecutionState, ExportedFunctions, Global};
use ic_management_canister_types::{CanisterLog, CanisterStatusType, LogVisibility};
use ic_registry_subnet_type::SubnetType;
use ic_types::batch::TotalQueryStats;
use ic_types::methods::SystemMethod;
use ic_types::time::UNIX_EPOCH;
use ic_types::{
    messages::{CanisterMessage, Ingress, Request, RequestOrResponse, Response},
    methods::WasmMethod,
    AccumulatedPriority, CanisterId, ComputeAllocation, ExecutionRound, MemoryAllocation, NumBytes,
    PrincipalId, Time,
};
use ic_types::{LongExecutionMode, NumInstructions};
use phantom_newtype::AmountOf;
pub use queues::{CanisterQueues, DEFAULT_QUEUE_CAPACITY};
use std::collections::BTreeSet;
use std::convert::From;
use std::sync::Arc;
use std::time::Duration;

use self::execution_state::NextScheduledMethod;

#[derive(Clone, Debug, PartialEq, Eq)]
/// State maintained by the scheduler.
pub struct SchedulerState {
    /// The last full round that a canister got the chance to execute. This
    /// means that the canister was given the first pulse in the round or
    /// consumed its input queue.
    pub last_full_execution_round: ExecutionRound,

    /// A canister's compute allocation. A higher compute allocation corresponds
    /// to higher priority in scheduling.
    pub compute_allocation: ComputeAllocation,

    /// Keeps the current priority of this canister, accumulated during the past
    /// rounds. In the scheduler analysis documentation, this value is the entry
    /// in the vector d that corresponds to this canister.
    pub accumulated_priority: AccumulatedPriority,

    /// Keeps the current priority credit of this Canister, accumulated during the
    /// long execution.
    ///
    /// During the long execution, the Canister is temporarily credited with priority
    /// to slightly boost the long execution priority. Only when the long execution
    /// is done, then the `accumulated_priority` is decreased by the `priority_credit`.
    /// TODO(RUN-305): store priority credit and long execution mode across checkpoints
    pub priority_credit: AccumulatedPriority,

    /// Long execution mode: Opportunistic (default) or Prioritized
    pub long_execution_mode: LongExecutionMode,

    /// The amount of heap delta debit. The canister skips execution of update
    /// messages if this value is non-zero.
    pub heap_delta_debit: NumBytes,

    /// The amount of install_code instruction debit. The canister rejects
    /// install_code messages if this value is non-zero.
    pub install_code_debit: NumInstructions,

    /// The last time when the canister was charged for the resource allocations.
    ///
    /// Charging for compute and storage is done periodically, so this is
    /// needed to calculate how much time should be considered when charging
    /// occurs.
    pub time_of_last_allocation_charge: Time,

    /// Query statistics.
    ///
    /// As queries are executed in non-deterministic fashion state modifications are
    /// disallowed during the query call.
    /// Instead, each node collects statistics about query execution locally and periodically,
    /// once per "epoch", sends those to other machines as part of consensus blocks.
    /// At the end of an "epoch", each node deterministically aggregates all those partial
    /// query statistics received from consensus blocks and mutates these values.
    pub total_query_stats: TotalQueryStats,
}

impl Default for SchedulerState {
    fn default() -> Self {
        Self {
            last_full_execution_round: 0.into(),
            compute_allocation: ComputeAllocation::default(),
            accumulated_priority: AccumulatedPriority::default(),
            priority_credit: AccumulatedPriority::default(),
            long_execution_mode: LongExecutionMode::default(),
            heap_delta_debit: 0.into(),
            install_code_debit: 0.into(),
            time_of_last_allocation_charge: UNIX_EPOCH,
            total_query_stats: TotalQueryStats::default(),
        }
    }
}

impl SchedulerState {
    pub fn new(time: Time) -> Self {
        Self {
            time_of_last_allocation_charge: time,
            ..Default::default()
        }
    }
}

/// The full state of a single canister.
#[derive(Clone, Debug, PartialEq)]
pub struct CanisterState {
    /// See `SystemState` for documentation.
    pub system_state: SystemState,

    /// See `ExecutionState` for documentation.
    ///
    /// This may or may not exist depending on whether or not the canister has
    /// an actual wasm module. A valid canister is not required to contain a
    /// Wasm module. Canisters without Wasm modules can exist as a store of
    /// ICP; temporarily when they are being upgraded, etc.
    pub execution_state: Option<ExecutionState>,

    /// See `SchedulerState` for documentation.
    pub scheduler_state: SchedulerState,
}

impl CanisterState {
    pub fn new(
        system_state: SystemState,
        execution_state: Option<ExecutionState>,
        scheduler_state: SchedulerState,
    ) -> Self {
        Self {
            system_state,
            execution_state,
            scheduler_state,
        }
    }

    /// Apply priority credit
    pub fn apply_priority_credit(&mut self) {
        self.scheduler_state.accumulated_priority -=
            std::mem::take(&mut self.scheduler_state.priority_credit);
    }

    pub fn canister_id(&self) -> CanisterId {
        self.system_state.canister_id()
    }

    pub fn controllers(&self) -> &BTreeSet<PrincipalId> {
        &self.system_state.controllers
    }

    pub fn log_visibility(&self) -> LogVisibility {
        self.system_state.log_visibility
    }

    /// Returns the difference in time since the canister was last charged for resource allocations.
    pub fn duration_since_last_allocation_charge(&self, current_time: Time) -> Duration {
        debug_assert!(
            current_time >= self.scheduler_state.time_of_last_allocation_charge,
            "Expect the time of the current batch to be >= the time of the previous batch"
        );

        Duration::from_nanos(
            current_time.as_nanos_since_unix_epoch().saturating_sub(
                self.scheduler_state
                    .time_of_last_allocation_charge
                    .as_nanos_since_unix_epoch(),
            ),
        )
    }

    pub fn new_local_snapshot_id(&mut self) -> u64 {
        self.system_state.new_local_snapshot_id()
    }

    /// See `SystemState::push_input` for documentation.
    ///
    /// The function is public as we push directly to the Canister state in
    /// `SchedulerImpl::induct_messages_on_same_subnet()`
    pub fn push_input(
        &mut self,
        msg: RequestOrResponse,
        subnet_available_memory: &mut i64,
        own_subnet_type: SubnetType,
        input_queue_type: InputQueueType,
    ) -> Result<(), (StateError, RequestOrResponse)> {
        self.system_state.push_input(
            msg,
            subnet_available_memory,
            own_subnet_type,
            input_queue_type,
        )
    }

    /// See `SystemState::pop_input` for documentation.
    ///
    /// The function is public as we pop directly from the Canister state in
    /// `SchedulerImpl::execute_canisters_on_thread()`
    pub fn pop_input(&mut self) -> Option<CanisterMessage> {
        self.system_state.pop_input()
    }

    /// See `SystemState::has_input` for documentation.
    pub fn has_input(&self) -> bool {
        self.system_state.has_input()
    }

    /// Returns what the canister is going to execute next.
    pub fn next_execution(&self) -> NextExecution {
        let next_task = self.system_state.task_queue.front();
        match (next_task, self.has_input()) {
            (None, false) => NextExecution::None,
            (None, true) => NextExecution::StartNew,
            (Some(ExecutionTask::Heartbeat), _) => NextExecution::StartNew,
            (Some(ExecutionTask::GlobalTimer), _) => NextExecution::StartNew,
            (Some(ExecutionTask::AbortedExecution { .. }), _)
            | (Some(ExecutionTask::PausedExecution { .. }), _) => NextExecution::ContinueLong,
            (Some(ExecutionTask::AbortedInstallCode { .. }), _)
            | (Some(ExecutionTask::PausedInstallCode(..)), _) => NextExecution::ContinueInstallCode,
        }
    }

    /// Returns a reference to the next task in the task queue if any.
    pub fn next_task(&self) -> Option<&ExecutionTask> {
        self.system_state.task_queue.front()
    }

    /// Returns true if the canister has an aborted execution.
    pub fn has_aborted_execution(&self) -> bool {
        match self.system_state.task_queue.front() {
            Some(ExecutionTask::AbortedExecution { .. }) => true,
            None
            | Some(ExecutionTask::Heartbeat)
            | Some(ExecutionTask::GlobalTimer)
            | Some(ExecutionTask::PausedExecution { .. })
            | Some(ExecutionTask::PausedInstallCode(..))
            | Some(ExecutionTask::AbortedInstallCode { .. }) => false,
        }
    }

    /// Returns true if the canister has a paused execution.
    pub fn has_paused_execution(&self) -> bool {
        match self.system_state.task_queue.front() {
            Some(ExecutionTask::PausedExecution { .. }) => true,
            None
            | Some(ExecutionTask::Heartbeat)
            | Some(ExecutionTask::GlobalTimer)
            | Some(ExecutionTask::PausedInstallCode(..))
            | Some(ExecutionTask::AbortedExecution { .. })
            | Some(ExecutionTask::AbortedInstallCode { .. }) => false,
        }
    }

    /// Returns true if the canister has a paused install code.
    pub fn has_paused_install_code(&self) -> bool {
        match self.system_state.task_queue.front() {
            Some(ExecutionTask::PausedInstallCode(..)) => true,
            None
            | Some(ExecutionTask::Heartbeat)
            | Some(ExecutionTask::GlobalTimer)
            | Some(ExecutionTask::PausedExecution { .. })
            | Some(ExecutionTask::AbortedExecution { .. })
            | Some(ExecutionTask::AbortedInstallCode { .. }) => false,
        }
    }

    /// Returns true if the canister has an aborted install code.
    pub fn has_aborted_install_code(&self) -> bool {
        match self.system_state.task_queue.front() {
            Some(ExecutionTask::AbortedInstallCode { .. }) => true,
            None
            | Some(ExecutionTask::Heartbeat)
            | Some(ExecutionTask::GlobalTimer)
            | Some(ExecutionTask::PausedExecution { .. })
            | Some(ExecutionTask::PausedInstallCode(..))
            | Some(ExecutionTask::AbortedExecution { .. }) => false,
        }
    }

    /// Returns true if there is at least one message in the canister's output
    /// queues, false otherwise.
    pub fn has_output(&self) -> bool {
        self.system_state.queues().has_output()
    }

    /// See `SystemState::push_output_request` for documentation.
    pub fn push_output_request(
        &mut self,
        msg: Arc<Request>,
        time: Time,
    ) -> Result<(), (StateError, Arc<Request>)> {
        self.system_state.push_output_request(msg, time)
    }

    /// See `SystemState::push_output_response` for documentation.
    pub fn push_output_response(&mut self, msg: Arc<Response>) {
        self.system_state.push_output_response(msg)
    }

    /// Returns an iterator that loops over the canister's output queues,
    /// popping one message at a time from each in a round robin fashion. The
    /// iterator consumes all popped messages.
    pub fn output_into_iter(&mut self) -> CanisterOutputQueuesIterator {
        self.system_state.output_into_iter(self.canister_id())
    }

    /// Unconditionally pushes an ingress message into the ingress pool of the
    /// canister.
    pub fn push_ingress(&mut self, msg: Ingress) {
        self.system_state.push_ingress(msg)
    }

    /// Inducts messages from the output queue to `self` into the input queue
    /// from `self` while respecting queue capacity and subnet available memory.
    ///
    /// `max_canister_memory_size` is the replica's configured maximum canister
    /// memory usage. The specific canister may have an explicit memory
    /// allocation, which would override this maximum. Based on the canister's
    /// specific memory limit we compute the canister's available memory and
    /// pass that to `SystemState::induct_messages_to_self()` (which doesn't
    /// have all the data necessary to compute it itself).
    ///
    /// `subnet_available_memory` is updated to reflect the change in memory
    /// usage due to inducting the messages.
    pub fn induct_messages_to_self(
        &mut self,
        subnet_available_memory: &mut i64,
        own_subnet_type: SubnetType,
    ) {
        self.system_state
            .induct_messages_to_self(subnet_available_memory, own_subnet_type)
    }

    pub fn into_parts(self) -> (Option<ExecutionState>, SystemState, SchedulerState) {
        (
            self.execution_state,
            self.system_state,
            self.scheduler_state,
        )
    }

    /// Checks the constraints that a canister should always respect.
    /// These invariants will be verified at the end of each execution round.
    pub fn check_invariants(&self, default_limit: NumBytes) -> Result<(), StateError> {
        let memory_used = self.memory_usage();
        let memory_limit = self.memory_limit(default_limit);

        if memory_used > memory_limit {
            return Err(StateError::InvariantBroken(format!(
                "Memory of canister {} exceeds the limit allowed: used {}, allowed {}",
                self.canister_id(),
                memory_used,
                memory_limit
            )));
        }

<<<<<<< HEAD
        let num_callbacks = self
            .system_state
            .call_context_manager()
            .map(|ccm| ccm.callbacks().len())
            .unwrap_or(0);
        let num_responses = self.system_state.queues().input_queues_response_count();
        let reserved_slots = self.system_state.queues().input_queues_reserved_slots();
        let is_callback_invariant_broken = if num_callbacks == reserved_slots + num_responses {
            false
        } else if !self.has_paused_execution() && !self.has_aborted_execution() {
            true
        } else {
            // With a pending DTS execution, the response callback is accounted
            // in `num_callbacks` until the execution finishes. Note that there
            // can be at most one pending DTS execution per canister.
            num_callbacks - 1 != reserved_slots + num_responses
        };
        if is_callback_invariant_broken {
            return Err(StateError::InvariantBroken(format!(
                "Canister {}: Number of callbacks ({}) is different than the accumulated number of reserved slots and responses ({})",
                self.canister_id(),
                num_callbacks,
                reserved_slots + num_responses
            )));
        }

        Ok(())
=======
        self.system_state.check_invariants()
>>>>>>> b77c8e39
    }

    /// The amount of memory currently being used by the canister.
    ///
    /// This only includes execution memory (heap, stable, globals, Wasm),
    /// canister history memory and wasm chunk storage.
    pub fn memory_usage(&self) -> NumBytes {
        self.execution_memory_usage()
            + self.canister_history_memory_usage()
            + self.wasm_chunk_store_memory_usage()
    }

    /// Returns the amount of execution memory (heap, stable, globals, Wasm)
    /// currently used by the canister in bytes.
    pub fn execution_memory_usage(&self) -> NumBytes {
        self.execution_state
            .as_ref()
            .map_or(NumBytes::from(0), |es| es.memory_usage())
    }

    /// Returns the amount of canister message memory used by the canister in bytes.
    pub fn message_memory_usage(&self) -> NumBytes {
        self.system_state.message_memory_usage()
    }

    /// Returns the amount of memory used by canisters that have custom Wasm
    /// sections defined.
    pub fn wasm_custom_sections_memory_usage(&self) -> NumBytes {
        self.execution_state
            .as_ref()
            .map_or(NumBytes::from(0), |es| es.metadata.memory_usage())
    }

    /// Returns the amount of memory used by canister history in bytes.
    pub fn canister_history_memory_usage(&self) -> NumBytes {
        self.system_state.canister_history_memory_usage()
    }

    /// Returns the memory usage of the wasm chunk store in bytes.
    pub(super) fn wasm_chunk_store_memory_usage(&self) -> NumBytes {
        self.system_state.wasm_chunk_store.memory_usage()
    }

    /// Returns the memory usage of a snapshot created based on the current canister's state.
    pub fn snapshot_memory_usage(&self) -> NumBytes {
        let execution_usage = self
            .execution_state
            .as_ref()
            .map_or(NumBytes::new(0), |execution_snapshot| {
                execution_snapshot.memory_usage()
            });

        execution_usage
            + self.wasm_chunk_store_memory_usage()
            + NumBytes::from(self.system_state.certified_data.len() as u64)
    }

    /// Sets the (transient) size in bytes of responses from this canister
    /// routed into streams and not yet garbage collected.
    pub(super) fn set_stream_responses_size_bytes(&mut self, size_bytes: usize) {
        self.system_state
            .set_stream_responses_size_bytes(size_bytes);
    }

    /// Returns the current memory allocation of the canister.
    pub fn memory_allocation(&self) -> MemoryAllocation {
        self.system_state.memory_allocation
    }

    /// Returns the canister's memory limit: its reservation, if set; else the
    /// provided `default_limit`.
    pub fn memory_limit(&self, default_limit: NumBytes) -> NumBytes {
        match self.memory_allocation() {
            MemoryAllocation::Reserved(bytes) => bytes,
            MemoryAllocation::BestEffort => default_limit,
        }
    }

    /// Returns the Wasm memory limit from the canister settings.
    pub fn wasm_memory_limit(&self) -> Option<NumBytes> {
        self.system_state.wasm_memory_limit
    }

    /// Returns the current compute allocation for the canister.
    pub fn compute_allocation(&self) -> ComputeAllocation {
        self.scheduler_state.compute_allocation
    }

    /// Returns true if the canister exports the `canister_heartbeat` system
    /// method.
    pub fn exports_heartbeat_method(&self) -> bool {
        self.exports_method(&WasmMethod::System(SystemMethod::CanisterHeartbeat))
    }

    /// Returns true if the canister exports the `canister_global_timer`
    /// system method.
    pub fn exports_global_timer_method(&self) -> bool {
        self.exports_method(&WasmMethod::System(SystemMethod::CanisterGlobalTimer))
    }

    /// Returns true if the canister exports the given Wasm method.
    pub fn exports_method(&self, method: &WasmMethod) -> bool {
        match &self.execution_state {
            Some(execution_state) => execution_state.exports_method(method),
            None => false,
        }
    }

    /// Returns the number of global variables in the Wasm module.
    pub fn num_wasm_globals(&self) -> usize {
        match &self.execution_state {
            Some(execution_state) => execution_state.num_wasm_globals(),
            None => 0,
        }
    }

    pub fn status(&self) -> CanisterStatusType {
        match self.system_state.status {
            CanisterStatus::Running { .. } => CanisterStatusType::Running,
            CanisterStatus::Stopping { .. } => CanisterStatusType::Stopping,
            CanisterStatus::Stopped { .. } => CanisterStatusType::Stopped,
        }
    }

    /// Returns next scheduled method.
    pub fn get_next_scheduled_method(&self) -> NextScheduledMethod {
        self.execution_state.as_ref().map_or_else(
            || NextScheduledMethod::Message,
            |execution_state| execution_state.next_scheduled_method,
        )
    }

    /// Increments next scheduled method.
    pub fn inc_next_scheduled_method(&mut self) {
        if let Some(execution_state) = self.execution_state.as_mut() {
            execution_state.next_scheduled_method.inc();
        }
    }

    /// Silently discards in-progress subnet messages being executed by the
    /// canister, in the second phase of a subnet split. This should only be called
    /// on canisters that have migrated to a new subnet (*subnet B*), which does not
    /// have a matching call context.
    ///
    /// The other subnet (which must be *subnet A'*), produces reject responses (for
    /// calls originating from canisters); and fails ingress messages (for calls
    /// originating from ingress messages); for the matching subnet calls. This is
    /// the only way to ensure consistency for messages that would otherwise be
    /// executing on one subnet, but for which a response may only be produced by
    /// another subnet.
    pub fn drop_in_progress_management_calls_after_split(&mut self) {
        // Destructure `self` in order for the compiler to enforce an explicit decision
        // whenever new fields are added.
        //
        // (!) DO NOT USE THE ".." WILDCARD, THIS SERVES THE SAME FUNCTION AS a `match`!
        let CanisterState {
            ref mut system_state,
            execution_state: _,
            scheduler_state: _,
        } = self;

        // Remove aborted install code task.
        system_state.task_queue.retain(|task| match task {
            ExecutionTask::AbortedInstallCode { .. } => false,
            ExecutionTask::Heartbeat
            | ExecutionTask::GlobalTimer
            | ExecutionTask::PausedExecution { .. }
            | ExecutionTask::PausedInstallCode(_)
            | ExecutionTask::AbortedExecution { .. } => true,
        });

        // Roll back `Stopping` canister states to `Running` and drop all their stop
        // contexts (the calls corresponding to the dropped stop contexts will be
        // rejected by subnet A').
        match &system_state.status {
            CanisterStatus::Running { .. } | CanisterStatus::Stopped => {}
            CanisterStatus::Stopping {
                call_context_manager,
                ..
            } => {
                system_state.status = CanisterStatus::Running {
                    call_context_manager: call_context_manager.clone(),
                }
            }
        }
    }

    /// Appends the given log to the canister log.
    pub fn append_log(&mut self, other: &mut CanisterLog) {
        self.system_state.canister_log.append(other);
    }

    /// Clears the canister log.
    pub fn clear_log(&mut self) {
        self.system_state.canister_log.clear();
    }

    /// Sets the new canister log.
    pub fn set_log(&mut self, other: CanisterLog) {
        self.system_state.canister_log = other;
    }
}

/// The result of `next_execution()` function.
/// Describes what the canister is going to execute next:
/// - `None`: the canister is idle.
/// - `StartNew`: the canister has a message or heartbeat to execute.
/// - `ContinueLong`: the canister has a long-running execution and will
///   continue it.
/// - `ContinueInstallCode`: the canister has a long-running execution of
/// `install_code` subnet message and will continue it.
#[derive(Clone, Copy, Debug, PartialEq, Eq)]
pub enum NextExecution {
    None,
    StartNew,
    ContinueLong,
    ContinueInstallCode,
}

pub struct NumWasmPagesTag;
/// Count of number of Wasm Pages (which can be of different size than host
/// page).
pub type NumWasmPages = AmountOf<NumWasmPagesTag, usize>;

pub const WASM_PAGE_SIZE_IN_BYTES: usize = 64 * 1024; // 64KB

/// A session is represented by an array of bytes and a monotonic
/// offset and is unique for each execution.
pub type SessionNonce = ([u8; 32], u64);

pub fn num_bytes_try_from(pages: NumWasmPages) -> Result<NumBytes, String> {
    let (bytes, overflow) = pages.get().overflowing_mul(WASM_PAGE_SIZE_IN_BYTES);
    if overflow {
        return Err("Could not convert from wasm pages to number of bytes".to_string());
    }
    Ok(NumBytes::from(bytes as u64))
}

pub mod testing {
    pub use super::queues::testing::{new_canister_queues_for_test, CanisterQueuesTesting};
}<|MERGE_RESOLUTION|>--- conflicted
+++ resolved
@@ -359,37 +359,7 @@
             )));
         }
 
-<<<<<<< HEAD
-        let num_callbacks = self
-            .system_state
-            .call_context_manager()
-            .map(|ccm| ccm.callbacks().len())
-            .unwrap_or(0);
-        let num_responses = self.system_state.queues().input_queues_response_count();
-        let reserved_slots = self.system_state.queues().input_queues_reserved_slots();
-        let is_callback_invariant_broken = if num_callbacks == reserved_slots + num_responses {
-            false
-        } else if !self.has_paused_execution() && !self.has_aborted_execution() {
-            true
-        } else {
-            // With a pending DTS execution, the response callback is accounted
-            // in `num_callbacks` until the execution finishes. Note that there
-            // can be at most one pending DTS execution per canister.
-            num_callbacks - 1 != reserved_slots + num_responses
-        };
-        if is_callback_invariant_broken {
-            return Err(StateError::InvariantBroken(format!(
-                "Canister {}: Number of callbacks ({}) is different than the accumulated number of reserved slots and responses ({})",
-                self.canister_id(),
-                num_callbacks,
-                reserved_slots + num_responses
-            )));
-        }
-
-        Ok(())
-=======
         self.system_state.check_invariants()
->>>>>>> b77c8e39
     }
 
     /// The amount of memory currently being used by the canister.
