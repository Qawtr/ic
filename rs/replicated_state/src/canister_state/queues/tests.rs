use super::input_schedule::testing::InputScheduleTesting;
use super::message_pool::{MessageStats, REQUEST_LIFETIME};
use super::queue::{InputQueue, OutputQueue};
use super::testing::{new_canister_output_queues_for_test, CanisterQueuesTesting};
use super::*;
use crate::{CanisterState, InputQueueType::*, SchedulerState, SystemState};
use assert_matches::assert_matches;
use ic_base_types::NumSeconds;
use ic_test_utilities_state::arb_num_receivers;
use ic_test_utilities_types::arbitrary;
use ic_test_utilities_types::ids::{canister_test_id, message_test_id, user_test_id};
use ic_test_utilities_types::messages::{IngressBuilder, RequestBuilder, ResponseBuilder};
use ic_types::messages::{CallbackId, MAX_INTER_CANISTER_PAYLOAD_IN_BYTES_U64, NO_DEADLINE};
use ic_types::time::{expiry_time_from_now, CoarseTime, UNIX_EPOCH};
use ic_types::{Cycles, UserId};
use maplit::{btreemap, btreeset};
use proptest::prelude::*;
use std::cell::RefCell;
use std::convert::TryInto;
use std::time::Duration;

/// Wrapper for `CanisterQueues` for tests using only one pair of
/// `(InputQueue, OutputQueue)` and arbitrary requests/responses.
struct CanisterQueuesFixture {
    pub queues: CanisterQueues,
    pub this: CanisterId,
    pub other: CanisterId,

    /// The last callback ID used for outbound requests / inbound responses. Ensures
    /// that all inbound responses have unique callback IDs.
    last_callback_id: u64,
}

impl CanisterQueuesFixture {
    fn new() -> CanisterQueuesFixture {
        CanisterQueuesFixture {
            queues: CanisterQueues::default(),
            this: canister_test_id(13),
            other: canister_test_id(11),
            last_callback_id: 0,
        }
    }

    fn new_with_ids(this: CanisterId, other: CanisterId) -> CanisterQueuesFixture {
        CanisterQueuesFixture {
            queues: CanisterQueues::default(),
            this,
            other,
            last_callback_id: 0,
        }
    }

    fn push_input_request(&mut self) -> Result<(), (StateError, RequestOrResponse)> {
        self.queues.push_input(
            RequestBuilder::default()
                .sender(self.other)
                .receiver(self.this)
                .build()
                .into(),
            LocalSubnet,
        )
    }

    fn push_input_response(&mut self) -> Result<(), (StateError, RequestOrResponse)> {
        self.last_callback_id += 1;
        self.queues.push_input(
            ResponseBuilder::default()
                .originator(self.this)
                .respondent(self.other)
                .originator_reply_callback(CallbackId::from(self.last_callback_id))
                .build()
                .into(),
            LocalSubnet,
        )
    }

    fn pop_input(&mut self) -> Option<CanisterInput> {
        self.queues.pop_input()
    }

    fn push_output_request(&mut self) -> Result<(), (StateError, Arc<Request>)> {
        self.last_callback_id += 1;
        self.queues.push_output_request(
            Arc::new(
                RequestBuilder::default()
                    .sender(self.this)
                    .receiver(self.other)
                    .sender_reply_callback(CallbackId::from(self.last_callback_id))
                    .build(),
            ),
            UNIX_EPOCH,
        )
    }

    fn push_output_response(&mut self) {
        self.queues.push_output_response(Arc::new(
            ResponseBuilder::default()
                .originator(self.other)
                .respondent(self.this)
                .build(),
        ));
    }

    fn pop_output(&mut self) -> Option<RequestOrResponse> {
        let mut iter = self.queues.output_into_iter();
        iter.pop()
    }

    /// Times out all messages with deadlines: all requests in output queues (best
    /// effort or guaranteed response); and all best effort messages, except
    /// responses in input queues.
    fn time_out_all_messages_with_deadlines(&mut self) -> usize {
        self.queues.time_out_messages(
            Time::from_nanos_since_unix_epoch(u64::MAX),
            &self.this,
            &BTreeMap::default(),
        )
    }

    fn available_output_request_slots(&self) -> usize {
        *self
            .queues
            .available_output_request_slots()
            .get(&self.other)
            .unwrap()
    }
}

fn push_requests(queues: &mut CanisterQueues, input_type: InputQueueType, requests: &Vec<Request>) {
    for req in requests {
        queues.push_input(req.clone().into(), input_type).unwrap()
    }
}

fn request(callback: u64, deadline: CoarseTime) -> Request {
    request_with_payload(13, callback, deadline)
}

fn request_with_payload(payload_size: usize, callback: u64, deadline: CoarseTime) -> Request {
    RequestBuilder::new()
        .sender(canister_test_id(13))
        .receiver(canister_test_id(13))
        .method_payload(vec![13; payload_size])
        .sender_reply_callback(CallbackId::from(callback))
        .deadline(deadline)
        .build()
}

fn response(callback: u64, deadline: CoarseTime) -> Response {
    response_with_payload(13, callback, deadline)
}

fn response_with_payload(payload_size: usize, callback: u64, deadline: CoarseTime) -> Response {
    ResponseBuilder::new()
        .respondent(canister_test_id(13))
        .originator(canister_test_id(13))
        .response_payload(Payload::Data(vec![13; payload_size]))
        .originator_reply_callback(CallbackId::from(callback))
        .deadline(deadline)
        .build()
}

const fn coarse_time(seconds_since_unix_epoch: u32) -> CoarseTime {
    CoarseTime::from_secs_since_unix_epoch(seconds_since_unix_epoch)
}

/// A non-zero deadline, for use when a single deadline is needed.
const SOME_DEADLINE: CoarseTime = coarse_time(1);

/// Generates an `input_queue_type_fn` that returns `LocalSubnet` for
/// `local_canisters` and `RemoteSubnet` otherwise.
pub fn input_queue_type_from_local_canisters(
    local_canisters: Vec<CanisterId>,
) -> impl Fn(&CanisterId) -> InputQueueType {
    move |sender| {
        if local_canisters.contains(sender) {
            LocalSubnet
        } else {
            RemoteSubnet
        }
    }
}

/// Can push one request to the output queues.
#[test]
fn can_push_output_request() {
    let mut fixture = CanisterQueuesFixture::new();
    fixture.push_output_request().unwrap();
}

/// Cannot push guaranteed response to output queues without having pushed an
/// input request first.
#[test]
#[should_panic(expected = "assertion failed: self.guaranteed_response_memory_reservations > 0")]
fn cannot_push_output_response_guaranteed_without_input_request() {
    let mut fixture = CanisterQueuesFixture::new();
    fixture.push_output_response();
}

/// Cannot push best-effort response to output queues without having pushed an
/// input request first.
#[test]
#[should_panic(expected = "assertion failed: self.output_queues_reserved_slots > 0")]
fn cannot_push_output_response_best_effort_without_input_request() {
    let mut queues = CanisterQueues::default();
    queues.push_output_response(Arc::new(
        ResponseBuilder::default()
            .originator(canister_test_id(11))
            .respondent(canister_test_id(13))
            .deadline(SOME_DEADLINE)
            .build(),
    ));
}

#[test]
fn enqueuing_unexpected_response_does_not_panic() {
    let mut fixture = CanisterQueuesFixture::new();
    // Enqueue a request to create a queue for `other`.
    fixture.push_input_request().unwrap();
    // Now `other` sends an unexpected `Response`. We should return an error, not
    // panic.
    fixture.push_input_response().unwrap_err();
}

/// Can push response to output queues after pushing input request.
#[test]
fn can_push_output_response_after_input_request() {
    let mut fixture = CanisterQueuesFixture::new();
    fixture.push_input_request().unwrap();
    fixture.pop_input().unwrap();
    fixture.push_output_response();
}

/// Can push one request to the induction pool.
#[test]
fn can_push_input_request() {
    let mut fixture = CanisterQueuesFixture::new();
    fixture.push_input_request().unwrap();
}

/// Cannot push response to the induction pool without pushing output
/// request first.
#[test]
fn cannot_push_input_response_without_output_request() {
    let mut fixture = CanisterQueuesFixture::new();
    fixture.push_input_response().unwrap_err();
}

/// Can push response to input queues after pushing request to output
/// queues.
#[test]
fn can_push_input_response_after_output_request() {
    let mut fixture = CanisterQueuesFixture::new();
    fixture.push_output_request().unwrap();
    fixture.pop_output().unwrap();
    fixture.push_input_response().unwrap();
}

#[test]
fn push_input_response_duplicate_guaranteed_response() {
    let mut queues = CanisterQueues::default();

    // Enqueue two output requests (callback IDs 1 and 2), reserving 2 input queue
    // slots.
    queues
        .push_output_request(request(1, NO_DEADLINE).into(), UNIX_EPOCH)
        .unwrap();
    queues.output_into_iter().pop().unwrap();
    queues
        .push_output_request(request(2, NO_DEADLINE).into(), UNIX_EPOCH)
        .unwrap();
    queues.output_into_iter().pop().unwrap();
    assert_eq!(2, queues.input_queues_reserved_slots());
    assert_eq!(0, queues.input_queues_response_count());

    // Try enqueuing two responses with the same callback ID. The second attempt
    // should fail.
    queues
        .push_input(response(1, NO_DEADLINE).into(), LocalSubnet)
        .unwrap();
    queues
        .push_input(response(1, NO_DEADLINE).into(), LocalSubnet)
        .unwrap_err();
    assert_eq!(1, queues.input_queues_reserved_slots());
    assert_eq!(1, queues.input_queues_response_count());

    // But enqueuing a response with a different callback ID succeeds.
    queues
        .push_input(response(2, NO_DEADLINE).into(), LocalSubnet)
        .unwrap();
    assert_eq!(0, queues.input_queues_reserved_slots());
    assert_eq!(2, queues.input_queues_response_count());
}

#[test]
fn push_input_response_duplicate_best_effort_response() {
    let mut queues = CanisterQueues::default();

    // Enqueue two output requests (callback IDs 1 and 2), reserving 2 input queue
    // slots.
    queues
        .push_output_request(request(1, SOME_DEADLINE).into(), UNIX_EPOCH)
        .unwrap();
    queues.output_into_iter().pop().unwrap();
    queues
        .push_output_request(request(2, SOME_DEADLINE).into(), UNIX_EPOCH)
        .unwrap();
    queues.output_into_iter().pop().unwrap();
    assert_eq!(2, queues.input_queues_reserved_slots());
    assert_eq!(0, queues.input_queues_response_count());

    // Try enqueuing two responses with the same callback ID. The second attempt
    // should not return an error, but should be a no-op.
    queues
        .push_input(response(1, SOME_DEADLINE).into(), LocalSubnet)
        .unwrap();
    queues
        .push_input(response(1, SOME_DEADLINE).into(), LocalSubnet)
        .unwrap();
    assert_eq!(1, queues.input_queues_reserved_slots());
    assert_eq!(1, queues.input_queues_response_count());

    // But enqueuing a response with a different callback ID succeeds.
    queues
        .push_input(response(2, SOME_DEADLINE).into(), LocalSubnet)
        .unwrap();
    assert_eq!(0, queues.input_queues_reserved_slots());
    assert_eq!(2, queues.input_queues_response_count());
}

/// Checks that `available_output_request_slots` doesn't count input requests and
/// output reserved slots and responses.
#[test]
fn test_available_output_request_slots_dont_counts() {
    let mut fixture = CanisterQueuesFixture::new();
    fixture.push_input_request().unwrap();
    assert_eq!(
        DEFAULT_QUEUE_CAPACITY,
        fixture.available_output_request_slots()
    );
    fixture.pop_input().unwrap();

    fixture.push_output_response();
    assert_eq!(
        DEFAULT_QUEUE_CAPACITY,
        fixture.available_output_request_slots()
    );
}

/// Checks that `available_output_request_slots` counts output requests and input
/// reserved slots and responses.
#[test]
fn test_available_output_request_slots_counts() {
    let mut fixture = CanisterQueuesFixture::new();

    // Check that output request counts.
    fixture.push_output_request().unwrap();
    assert_eq!(
        DEFAULT_QUEUE_CAPACITY - 1,
        fixture.available_output_request_slots()
    );

    // Check that input reserved slot counts.
    fixture.pop_output().unwrap();
    assert_eq!(
        DEFAULT_QUEUE_CAPACITY - 1,
        fixture.available_output_request_slots()
    );

    // Check that input response counts.
    fixture.push_input_response().unwrap();
    assert_eq!(
        DEFAULT_QUEUE_CAPACITY - 1,
        fixture.available_output_request_slots()
    );
}

/// Checks that `available_output_request_slots` counts timed out output
/// requests.
#[test]
fn test_available_output_request_slots_counts_timed_out_output_requests() {
    let mut fixture = CanisterQueuesFixture::new();

    // Need output response to pin timed out request behind.
    fixture.push_input_request().unwrap();
    fixture.pop_input().unwrap();
    fixture.push_output_response();

    // All output request slots are still available.
    assert_eq!(
        DEFAULT_QUEUE_CAPACITY,
        fixture.available_output_request_slots()
    );

    // Push output request, then time it out.
    fixture.push_output_request().unwrap();
    fixture.time_out_all_messages_with_deadlines();

    // Pop the reject response, to isolate the timed out request.
    fixture.pop_input().unwrap();

    // Check timed out request counts.
    assert_eq!(
        DEFAULT_QUEUE_CAPACITY - 1,
        fixture.available_output_request_slots()
    );
}

#[test]
fn test_backpressure_with_timed_out_requests() {
    let mut fixture = CanisterQueuesFixture::new();

    // Need output response to pin timed out requests behind.
    fixture.push_input_request().unwrap();
    fixture.pop_input();
    fixture.push_output_response();

    // Push `DEFAULT_QUEUE_CAPACITY` output requests and time them all out.
    for _ in 0..DEFAULT_QUEUE_CAPACITY {
        fixture.push_output_request().unwrap();
    }
    fixture.time_out_all_messages_with_deadlines();

    // Check that no new request can be pushed.
    assert!(fixture.push_output_request().is_err());
}

/// Checks that `available_output_request_slots` counts timed out output
/// requests.
#[test]
fn test_available_output_request_slots() {
    let mut fixture = CanisterQueuesFixture::new();

    // Fill the output queue with requests.
    for _ in 0..DEFAULT_QUEUE_CAPACITY {
        fixture.push_output_request().unwrap();
    }
    // No output request slots are available.
    assert_eq!(0, fixture.available_output_request_slots());

    // Time out all output requests.
    fixture.time_out_all_messages_with_deadlines();
    // Still no output request slots available.
    assert_eq!(0, fixture.available_output_request_slots());

    // Consume the reject responses, to free up input queue response slots.
    for _ in 0..DEFAULT_QUEUE_CAPACITY {
        fixture.pop_input().unwrap();
    }

    // There is no output.
    assert!(!fixture.queues.has_output());
    // All output request slots are now available.
    assert_eq!(
        DEFAULT_QUEUE_CAPACITY,
        fixture.available_output_request_slots()
    );
}

#[test]
fn test_shed_largest_message() {
    let this = canister_test_id(13);
    let other = canister_test_id(11);

    let mut queues = CanisterQueues::default();

    // Push an input and an output request.
    queues
        .push_input(
            RequestBuilder::default()
                .sender(other)
                .receiver(this)
                .deadline(CoarseTime::from_secs_since_unix_epoch(17))
                .build()
                .into(),
            RemoteSubnet,
        )
        .unwrap();
    queues
        .push_output_request(
            Arc::new(
                RequestBuilder::default()
                    .sender(this)
                    .receiver(other)
                    .deadline(CoarseTime::from_secs_since_unix_epoch(19))
                    .build(),
            ),
            UNIX_EPOCH,
        )
        .unwrap();

    // Shed the two requests.
    let local_canisters = Default::default();
    assert!(queues.shed_largest_message(&this, &local_canisters));
    assert!(queues.shed_largest_message(&this, &local_canisters));

    // There should be a reject response in an input queue.
    assert_matches!(queues.pop_input(), Some(CanisterInput::Response(_)));
    assert!(!queues.has_input());
    // But no output.
    assert!(!queues.has_output());
    assert!(queues.output_into_iter().next().is_none());

    // And nothing else to shed.
    assert!(!queues.shed_largest_message(&this, &local_canisters));
}

/// Enqueues 3 requests for the same canister and consumes them.
#[test]
fn test_message_picking_round_robin_on_one_queue() {
    let mut fixture = CanisterQueuesFixture::new();
    assert!(fixture.pop_input().is_none());
    for _ in 0..3 {
        fixture.push_input_request().expect("could not push");
    }

    for _ in 0..3 {
        match fixture.pop_input().expect("could not pop a message") {
            CanisterInput::Request(msg) => assert_eq!(msg.sender, fixture.other),
            msg => panic!("unexpected message popped: {:?}", msg),
        }
    }

    assert!(!fixture.queues.has_input());
    assert!(fixture.pop_input().is_none());
}

/// Enqueues 10 ingress messages and pops them.
#[test]
fn test_message_picking_ingress_only() {
    let this = canister_test_id(13);

    let mut queues = CanisterQueues::default();
    assert!(queues.pop_input().is_none());

    for i in 0..10 {
        queues.push_ingress(Ingress {
            source: user_test_id(77),
            receiver: this,
            effective_canister_id: None,
            method_name: String::from("test"),
            method_payload: vec![i as u8],
            message_id: message_test_id(555),
            expiry_time: expiry_time_from_now(),
        });
    }

    let mut expected_byte = 0;
    while queues.has_input() {
        match queues.pop_input().expect("could not pop a message") {
            CanisterInput::Ingress(msg) => {
                assert_eq!(msg.method_payload, vec![expected_byte])
            }
            msg => panic!("unexpected message popped: {:?}", msg),
        }
        expected_byte += 1;
    }
    assert_eq!(10, expected_byte);

    assert!(queues.pop_input().is_none());
}

/// Wrapper for `CanisterQueues` for tests using requests/responses to/from
/// arbitrary remote canisters.
struct CanisterQueuesMultiFixture {
    pub queues: CanisterQueues,
    pub this: CanisterId,

    /// The last callback ID used for outbound requests / inbound responses. Ensures
    /// that all inbound responses have unique callback IDs.
    last_callback_id: u64,
}

impl CanisterQueuesMultiFixture {
    fn new() -> CanisterQueuesMultiFixture {
        CanisterQueuesMultiFixture {
            queues: CanisterQueues::default(),
            this: canister_test_id(13),
            last_callback_id: 0,
        }
    }

    fn push_input_request(
        &mut self,
        other: CanisterId,
        input_queue_type: InputQueueType,
    ) -> Result<(), (StateError, RequestOrResponse)> {
        self.push_input_request_with_deadline(other, NO_DEADLINE, input_queue_type)
    }

    fn push_input_request_with_deadline(
        &mut self,
        other: CanisterId,
        deadline: CoarseTime,
        input_queue_type: InputQueueType,
    ) -> Result<(), (StateError, RequestOrResponse)> {
        self.queues.push_input(
            RequestBuilder::default()
                .sender(other)
                .receiver(self.this)
                .deadline(deadline)
                .build()
                .into(),
            input_queue_type,
        )
    }

    fn push_input_response(
        &mut self,
        other: CanisterId,
        input_queue_type: InputQueueType,
    ) -> Result<(), (StateError, RequestOrResponse)> {
        self.last_callback_id += 1;
        self.queues.push_input(
            ResponseBuilder::default()
                .originator(self.this)
                .respondent(other)
                .originator_reply_callback(CallbackId::from(self.last_callback_id))
                .build()
                .into(),
            input_queue_type,
        )
    }

    fn reserve_and_push_input_response(
        &mut self,
        other: CanisterId,
        input_queue_type: InputQueueType,
    ) -> Result<(), (StateError, RequestOrResponse)> {
        self.push_output_request(other)
            .map_err(|(se, req)| (se, (*req).clone().into()))?;
        self.pop_output()
            .expect("Just pushed an output request, but nothing popped");
        self.push_input_response(other, input_queue_type)
    }

    fn push_ingress(&mut self, msg: Ingress) {
        self.queues.push_ingress(msg)
    }

    fn pop_input(&mut self) -> Option<CanisterInput> {
        self.queues.pop_input()
    }

    fn has_input(&mut self) -> bool {
        self.queues.has_input()
    }

    fn push_output_request(&mut self, other: CanisterId) -> Result<(), (StateError, Arc<Request>)> {
        self.last_callback_id += 1;
        self.queues.push_output_request(
            Arc::new(
                RequestBuilder::default()
                    .sender(self.this)
                    .receiver(other)
                    .sender_reply_callback(CallbackId::from(self.last_callback_id))
                    .build(),
            ),
            UNIX_EPOCH,
        )
    }

    fn pop_output(&mut self) -> Option<RequestOrResponse> {
        let mut iter = self.queues.output_into_iter();
        iter.pop()
    }

    /// Times out all messages with deadlines: all requests in output queues (best
    /// effort or guaranteed response); and all best effort messages, except
    /// responses in input queues.
    fn time_out_all_messages_with_deadlines(&mut self) -> usize {
        self.queues.time_out_messages(
            Time::from_nanos_since_unix_epoch(u64::MAX),
            &self.this,
            &BTreeMap::default(),
        )
    }

    fn local_schedule(&self) -> Vec<CanisterId> {
        self.queues
            .input_schedule
            .local_sender_schedule()
            .clone()
            .into()
    }

    fn remote_schedule(&self) -> Vec<CanisterId> {
        self.queues
            .input_schedule
            .remote_sender_schedule()
            .clone()
            .into()
    }

    fn schedules_ok(&self) -> Result<(), String> {
        self.queues
            .schedules_ok(&input_queue_type_from_local_canisters(vec![self.this]))
    }

    fn pool_is_empty(&self) -> bool {
        self.queues.pool.len() == 0
    }
}

/// Enqueues 3 requests and 1 response, then pops them and verifies the
/// expected order.
#[test]
fn test_message_picking_round_robin() {
    let this = canister_test_id(13);
    let other_1 = canister_test_id(1);
    let other_2 = canister_test_id(2);
    let other_3 = canister_test_id(3);

    let mut fixture = CanisterQueuesMultiFixture::new();
    assert!(!fixture.has_input());

    // 3 remote requests from 2 canisters.
    for id in &[other_1, other_1, other_3] {
        fixture
            .push_input_request(*id, RemoteSubnet)
            .expect("could not push");
    }

    // Local response from `other_2`.
    // First push then pop a request to `other_2`, in order to get a reserved slot.
    fixture.push_output_request(other_2).unwrap();
    fixture.pop_output().unwrap();
    fixture.push_input_response(other_2, LocalSubnet).unwrap();

    // Local request from `other_2`.
    fixture
        .push_input_request(other_2, LocalSubnet)
        .expect("could not push");

    fixture.push_ingress(Ingress {
        source: user_test_id(77),
        receiver: this,
        effective_canister_id: None,
        method_name: String::from("test"),
        method_payload: Vec::new(),
        message_id: message_test_id(555),
        expiry_time: expiry_time_from_now(),
    });

    // POPPING
    // Due to the round-robin across Local, Ingress, and Remote subnet messages;
    // and round-robin across input queues within Local and Remote input schedules;
    // the popping order should be:

    // 1. Local Subnet response (other_2)
    assert_matches!(
        fixture.pop_input(),
        Some(CanisterInput::Response(msg)) if msg.respondent == other_2
    );

    // 2. Ingress message
    assert_matches!(
        fixture.pop_input(),
        Some(CanisterInput::Ingress(msg)) if msg.source == user_test_id(77)
    );

    // 3. Remote Subnet request (other_1)
    assert_matches!(
        fixture.pop_input(),
        Some(CanisterInput::Request(msg)) if msg.sender == other_1
    );

    // 4. Local Subnet request (other_2)
    assert_matches!(
        fixture.pop_input(),
        Some(CanisterInput::Request(msg)) if msg.sender == other_2
    );

    // 5. Remote Subnet request (other_3)
    assert_matches!(
        fixture.pop_input(),
        Some(CanisterInput::Request(msg)) if msg.sender == other_3
    );

    // 6. Remote Subnet request (other_1)
    assert_matches!(
        fixture.pop_input(),
        Some(CanisterInput::Request(msg)) if msg.sender == other_1
    );

    assert!(!fixture.has_input());
    assert!(fixture.pop_input().is_none());
    assert!(fixture.pool_is_empty());
}

/// Enqueues 4 input requests across 3 canisters and consumes them, ensuring
/// correct round-robin scheduling.
#[test]
fn test_input_scheduling() {
    let other_1 = canister_test_id(1);
    let other_2 = canister_test_id(2);
    let other_3 = canister_test_id(3);

    let mut fixture = CanisterQueuesMultiFixture::new();
    assert!(!fixture.has_input());

    let push_input_from = |fixture: &mut CanisterQueuesMultiFixture, sender: CanisterId| {
        fixture
            .push_input_request(sender, RemoteSubnet)
            .expect("could not push");
    };

    let assert_sender = |sender: CanisterId, message: CanisterInput| match message {
        CanisterInput::Request(req) => assert_eq!(sender, req.sender),
        _ => unreachable!(),
    };

    push_input_from(&mut fixture, other_1);
    assert_eq!(vec![other_1], fixture.remote_schedule());

    push_input_from(&mut fixture, other_2);
    assert_eq!(vec![other_1, other_2], fixture.remote_schedule());

    push_input_from(&mut fixture, other_1);
    assert_eq!(vec![other_1, other_2], fixture.remote_schedule());

    push_input_from(&mut fixture, other_3);
    assert_eq!(vec![other_1, other_2, other_3], fixture.remote_schedule());

    assert_sender(other_1, fixture.pop_input().unwrap());
    assert_eq!(vec![other_2, other_3, other_1], fixture.remote_schedule());

    assert_sender(other_2, fixture.pop_input().unwrap());
    assert_eq!(vec![other_3, other_1], fixture.remote_schedule());

    assert_sender(other_3, fixture.pop_input().unwrap());
    assert_eq!(vec![other_1], fixture.remote_schedule());

    assert_sender(other_1, fixture.pop_input().unwrap());
    assert!(fixture.remote_schedule().is_empty());

    assert!(!fixture.has_input());
    assert!(fixture.pop_input().is_none());
    assert!(fixture.pool_is_empty());
}

#[test]
fn test_split_input_schedules() {
    let other_1 = canister_test_id(1);
    let other_2 = canister_test_id(2);
    let other_3 = canister_test_id(3);
    let other_4 = canister_test_id(4);
    let other_5 = canister_test_id(5);

    let mut fixture = CanisterQueuesMultiFixture::new();
    let this = fixture.this;

    // 4 local input queues (`other_1`, `other_2`, `this`, `other_3`) and 2 remote
    // ones (`other_4`, `other_5`).
    fixture.push_input_request(other_1, LocalSubnet).unwrap();
    fixture.push_input_request(other_2, LocalSubnet).unwrap();
    fixture.push_input_request(this, LocalSubnet).unwrap();
    fixture.push_input_request(other_3, LocalSubnet).unwrap();
    fixture.push_input_request(other_4, RemoteSubnet).unwrap();
    fixture.push_input_request(other_5, RemoteSubnet).unwrap();

    // Schedules before.
    assert_eq!(
        vec![other_1, other_2, this, other_3],
        fixture.local_schedule()
    );
    assert_eq!(vec![other_4, other_5], fixture.remote_schedule());

    // After the split we only have `other_1` (and `this`) on the subnet.
    let system_state =
        SystemState::new_running_for_testing(other_1, other_1.get(), Cycles::zero(), 0.into());
    let scheduler_state = SchedulerState::new(UNIX_EPOCH);
    let local_canisters = btreemap! {
        other_1 => CanisterState::new(system_state, None, scheduler_state)
    };

    // Act.
    fixture
        .queues
        .split_input_schedules(&this, &local_canisters);

    // Schedules after: `other_2` and `other_3` have moved to the front of the
    // remote input schedule. Ordering is otherwise retained.
    assert_eq!(vec![other_1, this], fixture.local_schedule());
    assert_eq!(
        vec![other_2, other_3, other_4, other_5],
        fixture.remote_schedule()
    );
}

#[test]
fn test_peek_input_round_robin() {
    let mut queues = CanisterQueues::default();
    assert!(!queues.has_input());

    let local_senders = [
        canister_test_id(1),
        canister_test_id(2),
        canister_test_id(1),
    ];
    let remote_senders = [
        canister_test_id(3),
        canister_test_id(3),
        canister_test_id(4),
    ];

    let local_requests = local_senders
        .iter()
        .map(|sender| RequestBuilder::default().sender(*sender).build())
        .collect::<Vec<_>>();
    let remote_requests = remote_senders
        .iter()
        .map(|sender| RequestBuilder::default().sender(*sender).build())
        .collect::<Vec<_>>();

    push_requests(&mut queues, LocalSubnet, &local_requests);
    push_requests(&mut queues, RemoteSubnet, &remote_requests);

    let ingress = Ingress {
        source: user_test_id(77),
        receiver: canister_test_id(13),
        method_name: String::from("test"),
        method_payload: Vec::new(),
        effective_canister_id: None,
        message_id: message_test_id(555),
        expiry_time: expiry_time_from_now(),
    };
    queues.push_ingress(ingress.clone());

    assert!(queues.has_input());
    /* Peek */
    // Due to the round-robin across Local, Ingress, and Remote Subnet messages,
    // the peek order should be:
    // 1. Local Subnet request (index 0)
    let peeked_input = CanisterInput::Request(Arc::new(local_requests.first().unwrap().clone()));
    assert_eq!(queues.peek_input().unwrap(), peeked_input);
    // Peeking again the queues would return the same result.
    assert_eq!(queues.peek_input().unwrap(), peeked_input);
    assert_eq!(queues.pop_input().unwrap(), peeked_input);

    // 2. Ingress message
    let peeked_input = CanisterInput::Ingress(Arc::new(ingress));
    assert_eq!(queues.peek_input().unwrap(), peeked_input);
    assert_eq!(queues.pop_input().unwrap(), peeked_input);

    // 3. Remote Subnet request (index 0)
    let peeked_input = CanisterInput::Request(Arc::new(remote_requests.first().unwrap().clone()));
    assert_eq!(queues.peek_input().unwrap(), peeked_input);
    assert_eq!(queues.pop_input().unwrap(), peeked_input);

    // 4. Local Subnet request (index 1)
    let peeked_input = CanisterInput::Request(Arc::new(local_requests.get(1).unwrap().clone()));
    assert_eq!(queues.peek_input().unwrap(), peeked_input);
    assert_eq!(queues.pop_input().unwrap(), peeked_input);

    // 5. Remote Subnet request (index 2)
    let peeked_input = CanisterInput::Request(Arc::new(remote_requests.get(2).unwrap().clone()));
    assert_eq!(queues.peek_input().unwrap(), peeked_input);
    assert_eq!(queues.pop_input().unwrap(), peeked_input);

    // 6. Local Subnet request (index 2)
    let peeked_input = CanisterInput::Request(Arc::new(local_requests.get(2).unwrap().clone()));
    assert_eq!(queues.peek_input().unwrap(), peeked_input);
    assert_eq!(queues.pop_input().unwrap(), peeked_input);

    // 7. Remote Subnet request (index 1)
    let peeked_input = CanisterInput::Request(Arc::new(remote_requests.get(1).unwrap().clone()));
    assert_eq!(queues.peek_input().unwrap(), peeked_input);
    assert_eq!(queues.pop_input().unwrap(), peeked_input);

    assert!(!queues.has_input());
    assert!(queues.pool.len() == 0);
}

#[test]
fn test_skip_input_round_robin() {
    let mut queues = CanisterQueues::default();
    assert!(!queues.has_input());

    let local_senders = [
        canister_test_id(1),
        canister_test_id(2),
        canister_test_id(1),
    ];
    let local_requests = local_senders
        .iter()
        .map(|sender| RequestBuilder::default().sender(*sender).build())
        .collect::<Vec<_>>();

    push_requests(&mut queues, LocalSubnet, &local_requests);
    let ingress = Ingress {
        source: user_test_id(77),
        receiver: canister_test_id(13),
        method_name: String::from("test"),
        method_payload: Vec::new(),
        effective_canister_id: None,
        message_id: message_test_id(555),
        expiry_time: expiry_time_from_now(),
    };
    queues.push_ingress(ingress.clone());
    let ingress_input = CanisterInput::Ingress(Arc::new(ingress));
    assert!(queues.has_input());

    // 1. Pop local subnet request (index 0)
    // 2. Skip ingress message
    // 3. Pop local subnet request (index 1)
    // 4. Skip ingress message
    // 5. Skip local subnet request (index 2)
    // Loop detected.

    let mut loop_detector = CanisterQueuesLoopDetector::default();

    // Pop local queue.
    let peeked_input = CanisterInput::Request(Arc::new(local_requests.first().unwrap().clone()));
    assert_eq!(queues.peek_input().unwrap(), peeked_input);
    assert_eq!(queues.pop_input().unwrap(), peeked_input);

    // Skip ingress.
    assert_eq!(queues.peek_input().unwrap(), ingress_input);
    queues.skip_input(&mut loop_detector);
    assert_eq!(loop_detector.ingress_queue_skip_count, 1);
    assert!(!loop_detector.detected_loop(&queues));

    let peeked_input = CanisterInput::Request(Arc::new(local_requests.get(1).unwrap().clone()));
    assert_eq!(queues.peek_input().unwrap(), peeked_input);
    assert_eq!(queues.pop_input().unwrap(), peeked_input);

    // Skip ingress
    assert_eq!(queues.peek_input().unwrap(), ingress_input);
    queues.skip_input(&mut loop_detector);
    assert!(!loop_detector.detected_loop(&queues));
    assert_eq!(loop_detector.ingress_queue_skip_count, 2);

    // Skip local.
    let peeked_input = CanisterInput::Request(Arc::new(local_requests.get(2).unwrap().clone()));
    assert_eq!(queues.peek_input().unwrap(), peeked_input);
    queues.skip_input(&mut loop_detector);
    assert_eq!(loop_detector.ingress_queue_skip_count, 2);
    assert!(loop_detector.detected_loop(&queues));
}

/// Generates a `CanisterQueues` with 3 input queues: one empty; one holding one
/// message; and one queue with a stale reference, followed by a message,
/// followed by another stale reference. This is so that we can test all edge
/// cases: empty queue, (already popped) stale reference before message and
/// stale reference after message.
///
/// Returns the queues and copies of the requests that were enqueued (with only
/// requests @2 and @3 non-stale).
fn new_queues_with_stale_references() -> (CanisterQueues, Vec<Request>) {
    let mut queues = CanisterQueues::default();

    // 5 requests, with the given senders and deadlines.
    let requests = [(1, 1000), (2, 1001), (2, 1003), (3, 1004), (2, 1002)]
        .into_iter()
        .map(|(sender, deadline)| {
            RequestBuilder::default()
                .sender(canister_test_id(sender))
                .deadline(coarse_time(deadline as u32))
                .build()
        })
        .collect::<Vec<_>>();

    push_requests(&mut queues, LocalSubnet, &requests);

    let own_canister_id = canister_test_id(13);
    let local_canisters = BTreeMap::new();

    // Time out requests @0, @1 and @4 (deadlines 1000, 1001, 1002), including the
    // only request from canister 1; and the first and last request from canister 2.
    assert_eq!(
        3,
        queues.time_out_messages(coarse_time(1003).into(), &own_canister_id, &local_canisters)
    );

    assert!(queues.has_input());
    (queues, requests)
}

#[test]
fn test_peek_input_with_stale_references() {
    let (mut queues, requests) = new_queues_with_stale_references();

    // 1. Request @2.
    let expected = CanisterInput::Request(Arc::new(requests.get(2).unwrap().clone()));
    assert_eq!(expected, queues.peek_input().unwrap());
    assert_eq!(expected, queues.pop_input().unwrap());

    // 2. Request @3.
    let expected = CanisterInput::Request(Arc::new(requests.get(3).unwrap().clone()));
    assert_eq!(expected, queues.peek_input().unwrap());
    assert_eq!(expected, queues.pop_input().unwrap());

    assert!(!queues.has_input());
    assert!(queues.pool.len() == 0);
}

#[test]
fn test_pop_input_with_stale_references() {
    let (mut queues, requests) = new_queues_with_stale_references();

    // 1. Request @2.
    let expected = CanisterInput::Request(Arc::new(requests.get(2).unwrap().clone()));
    assert_eq!(expected, queues.pop_input().unwrap());

    // 2. Request @3.
    let expected = CanisterInput::Request(Arc::new(requests.get(3).unwrap().clone()));
    assert_eq!(expected, queues.pop_input().unwrap());

    assert!(!queues.has_input());
    assert!(queues.pool.len() == 0);
}

#[test]
fn test_skip_input_with_stale_references() {
    let (mut queues, requests) = new_queues_with_stale_references();
    let request_2 = CanisterInput::Request(Arc::new(requests.get(2).unwrap().clone()));
    let request_3 = CanisterInput::Request(Arc::new(requests.get(3).unwrap().clone()));
    let mut loop_detector = CanisterQueuesLoopDetector::default();

    // Skip the request @2. Expect request @3.
    //
    // Don't peek before skipping, we want to test `skip_input()` dealing with stale
    // references.
    queues.skip_input(&mut loop_detector);
    assert!(!loop_detector.detected_loop(&queues));
    assert_eq!(request_3, queues.peek_input().unwrap());

    // Skip the request @3. Expect request @2.
    queues.skip_input(&mut loop_detector);
    assert!(loop_detector.detected_loop(&queues));
    assert_eq!(request_2, queues.peek_input().unwrap());

    // Pop the two messages.
    assert_eq!(request_2, queues.pop_input().unwrap());
    assert_eq!(request_3, queues.pop_input().unwrap());

    assert!(!queues.has_input());
    assert!(queues.pool.len() == 0);
}

/// Produces a `CanisterQueues` with 3 local input queues and 3 remote input
/// queues, all enqueued in their resepective input schedules, but only the
/// middle one still containing any messages.
fn canister_queues_with_empty_queues_in_input_schedules() -> CanisterQueues {
    let other_1 = canister_test_id(1);
    let other_2 = canister_test_id(2);
    let other_3 = canister_test_id(3);
    let other_4 = canister_test_id(4);
    let other_5 = canister_test_id(5);
    let other_6 = canister_test_id(6);

    let mut fixture = CanisterQueuesMultiFixture::new();

    // 3 local input queues (from `other_1` through `other_3`) and 3 remote ones
    // (from `other_4` through `other_6`). Queues from `other_2` and `other_5` hold
    // guaranteed response requests; the other queues contain best-effort requests.
    fixture
        .push_input_request_with_deadline(other_1, SOME_DEADLINE, LocalSubnet)
        .unwrap();
    fixture.push_input_request(other_2, LocalSubnet).unwrap();
    fixture
        .push_input_request_with_deadline(other_3, SOME_DEADLINE, LocalSubnet)
        .unwrap();
    fixture
        .push_input_request_with_deadline(other_4, SOME_DEADLINE, RemoteSubnet)
        .unwrap();
    fixture.push_input_request(other_5, RemoteSubnet).unwrap();
    fixture
        .push_input_request_with_deadline(other_6, SOME_DEADLINE, RemoteSubnet)
        .unwrap();
    assert_eq!(Ok(()), fixture.schedules_ok());

    // Time out the messages from `other_1`, `other_3`, `other_4` and `other_6`.
    fixture.time_out_all_messages_with_deadlines();
    assert_eq!(Ok(()), fixture.queues.test_invariants());
    assert_eq!(Ok(()), fixture.schedules_ok());

    let queues = fixture.queues;
    assert_eq!(
        Ok(()),
        queues.schedules_ok(&input_queue_type_from_local_canisters(vec![
            canister_test_id(1),
            canister_test_id(2),
            canister_test_id(3)
        ]))
    );

    // Ensure that we only have the messages from `other_2` and `other_5` left.
    assert_eq!(2, queues.input_queues_message_count());
    for canister in [1, 3, 4, 6] {
        let canister_id = canister_test_id(canister);
        assert_eq!(0, queues.canister_queues.get(&canister_id).unwrap().0.len());
    }
    // And no messages and only 2 reserved slots in output queues.
    assert_eq!(0, queues.output_queues_message_count());
    assert_eq!(2, queues.output_queues_reserved_slots());

    // But both schedules still have length 3.
    assert_eq!(3, queues.input_schedule.local_sender_schedule().len());
    assert_eq!(3, queues.input_schedule.remote_sender_schedule().len());

    queues
}

#[test]
fn test_pop_input_with_empty_queue_in_input_schedule() {
    let mut queues = canister_queues_with_empty_queues_in_input_schedules();

    assert!(queues.has_input());
    assert_matches!(queues.pop_input().unwrap(), CanisterInput::Request(request) if request.sender == canister_test_id(2));

    assert!(queues.has_input());
    assert_matches!(queues.pop_input().unwrap(), CanisterInput::Request(request) if request.sender == canister_test_id(5));

    assert!(!queues.has_input());
    assert_eq!(None, queues.pop_input());

    assert!(queues.pool.len() == 0);
    assert_eq!(
        Ok(()),
        queues.schedules_ok(&input_queue_type_from_local_canisters(vec![
            canister_test_id(1),
            canister_test_id(2),
            canister_test_id(3)
        ]))
    );
}

#[test]
fn test_pop_input_with_gced_queue_in_input_schedule() {
    let mut queues = canister_queues_with_empty_queues_in_input_schedules();

    // Garbage collect the empty queue pairs.
    queues.garbage_collect();
    // Only 2 queue pairs should be left.
    assert_eq!(2, queues.canister_queues.len());

    assert!(queues.has_input());
    assert_matches!(queues.pop_input().unwrap(), CanisterInput::Request(request) if request.sender == canister_test_id(2));

    assert!(queues.has_input());
    assert_matches!(queues.pop_input().unwrap(), CanisterInput::Request(request) if request.sender == canister_test_id(5));

    assert!(!queues.has_input());
    assert_eq!(None, queues.pop_input());

    assert!(queues.pool.len() == 0);
    assert_eq!(Ok(()), queues.schedules_ok(&|_| RemoteSubnet));
}

#[test]
fn test_peek_input_with_empty_queue_in_input_schedule() {
    let mut queues = canister_queues_with_empty_queues_in_input_schedules();

    assert_matches!(queues.peek_input().unwrap(), CanisterInput::Request(request) if request.sender == canister_test_id(2));
    assert_matches!(queues.pop_input().unwrap(), CanisterInput::Request(request) if request.sender == canister_test_id(2));

    assert_matches!(queues.peek_input().unwrap(), CanisterInput::Request(request) if request.sender == canister_test_id(5));
    assert_matches!(queues.pop_input().unwrap(), CanisterInput::Request(request) if request.sender == canister_test_id(5));

    assert_eq!(None, queues.peek_input());
    assert_eq!(None, queues.pop_input());

    assert!(queues.pool.len() == 0);
}

#[test]
fn test_peek_input_with_gced_queue_in_input_schedule() {
    let mut queues = canister_queues_with_empty_queues_in_input_schedules();

    // Garbage collect the empty queue pairs.
    queues.garbage_collect();
    // Only 2 queue pairs should be left.
    assert_eq!(2, queues.canister_queues.len());

    assert_matches!(queues.peek_input().unwrap(), CanisterInput::Request(request) if request.sender == canister_test_id(2));
    assert_matches!(queues.pop_input().unwrap(), CanisterInput::Request(request) if request.sender == canister_test_id(2));

    assert_matches!(queues.peek_input().unwrap(), CanisterInput::Request(request) if request.sender == canister_test_id(5));
    assert_matches!(queues.pop_input().unwrap(), CanisterInput::Request(request) if request.sender == canister_test_id(5));

    assert_eq!(None, queues.peek_input());
    assert_eq!(None, queues.pop_input());

    assert!(queues.pool.len() == 0);
}

#[test]
fn test_skip_input_with_empty_queue_in_input_schedule() {
    let mut queues = canister_queues_with_empty_queues_in_input_schedules();

    queues.skip_input(&mut CanisterQueuesLoopDetector::default());
    assert_matches!(queues.pop_input().unwrap(), CanisterInput::Request(request) if request.sender == canister_test_id(5));

    queues.skip_input(&mut CanisterQueuesLoopDetector::default());
    assert_matches!(queues.peek_input().unwrap(), CanisterInput::Request(request) if request.sender == canister_test_id(2));
    assert_matches!(queues.pop_input().unwrap(), CanisterInput::Request(request) if request.sender == canister_test_id(2));

    assert_eq!(None, queues.peek_input());
    assert_eq!(None, queues.pop_input());

    assert!(queues.pool.len() == 0);
}

#[test]
fn test_skip_input_with_gced_queue_in_input_schedule() {
    let mut queues = canister_queues_with_empty_queues_in_input_schedules();

    // Garbage collect the empty queue pairs.
    queues.garbage_collect();
    // Only 2 queue pairs should be left.
    assert_eq!(2, queues.canister_queues.len());

    queues.skip_input(&mut CanisterQueuesLoopDetector::default());
    assert_matches!(queues.pop_input().unwrap(), CanisterInput::Request(request) if request.sender == canister_test_id(5));

    queues.skip_input(&mut CanisterQueuesLoopDetector::default());
    assert_matches!(queues.peek_input().unwrap(), CanisterInput::Request(request) if request.sender == canister_test_id(2));
    assert_matches!(queues.pop_input().unwrap(), CanisterInput::Request(request) if request.sender == canister_test_id(2));

    assert_eq!(None, queues.peek_input());
    assert_eq!(None, queues.pop_input());

    assert!(queues.pool.len() == 0);
}

#[test]
fn roundtrip_encode_empty_queue_in_input_schedule() {
    let queues = canister_queues_with_empty_queues_in_input_schedules();

    let encoded: pb_queues::CanisterQueues = (&queues).into();
    let decoded = (encoded, &StrictMetrics as &dyn CheckpointLoadingMetrics)
        .try_into()
        .unwrap();

    assert_eq!(queues, decoded);
}

#[test]
fn roundtrip_encode_gced_queue_in_input_schedule() {
    let mut queues = canister_queues_with_empty_queues_in_input_schedules();

    // Garbage collect the empty queue pairs.
    queues.garbage_collect();
    // Only 2 queue pairs should be left.
    assert_eq!(2, queues.canister_queues.len());

    let encoded: pb_queues::CanisterQueues = (&queues).into();
    let decoded = (encoded, &StrictMetrics as &dyn CheckpointLoadingMetrics)
        .try_into()
        .unwrap();

    assert_eq!(queues, decoded);
}

#[test]
fn test_push_into_empty_queue_in_input_schedule() {
    let other_1 = canister_test_id(1);
    let other_2 = canister_test_id(2);

    let mut fixture = CanisterQueuesMultiFixture::new();

    // 1 local and 1 remote input queue holding best-effort requests.
    fixture
        .push_input_request_with_deadline(other_1, SOME_DEADLINE, LocalSubnet)
        .unwrap();
    fixture
        .push_input_request_with_deadline(other_2, SOME_DEADLINE, RemoteSubnet)
        .unwrap();

    // Time out all messages.
    fixture.time_out_all_messages_with_deadlines();
    assert_eq!(Ok(()), fixture.queues.test_invariants());
    assert_eq!(Ok(()), fixture.schedules_ok());
    assert!(!fixture.has_input());

    // Also garbage collect the empty queue pairs, for good measure.
    fixture.queues.garbage_collect();
    assert!(fixture.queues.canister_queues.is_empty());
    assert_eq!(Ok(()), fixture.queues.test_invariants());
    assert_eq!(Ok(()), fixture.schedules_ok());
    assert!(!fixture.has_input());

    // Push another round of messages into the 2 queues.
    fixture
        .push_input_request_with_deadline(other_1, SOME_DEADLINE, LocalSubnet)
        .unwrap();
    fixture
        .push_input_request_with_deadline(other_2, SOME_DEADLINE, RemoteSubnet)
        .unwrap();

    assert_eq!(Ok(()), fixture.schedules_ok());
    assert!(fixture.has_input());

    assert!(fixture.pop_input().is_some());
    assert!(fixture.pop_input().is_some());

    assert!(!fixture.has_input());
    assert!(fixture.pop_input().is_none());
    assert!(fixture.pool_is_empty());
}

/// Enqueues 6 output requests across 3 canisters and consumes them.
#[test]
fn test_output_into_iter() {
    let this = canister_test_id(13);
    let other_1 = canister_test_id(1);
    let other_2 = canister_test_id(2);
    let other_3 = canister_test_id(3);

    let mut queues = CanisterQueues::default();
    assert_eq!(0, queues.output_message_count());

    let destinations = [other_1, other_2, other_1, other_3, other_2, other_1];
    for (i, id) in destinations.iter().enumerate() {
        queues
            .push_output_request(
                RequestBuilder::default()
                    .sender(this)
                    .receiver(*id)
                    .method_payload(vec![i as u8])
                    .build()
                    .into(),
                UNIX_EPOCH,
            )
            .expect("could not push");
    }

    let expected = [
        (&other_1, 0),
        (&other_2, 1),
        (&other_3, 3),
        (&other_1, 2),
        (&other_2, 4),
        (&other_1, 5),
    ];
    assert_eq!(expected.len(), queues.output_message_count());

    for (i, msg) in queues.output_into_iter().enumerate() {
        match msg {
            RequestOrResponse::Request(msg) => {
                assert_eq!(this, msg.sender);
                assert_eq!(*expected[i].0, msg.receiver);
                assert_eq!(vec![expected[i].1], msg.method_payload)
            }
            msg => panic!("unexpected message popped: {:?}", msg),
        }
    }

    assert_eq!(0, queues.output_message_count());
    assert!(queues.pool.len() == 0);
}

#[test]
fn test_peek_canister_input_does_not_affect_schedule() {
    let mut queues = CanisterQueues::default();
    let local_senders = [
        canister_test_id(1),
        canister_test_id(2),
        canister_test_id(1),
    ];
    let remote_senders = [canister_test_id(13), canister_test_id(14)];

    let local_requests = local_senders
        .iter()
        .map(|sender| RequestBuilder::default().sender(*sender).build())
        .collect::<Vec<_>>();
    let remote_requests = remote_senders
        .iter()
        .map(|sender| RequestBuilder::default().sender(*sender).build())
        .collect::<Vec<_>>();

    push_requests(&mut queues, LocalSubnet, &local_requests);
    push_requests(&mut queues, RemoteSubnet, &remote_requests);

    // Schedules before peek.
    let input_schedule_before = queues.input_schedule.clone();

    assert_eq!(
        queues.peek_canister_input(RemoteSubnet).unwrap(),
        CanisterInput::Request(Arc::new(remote_requests.first().unwrap().clone()))
    );
    assert_eq!(
        queues.peek_canister_input(LocalSubnet).unwrap(),
        CanisterInput::Request(Arc::new(local_requests.first().unwrap().clone()))
    );

    // Schedules are not changed.
    assert_eq!(input_schedule_before, queues.input_schedule);
    assert_eq!(
        queues
            .canister_queues
            .get(&canister_test_id(1))
            .unwrap()
            .0
            .len(),
        2
    );
}

#[test]
fn test_skip_canister_input() {
    let mut queues = CanisterQueues::default();
    let local_senders = [
        canister_test_id(1),
        canister_test_id(2),
        canister_test_id(1),
    ];
    let remote_senders = [canister_test_id(13), canister_test_id(14)];

    let local_requests = local_senders
        .iter()
        .map(|sender| RequestBuilder::default().sender(*sender).build())
        .collect::<Vec<_>>();
    let remote_requests = remote_senders
        .iter()
        .map(|sender| RequestBuilder::default().sender(*sender).build())
        .collect::<Vec<_>>();

    push_requests(&mut queues, LocalSubnet, &local_requests);
    push_requests(&mut queues, RemoteSubnet, &remote_requests);

    // Peek before skip.
    assert_eq!(
        queues.peek_canister_input(RemoteSubnet).unwrap(),
        CanisterInput::Request(Arc::new(remote_requests.first().unwrap().clone()))
    );
    assert_eq!(
        queues.peek_canister_input(LocalSubnet).unwrap(),
        CanisterInput::Request(Arc::new(local_requests.first().unwrap().clone()))
    );

    queues.skip_canister_input(RemoteSubnet);
    queues.skip_canister_input(LocalSubnet);

    // Peek will return a different result.
    assert_eq!(
        queues.peek_canister_input(RemoteSubnet).unwrap(),
        CanisterInput::Request(Arc::new(remote_requests.get(1).unwrap().clone()))
    );
    assert_eq!(queues.input_schedule.remote_sender_schedule().len(), 2);
    assert_eq!(
        queues.peek_canister_input(LocalSubnet).unwrap(),
        CanisterInput::Request(Arc::new(local_requests.get(1).unwrap().clone()))
    );
    assert_eq!(queues.input_schedule.local_sender_schedule().len(), 2);
    assert_eq!(
        queues
            .canister_queues
            .get(&canister_test_id(1))
            .unwrap()
            .0
            .len(),
        2
    );
}

struct StrictMetrics;
impl CheckpointLoadingMetrics for StrictMetrics {
    fn observe_broken_soft_invariant(&self, msg: String) {
        panic!("{}", msg);
    }
}

struct CountingMetrics(RefCell<usize>);
impl CheckpointLoadingMetrics for CountingMetrics {
    fn observe_broken_soft_invariant(&self, _: String) {
        *self.0.borrow_mut() += 1;
    }
}

/// Tests that an encode-decode roundtrip yields a result equal to the original
/// (and that the stats of an organically constructed `CanisterQueues` match
/// those of a deserialized one).
#[test]
fn encode_roundtrip() {
    let mut queues = CanisterQueues::default();

    let this = canister_test_id(13);
    let other = canister_test_id(14);
    queues
        .push_input(
            RequestBuilder::default().sender(this).build().into(),
            LocalSubnet,
        )
        .unwrap();
    queues
        .push_input(
            RequestBuilder::default().sender(other).build().into(),
            RemoteSubnet,
        )
        .unwrap();
    queues.pop_canister_input(RemoteSubnet).unwrap();

    let response_callback = CallbackId::from(42);
    queues
        .push_output_request(
            RequestBuilder::default()
                .receiver(other)
                .sender_reply_callback(response_callback)
                .build()
                .into(),
            UNIX_EPOCH,
        )
        .unwrap();
    queues.output_into_iter().next().unwrap();
    queues
        .push_input(
            ResponseBuilder::default()
                .respondent(other)
                .originator_reply_callback(response_callback)
                .build()
                .into(),
            RemoteSubnet,
        )
        .unwrap();

    queues.push_ingress(IngressBuilder::default().receiver(this).build());

    let encoded: pb_queues::CanisterQueues = (&queues).into();
    let decoded = (encoded, &StrictMetrics as &dyn CheckpointLoadingMetrics)
        .try_into()
        .unwrap();

    assert_eq!(queues, decoded);
}

/// Tests that serializing an empty `CanisterQueues` produces zero bytes.
#[test]
fn encode_empty() {
    use prost::Message;

    let queues = CanisterQueues::default();

    let encoded: pb_queues::CanisterQueues = (&queues).into();
    let mut serialized: Vec<u8> = Vec::new();
    encoded.encode(&mut serialized).unwrap();

    let expected: &[u8] = &[];
    assert_eq!(expected, serialized.as_slice());
}

/// Tests decoding a `CanisterQueues` with an invalid input schedule.
#[test]
fn decode_invalid_input_schedule() {
    let mut queues = CanisterQueues::default();

    let this = canister_test_id(13);
    let other = canister_test_id(14);
    queues
        .push_input(
            RequestBuilder::default().sender(this).build().into(),
            LocalSubnet,
        )
        .unwrap();
    queues
        .push_input(
            RequestBuilder::default().sender(other).build().into(),
            RemoteSubnet,
        )
        .unwrap();
    queues.push_ingress(IngressBuilder::default().receiver(this).build());

    let mut encoded: pb_queues::CanisterQueues = (&queues).into();
    // Wipe the local sender schedule.
    encoded.local_sender_schedule.clear();

    // Decoding should succeed.
    let metrics = CountingMetrics(RefCell::new(0));
    let mut decoded =
        CanisterQueues::try_from((encoded, &metrics as &dyn CheckpointLoadingMetrics)).unwrap();
    // Even though the input schedules are not valid.
    assert_matches!(
        decoded.schedules_ok(&input_queue_type_from_local_canisters(vec![this])),
        Err(_)
    );
    assert_eq!(1, *metrics.0.borrow());

    // If we enqueue `this` into the local sender queue, the rest should be equal.
    decoded.input_schedule.schedule(this, LocalSubnet);
    assert_eq!(queues, decoded);
}

/// Tests that serializing a `CanisterQueues` with an empty but non-default pool
/// preserves the non-default pool.
#[test]
fn encode_non_default_pool() {
    let mut queues = CanisterQueues::default();

    let this = canister_test_id(13);
    queues
        .push_input(
            RequestBuilder::default().sender(this).build().into(),
            RemoteSubnet,
        )
        .unwrap();
    queues.pop_canister_input(RemoteSubnet).unwrap();
    // Sanity check that the pool is empty but not equal to the default.
    assert_eq!(0, queues.pool.len());
    assert_ne!(MessagePool::default(), queues.pool);

    // And a roundtrip encode preserves the `CanisterQueues` unaltered.
    let encoded: pb_queues::CanisterQueues = (&queues).into();
    let decoded = (encoded, &StrictMetrics as &dyn CheckpointLoadingMetrics)
        .try_into()
        .unwrap();
    assert_eq!(queues, decoded);
}

/// Tests decoding `CanisterQueues` from `input_queues` + `output_queues`
/// (instead of `canister_queues` + `pool`).
#[test]
fn decode_backward_compatibility() {
    let local_canister = canister_test_id(13);
    let remote_canister = canister_test_id(14);

    let mut queues_proto = pb_queues::CanisterQueues::default();
    let mut expected_queues = CanisterQueues::default();

    let response_callback = CallbackId::from(42);
    let req = RequestBuilder::default()
        .sender(local_canister)
        .receiver(local_canister)
        .sender_reply_callback(response_callback)
        .build();
    let rep = ResponseBuilder::default()
        .originator(local_canister)
        .respondent(local_canister)
        .originator_reply_callback(response_callback)
        .build();
    let t1 = Time::from_secs_since_unix_epoch(12345).unwrap();
    let t2 = t1 + Duration::from_secs(1);
    let d1 = t1 + REQUEST_LIFETIME;
    let d2 = t2 + REQUEST_LIFETIME;

    //
    // `local_canister`'s queues.
    //

    // An `InputQueue` with a request, a response and a reserved slot.
    let mut iq1 = InputQueue::new(DEFAULT_QUEUE_CAPACITY);
    iq1.push(req.clone().into()).unwrap();
    iq1.reserve_slot().unwrap();
    iq1.push(rep.clone().into()).unwrap();
    iq1.reserve_slot().unwrap();

    // Expected input queue.
    let mut expected_iq1 = CanisterQueue::new(DEFAULT_QUEUE_CAPACITY);
    // Enqueue a request and a response.
    expected_iq1.push_request(expected_queues.pool.insert_inbound(req.clone().into()));
    expected_iq1.try_reserve_response_slot().unwrap();
    expected_iq1.push_response(expected_queues.pool.insert_inbound(rep.clone().into()));
    // Make an extra response reservation.
    expected_iq1.try_reserve_response_slot().unwrap();

    // An output queue with a response, a timed out request, a non-timed out request
    // and a reserved slot.
    let mut oq1 = OutputQueue::new(DEFAULT_QUEUE_CAPACITY);
    oq1.reserve_slot().unwrap();
    oq1.push_response(rep.clone().into());
    oq1.push_request(req.clone().into(), d1).unwrap();
    oq1.time_out_requests(d2).count();
    oq1.push_request(req.clone().into(), d2).unwrap();
    oq1.reserve_slot().unwrap();

    // Expected output queue. The timed out request is gone.
    let mut expected_oq1 = CanisterQueue::new(DEFAULT_QUEUE_CAPACITY);
    expected_oq1.try_reserve_response_slot().unwrap();
    expected_oq1.push_response(
        expected_queues
            .pool
            .insert_outbound_response(rep.clone().into()),
    );
    expected_oq1.push_request(
        expected_queues
            .pool
            .insert_outbound_request(req.clone().into(), t2),
    );
    expected_oq1.try_reserve_response_slot().unwrap();

    queues_proto.input_queues.push(pb_queues::QueueEntry {
        canister_id: Some(local_canister.into()),
        queue: Some((&iq1).into()),
    });
    queues_proto.output_queues.push(pb_queues::QueueEntry {
        canister_id: Some(local_canister.into()),
        queue: Some((&oq1).into()),
    });
    queues_proto
        .local_sender_schedule
        .push(local_canister.into());
    queues_proto.guaranteed_response_memory_reservations += 2;
    expected_queues
        .canister_queues
        .insert(local_canister, (expected_iq1, expected_oq1));
    expected_queues
        .input_schedule
        .schedule(local_canister, LocalSubnet);

    //
    // `remote_canister`'s queues.
    //

    // Input queue with a reserved slot.
    let mut iq2 = InputQueue::new(DEFAULT_QUEUE_CAPACITY);
    iq2.reserve_slot().unwrap();

    // Expected input queue.
    let mut expected_iq2 = CanisterQueue::new(DEFAULT_QUEUE_CAPACITY);
    expected_iq2.try_reserve_response_slot().unwrap();

    // Empty output queue.
    let oq2 = OutputQueue::new(DEFAULT_QUEUE_CAPACITY);

    queues_proto.input_queues.push(pb_queues::QueueEntry {
        canister_id: Some(remote_canister.into()),
        queue: Some((&iq2).into()),
    });
    queues_proto.output_queues.push(pb_queues::QueueEntry {
        canister_id: Some(remote_canister.into()),
        queue: Some((&oq2).into()),
    });
    queues_proto.guaranteed_response_memory_reservations += 1;
    expected_queues.canister_queues.insert(
        remote_canister,
        (expected_iq2, CanisterQueue::new(DEFAULT_QUEUE_CAPACITY)),
    );

    //
    // Adjust stats.
    //

    expected_queues.queue_stats = CanisterQueues::calculate_queue_stats(
        &expected_queues.canister_queues,
        queues_proto.guaranteed_response_memory_reservations as usize,
        0,
    );
    expected_queues.callbacks_with_enqueued_response = btreeset! {CallbackId::from(42)};

    let queues = (
        queues_proto,
        &StrictMetrics as &dyn CheckpointLoadingMetrics,
    )
        .try_into()
        .unwrap();
    assert_eq!(expected_queues, queues);
}

/// Constructs an encoded `CanisterQueues` with 2 inbound responses (callbacks 1
/// and 2) and one shed inbound response (callback 3).
fn canister_queues_proto_with_inbound_responses() -> pb_queues::CanisterQueues {
    let mut queues = CanisterQueues::default();

    // Make 3 input queue reservations.
    let deadline = coarse_time(1);
    queues
        .push_output_request(request(1, NO_DEADLINE).into(), UNIX_EPOCH)
        .unwrap();
    queues
        .push_output_request(request(2, deadline).into(), UNIX_EPOCH)
        .unwrap();
    queues
        .push_output_request(request(3, deadline).into(), UNIX_EPOCH)
        .unwrap();
    assert_eq!(3, queues.output_into_iter().count());

    // Enqueue 3 inbound responses.
    queues
        .push_input(response(1, NO_DEADLINE).into(), LocalSubnet)
        .unwrap();
    queues
        .push_input(response(2, deadline).into(), LocalSubnet)
        .unwrap();
    queues
        .push_input(response(3, deadline).into(), LocalSubnet)
        .unwrap();

    // Shed the response for callback 3.
    assert!(queues.shed_largest_message(&canister_test_id(13), &BTreeMap::new()));
    assert_eq!(
        Some(&CallbackId::from(3)),
        queues.shed_responses.values().next()
    );

    // Sanity check: roundtrip encode succeeds.
    let encoded: pb_queues::CanisterQueues = (&queues).into();
    let decoded = (
        encoded.clone(),
        &StrictMetrics as &dyn CheckpointLoadingMetrics,
    )
        .try_into()
        .unwrap();
    assert_eq!(queues, decoded);

    encoded
}

#[test]
fn decode_with_duplicate_response_callback_in_pool() {
    let mut encoded = canister_queues_proto_with_inbound_responses();

    // Tweak the pool so both responses have the same `CallbackId`.
    for entry in &mut encoded.pool.as_mut().unwrap().messages {
        let message = entry.message.as_mut().unwrap().r.as_mut().unwrap();
        let pb_queues::request_or_response::R::Response(ref mut response) = message else {
            panic!("Expected only responses");
        };
        response.originator_reply_callback = 1;
    }

    assert_matches!(
        CanisterQueues::try_from((encoded, &StrictMetrics as &dyn CheckpointLoadingMetrics)),
        Err(ProxyDecodeError::Other(msg)) if &msg == "CanisterQueues: Duplicate inbound response callback(s): [1, 1, 3]"
    );
}

#[test]
fn decode_with_duplicate_response_callback_in_shed_responses() {
    let mut encoded = canister_queues_proto_with_inbound_responses();

    // Have the callback ID of the shed response match that of one of the responses.
    for shed_response in &mut encoded.shed_responses {
        shed_response.callback_id = 1;
    }

    assert_matches!(
        CanisterQueues::try_from((encoded, &StrictMetrics as &dyn CheckpointLoadingMetrics)),
        Err(ProxyDecodeError::Other(msg)) if &msg == "CanisterQueues: Duplicate inbound response callback(s): [1, 2, 1]"
    );
}

#[test]
fn decode_with_duplicate_reference() {
    let mut encoded = canister_queues_proto_with_inbound_responses();

    // Replace the reference to the second response with a duplicate reference to
    // the third.
    let input_queue = encoded.canister_queues[0].input_queue.as_mut().unwrap();
    input_queue.queue[1] = input_queue.queue.get(2).cloned().unwrap();

    let metrics = CountingMetrics(RefCell::new(0));
    assert_matches!(
        CanisterQueues::try_from((encoded, &metrics as &dyn CheckpointLoadingMetrics)),
        Err(ProxyDecodeError::Other(msg)) if &msg == "CanisterQueues: Duplicate inbound response callback(s): [1, 3, 3]"
    );
    // A critical error should also have been observed.
    assert_eq!(1, *metrics.0.borrow());
}

#[test]
fn decode_with_both_response_and_shed_response_for_reference() {
    let mut encoded = canister_queues_proto_with_inbound_responses();

    // Make the the shed response have the same reference as one of the responses.
    let input_queue = encoded.canister_queues[0].input_queue.as_ref().unwrap();
    let queue_item = input_queue.queue.get(1).unwrap();
    let pb_queues::canister_queue::queue_item::R::Reference(response_id) =
        queue_item.r.as_ref().unwrap();
    for shed_response in &mut encoded.shed_responses {
        shed_response.id = *response_id;
    }

    assert_matches!(
        CanisterQueues::try_from((encoded, &StrictMetrics as &dyn CheckpointLoadingMetrics)),
        Err(ProxyDecodeError::Other(msg)) if msg.contains("CanisterQueues: Both response and shed response for reference Id(")
    );
}

#[test]
fn decode_with_unreferenced_inbound_response() {
    let mut encoded = canister_queues_proto_with_inbound_responses();

    // Remove the reference to the second response.
    let input_queue = encoded.canister_queues[0].input_queue.as_mut().unwrap();
    input_queue.queue.remove(1);

    let metrics = CountingMetrics(RefCell::new(0));
    assert_matches!(
        CanisterQueues::try_from((encoded, &metrics as &dyn CheckpointLoadingMetrics)),
        Err(ProxyDecodeError::Other(msg)) if &msg == "CanisterQueues: Have 3 inbound responses, but only 2 are enqueued"
    );
    // A critical error should also have been observed.
    assert_eq!(1, *metrics.0.borrow());
}

#[test]
fn decode_with_unreferenced_shed_response() {
    let mut encoded = canister_queues_proto_with_inbound_responses();

    // Remove the reference to the third (shed) response.
    let input_queue = encoded.canister_queues[0].input_queue.as_mut().unwrap();
    input_queue.queue.remove(2);

    assert_matches!(
        CanisterQueues::try_from((encoded, &StrictMetrics as &dyn CheckpointLoadingMetrics)),
        Err(ProxyDecodeError::Other(msg)) if &msg == "CanisterQueues: Have 3 inbound responses, but only 2 are enqueued"
    );
}

#[test]
fn decode_with_duplicate_inbound_response() {
    let mut queues = CanisterQueues::default();

    // Make 2 input queue reservations.
    queues
        .push_output_request(request(1, NO_DEADLINE).into(), UNIX_EPOCH)
        .unwrap();
    queues
        .push_output_request(request(2, SOME_DEADLINE).into(), UNIX_EPOCH)
        .unwrap();
    assert_eq!(2, queues.output_into_iter().count());

    // Enqueue 2 inbound responses.
    queues
        .push_input(response(1, NO_DEADLINE).into(), LocalSubnet)
        .unwrap();
    queues
        .push_input(response(2, SOME_DEADLINE).into(), LocalSubnet)
        .unwrap();

    // Sanity check: roundtrip encode succeeds.
    let mut encoded: pb_queues::CanisterQueues = (&queues).into();
    let decoded = (
        encoded.clone(),
        &StrictMetrics as &dyn CheckpointLoadingMetrics,
    )
        .try_into()
        .unwrap();
    assert_eq!(queues, decoded);

    // Tweak the encoded queues so both responses have the same `CallbackId`.
    for entry in &mut encoded.pool.as_mut().unwrap().messages {
        let message = entry.message.as_mut().unwrap().r.as_mut().unwrap();
        let pb_queues::request_or_response::R::Response(ref mut response) = message else {
            panic!("Expected only responses");
        };
        response.originator_reply_callback = 1;
    }

    // Decoding should now fail because of the duplicate `CallbackId`.
    let err = CanisterQueues::try_from((encoded, &StrictMetrics as &dyn CheckpointLoadingMetrics))
        .unwrap_err();
    assert_matches!(err, ProxyDecodeError::Other(msg) if &msg == "CanisterQueues: Duplicate inbound response callback(s): [1, 1]");
}

#[test]
fn decode_duplicate_inbound_response() {
    let mut queues = CanisterQueues::default();

    // Make 2 input queue reservations.
    queues
        .push_output_request(request(1, NO_DEADLINE).into(), UNIX_EPOCH)
        .unwrap();
    queues
        .push_output_request(request(2, SOME_DEADLINE).into(), UNIX_EPOCH)
        .unwrap();
    assert_eq!(2, queues.output_into_iter().count());

    // Enqueue 2 inbound responses.
    queues
        .push_input(response(1, NO_DEADLINE).into(), LocalSubnet)
        .unwrap();
    queues
        .push_input(response(2, SOME_DEADLINE).into(), LocalSubnet)
        .unwrap();

    // Sanity check: roundtrip encode succeeds.
    let mut encoded: pb_queues::CanisterQueues = (&queues).into();
    let decoded = (
        encoded.clone(),
        &StrictMetrics as &dyn CheckpointLoadingMetrics,
    )
        .try_into()
        .unwrap();
    assert_eq!(queues, decoded);

    // Tweak the encoded queues so both responses have the same `CallbackId`.
    for entry in &mut encoded.pool.as_mut().unwrap().messages {
        let message = entry.message.as_mut().unwrap().r.as_mut().unwrap();
        let pb_queues::request_or_response::R::Response(ref mut response) = message else {
            panic!("Expected only responses");
        };
        response.originator_reply_callback = 1;
    }

    // Decoding should now fail because of the duplicate `CallbackId`.
    let err = CanisterQueues::try_from((encoded, &StrictMetrics as &dyn CheckpointLoadingMetrics))
        .unwrap_err();
    assert_matches!(err, ProxyDecodeError::Other(msg) if &msg == "CanisterQueues: Duplicate callback(s) in inbound responses: [1]");
}

#[test]
fn test_stats_best_effort() {
    let mut queues = CanisterQueues::default();

    let mut expected_queue_stats = QueueStats::default();
    assert_eq!(expected_queue_stats, queues.queue_stats);
    assert_eq!(&MessageStats::default(), queues.pool.message_stats());

    // Best-effort requests and best-effort responses, to be enqueued one each into
    // an input and an output queue.
    let t10 = coarse_time(10);
    let t20 = coarse_time(20);
    let request1_ = request(1, t10);
    let request2_ = request(2, t10);
    let request3 = request(3, t10);
    let request4 = request(4, t10);
    let request_size_bytes = request1_.count_bytes();
    assert_eq!(request_size_bytes, request2_.count_bytes());
    assert_eq!(request_size_bytes, request3.count_bytes());
    assert_eq!(request_size_bytes, request4.count_bytes());
    let response1 = response_with_payload(1000, 1, t20);
    let response2 = response_with_payload(1000, 2, t20);
    let response_size_bytes = response1.count_bytes();
    assert_eq!(response_size_bytes, response2.count_bytes());

    // Make reservations for the responses.
    queues.push_input(request1_.into(), LocalSubnet).unwrap();
    queues.pop_input().unwrap();
    queues
        .push_output_request(request2_.into(), UNIX_EPOCH)
        .unwrap();
    queues.output_into_iter().next().unwrap();

    // Actually enqueue the messages.
    queues
        .push_input(request3.clone().into(), LocalSubnet)
        .unwrap();
    queues
        .push_input(response2.clone().into(), LocalSubnet)
        .unwrap();
    queues.push_output_response(response1.clone().into());
    queues
        .push_output_request(request4.clone().into(), UNIX_EPOCH)
        .unwrap();

    // One input queue slot, one output queue slot, zero memory reservations.
    expected_queue_stats = QueueStats {
        guaranteed_response_memory_reservations: 0,
        input_queues_reserved_slots: 1,
        output_queues_reserved_slots: 1,
        transient_stream_guaranteed_responses_size_bytes: 0,
    };
    assert_eq!(expected_queue_stats, queues.queue_stats);
    // Two best-effort response requests, two best-effort responses.
    assert_eq!(
        &MessageStats {
            size_bytes: 2 * (request_size_bytes + response_size_bytes),
            best_effort_message_bytes: 2 * (request_size_bytes + response_size_bytes),
            guaranteed_responses_size_bytes: 0,
            oversized_guaranteed_requests_extra_bytes: 0,
            inbound_size_bytes: request_size_bytes + response_size_bytes,
            inbound_message_count: 2,
            inbound_response_count: 1,
            inbound_guaranteed_request_count: 0,
            inbound_guaranteed_response_count: 0,
            outbound_message_count: 2,
        },
        queues.pool.message_stats()
    );

    // Pop the incoming request and the outgoing response.
    assert_eq!(
        queues.pop_input(),
<<<<<<< HEAD
        Some(CanisterInput::Request(request3.clone().into()))
=======
        Some(CanisterMessage::Request(request3.clone().into()))
>>>>>>> 380182c7
    );
    assert_eq!(
        queues.output_into_iter().next().unwrap(),
        RequestOrResponse::Response(response1.clone().into())
    );

    // No changes in slot and memory reservations.
    assert_eq!(expected_queue_stats, queues.queue_stats);
    // One best-effort response request, one best-effort response.
    assert_eq!(
        &MessageStats {
            size_bytes: request_size_bytes + response_size_bytes,
            best_effort_message_bytes: request_size_bytes + response_size_bytes,
            guaranteed_responses_size_bytes: 0,
            oversized_guaranteed_requests_extra_bytes: 0,
            inbound_size_bytes: response_size_bytes,
            inbound_message_count: 1,
            inbound_response_count: 1,
            inbound_guaranteed_request_count: 0,
            inbound_guaranteed_response_count: 0,
            outbound_message_count: 1,
        },
        queues.pool.message_stats()
    );

    // Time out the one message with a deadline of less than 20 (the outgoing
    // request; generating a reject response) and shed the incoming response.
    assert_eq!(
        1,
        queues.time_out_messages(t20.into(), &request4.sender, &BTreeMap::new())
    );
    assert!(queues.shed_largest_message(&response2.respondent, &BTreeMap::new()));
<<<<<<< HEAD
=======
    assert!(queues.pop_input().is_some());
>>>>>>> 380182c7

    // Input queue slot reservation was consumed by reject response.
    expected_queue_stats = QueueStats {
        guaranteed_response_memory_reservations: 0,
        input_queues_reserved_slots: 0,
        output_queues_reserved_slots: 1,
        transient_stream_guaranteed_responses_size_bytes: 0,
    };
    assert_eq!(expected_queue_stats, queues.queue_stats);
    // Only one best-effort reject response (the dropped response is no longer in
    // the pool).
    let reject_response = generate_timeout_response(&request4);
    let reject_response_size_bytes = reject_response.count_bytes();
    assert_eq!(
        &message_pool::MessageStats {
            size_bytes: reject_response_size_bytes,
            best_effort_message_bytes: reject_response_size_bytes,
            guaranteed_responses_size_bytes: 0,
            oversized_guaranteed_requests_extra_bytes: 0,
            inbound_size_bytes: reject_response_size_bytes,
            inbound_message_count: 1,
            inbound_response_count: 1,
            inbound_guaranteed_request_count: 0,
            inbound_guaranteed_response_count: 0,
            outbound_message_count: 0,
        },
        queues.pool.message_stats()
    );
    // But the `CanisterQueues` getter methods know that there are two responses.
    assert_eq!(2, queues.input_queues_message_count());
    assert_eq!(2, queues.input_queues_response_count());

    // Pop the dropped response and the generated reject response.
    assert_eq!(
        Some(CanisterInput::ResponseDropped(
            response2.originator_reply_callback
        )),
        queues.pop_input()
    );
    assert_eq!(
        Some(CanisterInput::Response(reject_response.into())),
        queues.pop_input(),
    );

    // No changes in slot and memory reservations.
    assert_eq!(expected_queue_stats, queues.queue_stats);
    // And we have all-zero message stats.
    assert_eq!(&MessageStats::default(), queues.pool.message_stats());
}

#[test]
fn test_stats_guaranteed_response() {
    let mut queues = CanisterQueues::default();

    let mut expected_queue_stats = QueueStats::default();
    assert_eq!(expected_queue_stats, queues.queue_stats);
    assert_eq!(&MessageStats::default(), queues.pool.message_stats());

    // Guaranteed response requests and guaranteed responses, to be enqueued one
    // each into an input and an output queue.
    let request1_ = request_with_payload(100, 1, NO_DEADLINE);
    let request2_ = request_with_payload(100, 2, NO_DEADLINE);
    let request3 = request_with_payload(100, 3, NO_DEADLINE);
    let request4 = request_with_payload(100, 4, NO_DEADLINE);
    let request_size_bytes = request1_.count_bytes();
    assert_eq!(request_size_bytes, request2_.count_bytes());
    assert_eq!(request_size_bytes, request3.count_bytes());
    assert_eq!(request_size_bytes, request4.count_bytes());
    let response1 = response(1, NO_DEADLINE);
    let response2 = response(2, NO_DEADLINE);
    let response4_ = response(4, NO_DEADLINE);
    let response_size_bytes = response1.count_bytes();
    assert_eq!(response_size_bytes, response2.count_bytes());
    assert_eq!(response_size_bytes, response4_.count_bytes());

    // Make reservations for the responses.
    queues.push_input(request1_.into(), LocalSubnet).unwrap();
    queues.pop_input().unwrap();
    queues
        .push_output_request(request2_.into(), UNIX_EPOCH)
        .unwrap();
    queues.output_into_iter().next().unwrap();

    // Actually enqueue the messages.
    queues
        .push_input(request3.clone().into(), LocalSubnet)
        .unwrap();
    queues
        .push_input(response2.clone().into(), LocalSubnet)
        .unwrap();
    queues.push_output_response(response1.clone().into());
    queues
        .push_output_request(request4.clone().into(), UNIX_EPOCH)
        .unwrap();

    // One input queue slot, one output queue slot, two memory reservations.
    expected_queue_stats = QueueStats {
        guaranteed_response_memory_reservations: 2,
        input_queues_reserved_slots: 1,
        output_queues_reserved_slots: 1,
        transient_stream_guaranteed_responses_size_bytes: 0,
    };
    assert_eq!(expected_queue_stats, queues.queue_stats);
    // Two guaranteed response requests, two guaranteed responses.
    assert_eq!(
        &MessageStats {
            size_bytes: 2 * (request_size_bytes + response_size_bytes),
            best_effort_message_bytes: 0,
            guaranteed_responses_size_bytes: 2 * response_size_bytes,
            oversized_guaranteed_requests_extra_bytes: 0,
            inbound_size_bytes: request_size_bytes + response_size_bytes,
            inbound_message_count: 2,
            inbound_response_count: 1,
            inbound_guaranteed_request_count: 1,
            inbound_guaranteed_response_count: 1,
            outbound_message_count: 2,
        },
        queues.pool.message_stats()
    );

    // Pop the incoming request and the outgoing response.
    assert_eq!(
        queues.pop_input(),
<<<<<<< HEAD
        Some(CanisterInput::Request(request3.clone().into()))
=======
        Some(CanisterMessage::Request(request3.clone().into()))
>>>>>>> 380182c7
    );
    assert_eq!(
        queues.output_into_iter().next().unwrap(),
        RequestOrResponse::Response(response1.clone().into())
    );

    // No changes in slot and memory reservations.
    assert_eq!(expected_queue_stats, queues.queue_stats);
    // One guaranteed response request, one guaranteed response.
    assert_eq!(
        &MessageStats {
            size_bytes: request_size_bytes + response_size_bytes,
            best_effort_message_bytes: 0,
            guaranteed_responses_size_bytes: response_size_bytes,
            oversized_guaranteed_requests_extra_bytes: 0,
            inbound_size_bytes: response_size_bytes,
            inbound_message_count: 1,
            inbound_response_count: 1,
            inbound_guaranteed_request_count: 0,
            inbound_guaranteed_response_count: 1,
            outbound_message_count: 1,
        },
        queues.pool.message_stats()
    );

    // Time out the one message that has an (implicit) deadline (the outgoing
    // request), pop the incoming response and the generated reject response.
    assert_eq!(
        1,
        queues.time_out_messages(
            coarse_time(u32::MAX).into(),
            &request4.sender,
            &BTreeMap::new()
        )
    );
    assert_eq!(
        queues.pop_input(),
<<<<<<< HEAD
        Some(CanisterInput::Response(response2.clone().into()))
=======
        Some(CanisterMessage::Response(response2.clone().into()))
>>>>>>> 380182c7
    );
    assert!(queues.pop_input().is_some());

    // Input queue slot and memory reservations were consumed.
    expected_queue_stats = QueueStats {
        guaranteed_response_memory_reservations: 1,
        input_queues_reserved_slots: 0,
        output_queues_reserved_slots: 1,
        transient_stream_guaranteed_responses_size_bytes: 0,
    };
    assert_eq!(expected_queue_stats, queues.queue_stats);
    // And we have all-zero message stats.
    assert_eq!(&MessageStats::default(), queues.pool.message_stats());

    // Consume the output queue slot reservation.
    queues.push_output_response(response4_.clone().into());
    queues.output_into_iter().next().unwrap();

    // Default stats throughout.
    assert_eq!(QueueStats::default(), queues.queue_stats);
    assert_eq!(&MessageStats::default(), queues.pool.message_stats());
}

#[test]
fn test_stats_oversized_requests() {
    let mut queues = CanisterQueues::default();

    let mut expected_queue_stats = QueueStats::default();
    assert_eq!(expected_queue_stats, queues.queue_stats);
    assert_eq!(&MessageStats::default(), queues.pool.message_stats());

    // One oversized best-effort request and one oversized guaranteed response
    // request, to be enqueued into both an input and an output queue.
    let best_effort = request_with_payload(
        MAX_INTER_CANISTER_PAYLOAD_IN_BYTES_U64 as usize + 1000,
        1,
        SOME_DEADLINE,
    );
    let best_effort_size_bytes = best_effort.count_bytes();
    let guaranteed = request_with_payload(
        MAX_INTER_CANISTER_PAYLOAD_IN_BYTES_U64 as usize + 2000,
        2,
        NO_DEADLINE,
    );
    let guaranteed_size_bytes = guaranteed.count_bytes();
    // The 2000 bytes we added above; plus the method name provided by
    // `RequestBuilder`; plus any difference in size between the `Request` and
    // `Response` structs, so better compute it.
    let guaranteed_extra_bytes = guaranteed_size_bytes - MAX_RESPONSE_COUNT_BYTES;

    queues
        .push_input(best_effort.clone().into(), LocalSubnet)
        .unwrap();
    queues
        .push_input(guaranteed.clone().into(), LocalSubnet)
        .unwrap();
    queues
        .push_output_request(best_effort.clone().into(), UNIX_EPOCH)
        .unwrap();
    queues
        .push_output_request(guaranteed.clone().into(), UNIX_EPOCH)
        .unwrap();

    // Two input queue slots, two output queue slots, two memory reservations.
    expected_queue_stats = QueueStats {
        guaranteed_response_memory_reservations: 2,
        input_queues_reserved_slots: 2,
        output_queues_reserved_slots: 2,
        transient_stream_guaranteed_responses_size_bytes: 0,
    };
    assert_eq!(expected_queue_stats, queues.queue_stats);
    // Two best-effort requests, two oversized guaranteed requests, 4 requests in all.
    assert_eq!(
        &MessageStats {
            size_bytes: 2 * (best_effort_size_bytes + guaranteed_size_bytes),
            best_effort_message_bytes: 2 * best_effort_size_bytes,
            guaranteed_responses_size_bytes: 0,
            oversized_guaranteed_requests_extra_bytes: 2 * guaranteed_extra_bytes,
            inbound_size_bytes: best_effort_size_bytes + guaranteed_size_bytes,
            inbound_message_count: 2,
            inbound_response_count: 0,
            inbound_guaranteed_request_count: 1,
            inbound_guaranteed_response_count: 0,
            outbound_message_count: 2,
        },
        queues.pool.message_stats()
    );

    // Pop the incoming best-effort request and the incoming guaranteed request.
    assert_eq!(
        Some(CanisterInput::Request(best_effort.clone().into())),
        queues.pop_input()
    );
    assert_eq!(
        Some(CanisterInput::Request(guaranteed.clone().into())),
        queues.pop_input()
    );

    // No changes in slot and memory reservations.
    assert_eq!(expected_queue_stats, queues.queue_stats);
    // One best-effort request, one oversized guaranteed request, 2 requests in all.
    assert_eq!(
        &MessageStats {
            size_bytes: best_effort_size_bytes + guaranteed_size_bytes,
            best_effort_message_bytes: best_effort_size_bytes,
            guaranteed_responses_size_bytes: 0,
            oversized_guaranteed_requests_extra_bytes: guaranteed_extra_bytes,
            inbound_size_bytes: 0,
            inbound_message_count: 0,
            inbound_response_count: 0,
            inbound_guaranteed_request_count: 0,
            inbound_guaranteed_response_count: 0,
            outbound_message_count: 2,
        },
        queues.pool.message_stats()
    );

    // Shed the outgoing best-effort request and time out the outgoing guaranteed one.
    assert!(queues.shed_largest_message(&best_effort.sender, &BTreeMap::new()));
    assert_eq!(
        1,
        queues.time_out_messages(
            coarse_time(u32::MAX).into(),
            &best_effort.sender,
            &BTreeMap::new()
        )
    );

    // Input queue slots and the input queue memory reservation were consumed.
    expected_queue_stats = QueueStats {
        guaranteed_response_memory_reservations: 1,
        input_queues_reserved_slots: 0,
        output_queues_reserved_slots: 2,
        transient_stream_guaranteed_responses_size_bytes: 0,
    };
    assert_eq!(expected_queue_stats, queues.queue_stats);

    // And pop the two reject responses.
    queues.pop_input().unwrap();
    queues.pop_input().unwrap();

    // No change in slot and memory reservations.
    assert_eq!(expected_queue_stats, queues.queue_stats);
    // But back to all-zero message stats.
    assert_eq!(&MessageStats::default(), queues.pool.message_stats());
}

/// Simulates sending an outgoing request and receiving an incoming response,
/// calling `garbage_collect()` throughout. This is always a no-op, until after
/// the response was consumed, when the queue pair is GC-ed and all fields are
/// reset to their default values.
#[test]
fn test_garbage_collect() {
    let this = canister_test_id(1);
    let other = canister_test_id(2);

    // A matching request and response pair.
    let request = RequestBuilder::default()
        .sender(this)
        .receiver(other)
        .build();
    let response = ResponseBuilder::default()
        .respondent(other)
        .originator(this)
        .build();

    // Empty `CanisterQueues`.
    let mut queues = CanisterQueues::default();
    assert!(queues.canister_queues.is_empty());
    // No-op.
    queues.garbage_collect();
    assert_eq!(CanisterQueues::default(), queues);

    // Push output request.
    queues
        .push_output_request(request.into(), UNIX_EPOCH)
        .unwrap();
    // No-op.
    queues.garbage_collect();
    assert!(queues.has_output());
    assert_eq!(1, queues.canister_queues.len());

    // "Route" output request.
    queues.output_into_iter().next();
    // No-op.
    queues.garbage_collect();
    // No messages, but the queue pair is not GC-ed (due to the reserved slot).
    assert!(!queues.has_output());
    assert_eq!(1, queues.canister_queues.len());

    // Push input response.
    queues.push_input(response.into(), LocalSubnet).unwrap();
    // Before popping any input, `next_input_source` has default value.
    assert_eq!(InputSource::default(), queues.input_schedule.input_source());
    // No-op.
    queues.garbage_collect();
    // Still one queue pair.
    assert!(queues.has_input());
    assert_eq!(1, queues.canister_queues.len());

    // "Process" response.
    queues.pop_input();
    // After having popped an input, `next_input_source` has advanced.
    assert_ne!(InputSource::default(), queues.input_schedule.input_source());
    // No more inputs, but we still have the queue pair.
    assert!(!queues.has_input());
    assert_eq!(1, queues.canister_queues.len());

    // Queue pair can finally be GC-ed.
    queues.garbage_collect();
    // No canister queues left.
    assert!(queues.canister_queues.is_empty());
    // And all fields have been reset to their default values.
    assert_eq!(CanisterQueues::default(), queues);
}

/// Tests that even when `garbage_collect()` would otherwise be a no-op, fields
/// are always reset to default.
#[test]
fn test_garbage_collect_restores_defaults() {
    let this = canister_test_id(1);

    // Empty `CanisterQueues`.
    let mut queues = CanisterQueues::default();
    assert_eq!(CanisterQueues::default(), queues);

    // Push and pop an ingress message.
    queues.push_ingress(IngressBuilder::default().receiver(this).build());
    assert!(queues.pop_input().is_some());
    // `next_input_source` has now advanced to `RemoteSubnet`.
    assert_ne!(CanisterQueues::default(), queues);

    // But `garbage_collect()` should restore the struct to its default value.
    queues.garbage_collect();
    assert_eq!(CanisterQueues::default(), queues);
}

#[test]
fn test_reject_subnet_output_request() {
    let this = canister_test_id(1);

    let request = RequestBuilder::default()
        .sender(this)
        .receiver(IC_00)
        .build();
    let reject_context = RejectContext::new(ic_error_types::RejectCode::DestinationInvalid, "");

    let mut queues = CanisterQueues::default();

    // Reject an output request without having enqueued it first.
    queues
        .reject_subnet_output_request(request, reject_context.clone(), &[])
        .unwrap();

    // There is now a reject response.
    assert_eq!(
        CanisterInput::Response(Arc::new(
            ResponseBuilder::default()
                .respondent(IC_00)
                .originator(this)
                .response_payload(Payload::Reject(reject_context))
                .build()
        )),
        queues.pop_input().unwrap()
    );

    // And after popping it, there are no messages or reserved slots left.
    queues.garbage_collect();
    assert!(queues.canister_queues.is_empty());
    assert!(queues.pool.len() == 0);
}

#[test]
fn test_output_queues_for_each() {
    let this = canister_test_id(13);
    let other_1 = canister_test_id(1);
    let other_2 = canister_test_id(2);

    // 3 requests to `other_1`, one to `other_2`.
    let request_1 = RequestBuilder::default()
        .sender(this)
        .receiver(other_1)
        .method_name("request_1")
        .build();
    let request_2 = RequestBuilder::default()
        .sender(this)
        .receiver(other_1)
        .method_name("request_2")
        .build();
    let request_3 = RequestBuilder::default()
        .sender(this)
        .receiver(other_1)
        .method_name("request_3")
        .build();
    let request_4 = RequestBuilder::default()
        .sender(this)
        .receiver(other_2)
        .method_name("request_4")
        .build();

    let mut queues = CanisterQueues::default();
    queues
        .push_output_request(request_1.into(), UNIX_EPOCH)
        .unwrap();
    queues
        .push_output_request(request_2.into(), UNIX_EPOCH)
        .unwrap();
    queues
        .push_output_request(request_3.into(), UNIX_EPOCH)
        .unwrap();
    queues
        .push_output_request(request_4.into(), UNIX_EPOCH)
        .unwrap();

    // Should have 2 queue pairs (one for `other_1`, one for `other_2`).
    assert_eq!(2, queues.canister_queues.len());

    let mut seen = Vec::new();
    queues.output_queues_for_each(|canister_id, msg| match msg {
        RequestOrResponse::Request(req) => {
            seen.push((*canister_id, req.method_name.clone()));
            // Turn down `request_2`, accept everything else.
            if req.method_name == "request_2" {
                return Err(());
            }
            Ok(())
        }
        _ => unreachable!(),
    });

    // Ensure we've seen `request_1` and `request_2` to `other_1`; and
    // `request_4` to `other_2`; but not `request_3`.
    assert_eq!(
        vec![
            (other_1, "request_1".into()),
            (other_1, "request_2".into()),
            (other_2, "request_4".into())
        ],
        seen
    );

    // `request_2` and `request_3` should have been left in place.
    let mut seen = Vec::new();
    queues.output_queues_for_each(|canister_id, msg| match msg {
        RequestOrResponse::Request(req) => {
            seen.push((*canister_id, req.method_name.clone()));
            Ok(())
        }
        _ => unreachable!(),
    });
    assert_eq!(
        vec![(other_1, "request_2".into()), (other_1, "request_3".into())],
        seen
    );

    // No output left.
    assert!(!queues.has_output());
    // And the pool is also empty.
    assert!(queues.pool.len() == 0);
}

#[test]
fn test_peek_output_with_stale_references() {
    let mut queues = CanisterQueues::default();
    let canister1 = canister_test_id(1);
    let canister2 = canister_test_id(2);
    let canister3 = canister_test_id(3);

    let receivers = [canister1, canister2, canister1, canister3];
    let requests = receivers
        .iter()
        .enumerate()
        .map(|(i, receiver)| {
            RequestBuilder::default()
                .receiver(*receiver)
                .deadline(coarse_time(1000 + i as u32))
                .sender_reply_callback(CallbackId::from(i as u64))
                .build()
        })
        .collect::<Vec<_>>();

    for request in requests.iter() {
        queues
            .push_output_request(request.clone().into(), UNIX_EPOCH)
            .unwrap();
    }

    let own_canister_id = canister_test_id(13);
    let local_canisters = BTreeMap::new();
    // Time out the first two requests, including the only request to canister 2.
    queues.time_out_messages(coarse_time(1002).into(), &own_canister_id, &local_canisters);

    assert!(queues.has_output());

    // One message to canister 1.
    let peeked = requests.get(2).unwrap().clone().into();
    assert_eq!(Some(&peeked), queues.peek_output(&canister1));
    assert_eq!(Some(peeked), queues.pop_canister_output(&canister1));
    assert_eq!(None, queues.peek_output(&canister1));

    // No message to canister 2.
    assert_eq!(None, queues.peek_output(&canister2));

    // One message to canister 3.
    let peeked = requests.get(3).unwrap().clone().into();
    assert_eq!(Some(&peeked), queues.peek_output(&canister3));
    assert_eq!(Some(peeked), queues.pop_canister_output(&canister3));
    assert_eq!(None, queues.peek_output(&canister3));

    assert!(!queues.has_output());
    assert!(queues.pool.len() == 2);
}

// Must be duplicated here, because the `ic_test_utilities` one pulls in the
// `CanisterQueues` defined by its `ic_replicated_state`, not the ones from
// `crate` and we wouldn't have access to its non-public methods.
prop_compose! {
    /// Strategy that generates an arbitrary `CanisterQueues` (and a matching
    /// iteration order); with up to `max_requests` outbound requests; addressed to
    /// up to `max_receivers` (if `Some`) or one request per receiver (if `None`).
    fn arb_canister_output_queues(
        max_requests: usize,
        max_receivers: Option<usize>,
    )(
        num_receivers in arb_num_receivers(max_receivers),
        reqs in prop::collection::vec(arbitrary::request(), 0..max_requests)
    ) -> (CanisterQueues, VecDeque<RequestOrResponse>) {
        new_canister_output_queues_for_test(reqs, canister_test_id(42), num_receivers)
    }
}

#[test_strategy::proptest]
fn output_into_iter_peek_and_next_consistent(
    #[strategy(arb_canister_output_queues(10, Some(5)))] test: (
        CanisterQueues,
        VecDeque<RequestOrResponse>,
    ),
) {
    let (mut canister_queues, raw_requests) = test;
    let mut output_iter = canister_queues.output_into_iter();

    let mut popped = 0;
    while let Some(msg) = output_iter.peek() {
        popped += 1;
        prop_assert_eq!(Some(msg.clone()), output_iter.next());
    }

    prop_assert_eq!(output_iter.next(), None);
    prop_assert_eq!(raw_requests.len(), popped);
    prop_assert!(canister_queues.pool.len() == 0);
}

#[test_strategy::proptest]
fn output_into_iter_peek_and_next_consistent_with_excludes(
    #[strategy(arb_canister_output_queues(10, None))] test: (
        CanisterQueues,
        VecDeque<RequestOrResponse>,
    ),
    #[strategy(0..=1_u64)] start: u64,
    #[strategy(2..=5_u64)] exclude_step: u64,
) {
    let (mut canister_queues, raw_requests) = test;
    let mut output_iter = canister_queues.output_into_iter();

    let mut i = start;
    let mut popped = 0;
    let mut excluded = 0;
    while let Some(msg) = output_iter.peek() {
        i += 1;
        if i % exclude_step == 0 {
            output_iter.exclude_queue();
            excluded += 1;
            continue;
        }
        popped += 1;
        prop_assert_eq!(Some(msg.clone()), output_iter.next());
    }
    prop_assert_eq!(output_iter.pop(), None);
    prop_assert_eq!(raw_requests.len(), excluded + popped);
}

#[test_strategy::proptest]
fn output_into_iter_leaves_non_consumed_messages_untouched(
    #[strategy(arb_canister_output_queues(10, Some(5)))] test: (
        CanisterQueues,
        VecDeque<RequestOrResponse>,
    ),
) {
    let (mut canister_queues, mut raw_requests) = test;
    let num_requests = raw_requests.len();

    // Consume half of the messages in the canister queues and verify whether we pop the
    // expected elements.
    {
        let mut output_iter = canister_queues.output_into_iter();

        for _ in 0..num_requests / 2 {
            let popped_message = output_iter.next().unwrap();
            let expected_message = raw_requests.pop_front().unwrap();
            prop_assert_eq!(popped_message, expected_message);
        }

        prop_assert_eq!(
            canister_queues.output_message_count(),
            num_requests - num_requests / 2
        );
    }

    // Ensure that the messages that have not been consumed above are still in the queues
    // after dropping `output_iter`.
    while let Some(raw) = raw_requests.pop_front() {
        if let Some(msg) = canister_queues.pop_canister_output(&raw.receiver()) {
            prop_assert_eq!(raw, msg);
        } else {
            prop_assert!(false, "Not all unconsumed messages left in canister queues");
        }
    }

    // Ensure that there are no messages left in the canister queues.
    prop_assert_eq!(canister_queues.output_message_count(), 0);
    // And the pool is empty.
    prop_assert!(canister_queues.pool.len() == 0);
}

#[test_strategy::proptest]
fn output_into_iter_with_exclude_leaves_excluded_queues_untouched(
    #[strategy(arb_canister_output_queues(10, None))] test: (
        CanisterQueues,
        VecDeque<RequestOrResponse>,
    ),
    #[strategy(0..=1_u64)] start: u64,
    #[strategy(2..=5_u64)] exclude_step: u64,
) {
    let (mut canister_queues, mut raw_requests) = test;
    let mut excluded_requests = VecDeque::new();
    // Consume half of the messages in the canister queues and verify whether we pop the
    // expected elements.
    {
        let mut output_iter = canister_queues.output_into_iter();

        let mut i = start;
        let mut excluded = 0;
        while let Some(peeked_message) = output_iter.peek() {
            i += 1;
            if i % exclude_step == 0 {
                output_iter.exclude_queue();
                // We only have one message per queue, so popping this request
                // should leave us with a consistent expected queue
                excluded_requests.push_back(raw_requests.pop_front().unwrap());
                excluded += 1;
                continue;
            }

            let peeked_message = peeked_message.clone();
            let popped_message = output_iter.pop().unwrap();
            prop_assert_eq!(&popped_message, &peeked_message);
            let expected_message = raw_requests.pop_front().unwrap();
            prop_assert_eq!(&popped_message, &expected_message);
        }

        prop_assert_eq!(canister_queues.output_message_count(), excluded);
    }

    // Ensure that the messages that have not been consumed above are still in the queues
    // after dropping `output_iter`.
    while let Some(raw) = excluded_requests.pop_front() {
        if let Some(msg) = canister_queues.pop_canister_output(&raw.receiver()) {
            prop_assert_eq!(&raw, &msg, "Popped message does not correspond with expected message. popped: {:?}. expected: {:?}.", msg, raw);
        } else {
            prop_assert!(false, "Not all unconsumed messages left in canister queues");
        }
    }

    // Ensure that there are no messages left in the canister queues.
    prop_assert_eq!(canister_queues.output_message_count(), 0);
    // And the pool is empty.
    prop_assert!(canister_queues.pool.len() == 0);
}

#[test_strategy::proptest]
fn output_into_iter_yields_correct_elements(
    #[strategy(arb_canister_output_queues(10, Some(5)))] test: (
        CanisterQueues,
        VecDeque<RequestOrResponse>,
    ),
) {
    let (mut canister_queues, raw_requests) = test;
    let recovered: VecDeque<_> = canister_queues.output_into_iter().collect();

    prop_assert_eq!(raw_requests, recovered);
}

#[test_strategy::proptest]
fn output_into_iter_exclude_leaves_state_untouched(
    #[strategy(arb_canister_output_queues(10, Some(5)))] test: (
        CanisterQueues,
        VecDeque<RequestOrResponse>,
    ),
) {
    let (mut canister_queues, _raw_requests) = test;
    let expected_canister_queues = canister_queues.clone();
    let mut output_iter = canister_queues.output_into_iter();

    while output_iter.peek().is_some() {
        output_iter.exclude_queue();
    }
    // Check that there's nothing left to pop.
    prop_assert!(output_iter.next().is_none());

    prop_assert_eq!(expected_canister_queues, canister_queues);
}

#[test_strategy::proptest]
fn output_into_iter_peek_pop_loop_terminates(
    #[strategy(arb_canister_output_queues(10, Some(5)))] test: (
        CanisterQueues,
        VecDeque<RequestOrResponse>,
    ),
) {
    let (mut canister_queues, _raw_requests) = test;
    let mut output_iter = canister_queues.output_into_iter();

    while let Some(msg) = output_iter.peek() {
        prop_assert_eq!(Some(msg.clone()), output_iter.next());
    }
    prop_assert_eq!(None, output_iter.next());
}

#[test_strategy::proptest]
fn output_into_iter_peek_pop_loop_with_excludes_terminates(
    #[strategy(arb_canister_output_queues(10, Some(5)))] test: (
        CanisterQueues,
        VecDeque<RequestOrResponse>,
    ),
    #[strategy(0..=1_u64)] start: u64,
    #[strategy(2..=5_u64)] exclude_step: u64,
) {
    let (mut canister_queues, _raw_requests) = test;
    let mut output_iter = canister_queues.output_into_iter();

    let mut i = start;
    while let Some(msg) = output_iter.peek() {
        i += 1;
        if i % exclude_step == 0 {
            output_iter.exclude_queue();
            continue;
        }
        prop_assert_eq!(Some(msg.clone()), output_iter.next());
    }
}

#[test_strategy::proptest]
fn output_into_iter_peek_with_stale_references(
    #[strategy(arb_canister_output_queues(10, Some(5)))] test: (
        CanisterQueues,
        VecDeque<RequestOrResponse>,
    ),
    #[any] deadline: u32,
) {
    let (mut canister_queues, _raw_requests) = test;
    let own_canister_id = canister_test_id(13);
    let local_canisters = BTreeMap::new();
    // Time out some messages.
    canister_queues.time_out_messages(
        coarse_time(deadline).into(),
        &own_canister_id,
        &local_canisters,
    );
    // And shed one more.
    canister_queues.shed_largest_message(&own_canister_id, &local_canisters);

    // Peek and pop until the output queues are empty.
    let mut output_iter = canister_queues.output_into_iter();
    while let Some(msg) = output_iter.peek() {
        prop_assert_eq!(Some(msg.clone()), output_iter.next());
    }
    prop_assert_eq!(None, output_iter.next());
}

#[test_strategy::proptest]
fn output_into_iter_pop_with_stale_references(
    #[strategy(arb_canister_output_queues(10, Some(5)))] test: (
        CanisterQueues,
        VecDeque<RequestOrResponse>,
    ),
    #[any] deadline: u32,
) {
    let (mut canister_queues, _raw_requests) = test;
    let own_canister_id = canister_test_id(13);
    let local_canisters = BTreeMap::new();
    // Time out some messages.
    canister_queues.time_out_messages(
        coarse_time(deadline).into(),
        &own_canister_id,
        &local_canisters,
    );
    // And shed one more.
    canister_queues.shed_largest_message(&own_canister_id, &local_canisters);

    // Pop (after optionally peeking) a few times.
    let mut output_iter = canister_queues.output_into_iter();
    let mut should_peek = deadline % 2 == 0;
    for _ in 0..3 {
        if should_peek {
            output_iter.peek();
        }
        if output_iter.next().is_none() {
            break;
        };
        should_peek = !should_peek;
    }

    // Invariants should hold.
    prop_assert_eq!(Ok(()), canister_queues.test_invariants());
}

/// Tests that 'has_expired_deadlines` reports:
/// - false for an empty `CanisterQueues`.
/// - false for a non-empty `CanisterQueues` using a current time < all deadlines.
/// - true for a non-empty `CanisterQueues` using a current time >= at least one deadline.
#[test]
fn has_expired_deadlines_reports_correctly() {
    let mut canister_queues = CanisterQueues::default();

    let time0 = Time::from_secs_since_unix_epoch(0).unwrap();
    assert!(!canister_queues.has_expired_deadlines(time0 + REQUEST_LIFETIME));

    let time1 = Time::from_secs_since_unix_epoch(1).unwrap();
    canister_queues
        .push_output_request(request(1, NO_DEADLINE).into(), time0)
        .unwrap();

    let current_time = time0 + REQUEST_LIFETIME;
    assert!(!canister_queues.has_expired_deadlines(current_time));

    let current_time = time1 + REQUEST_LIFETIME;
    assert!(canister_queues.has_expired_deadlines(current_time));

    // Pop the output request.
    canister_queues.output_into_iter().next().unwrap();
    assert!(!canister_queues.has_expired_deadlines(current_time));

    let time100 = coarse_time(100);
    let time101 = Time::from_secs_since_unix_epoch(101).unwrap();

    // Enqueue an inbound best-effort response. No expired deadlines, as inbound
    // responses don't expire.
    canister_queues
        .push_input(response(1, time100).into(), LocalSubnet)
        .unwrap();
    assert!(!canister_queues.has_expired_deadlines(time101));

    // But an inbound best-effort request does expire.
    canister_queues
        .push_input(request(2, time100).into(), LocalSubnet)
        .unwrap();
    assert!(canister_queues.has_expired_deadlines(time101));
}

/// Tests `time_out_messages` on an instance of `CanisterQueues` that contains exactly 4 output messages.
/// - A guaranteed response output request addressed to self.
/// - A best-effort output request addressed to a local canister.
/// - Two output requests adressed to a remote canister.
#[test]
fn time_out_messages_pushes_correct_reject_responses() {
    let mut canister_queues = CanisterQueues::default();

    let own_canister_id = canister_test_id(67);
    let local_canister_id = canister_test_id(79);
    let remote_canister_id = canister_test_id(97);

    let t0 = Time::from_secs_since_unix_epoch(0).unwrap();
    let t1 = Time::from_secs_since_unix_epoch(1).unwrap();
    let d1 = CoarseTime::floor(t1);

    for (canister_id, callback_id, time, deadline) in [
        (own_canister_id, 0, t0, NO_DEADLINE),
        (local_canister_id, 1, t0, d1),
        (remote_canister_id, 2, t0, NO_DEADLINE),
        (remote_canister_id, 3, t1, NO_DEADLINE),
    ] {
        canister_queues
            .push_output_request(
                Arc::new(Request {
                    receiver: canister_id,
                    sender: own_canister_id,
                    sender_reply_callback: CallbackId::from(callback_id),
                    payment: Cycles::from(7_u64),
                    method_name: "No-Op".to_string(),
                    method_payload: vec![],
                    metadata: None,
                    deadline,
                }),
                time,
            )
            .unwrap();
    }

    let local_canisters = maplit::btreemap! {
        local_canister_id => {
            let scheduler_state = SchedulerState::default();
            let system_state = SystemState::new_running_for_testing(
                CanisterId::from_u64(42),
                user_test_id(24).get(),
                Cycles::new(1 << 36),
                NumSeconds::from(100_000),
            );
            CanisterState::new(system_state, None, scheduler_state)
        }
    };

    let current_time = t0 + REQUEST_LIFETIME + Duration::from_secs(1);
    assert_eq!(
        3,
        canister_queues.time_out_messages(current_time, &own_canister_id, &local_canisters),
    );

    // Check that each canister has one request timed out in the output queue and one
    // reject response in the corresponding input queue.
    assert_eq!(1, canister_queues.queue_stats.input_queues_reserved_slots);
    let message_stats = canister_queues.pool.message_stats();
    assert_eq!(3, message_stats.inbound_message_count);
    assert_eq!(2, message_stats.inbound_guaranteed_response_count);
    assert_eq!(1, message_stats.outbound_message_count);

    // Explicitly check the contents of the reject responses.
    let check_reject_response = |from_canister: CanisterId,
                                 callback_id: u64,
                                 deadline: CoarseTime| {
        let input_queue_from_canister = &canister_queues
            .canister_queues
            .get(&from_canister)
            .unwrap()
            .0;
        assert_eq!(1, input_queue_from_canister.len());
        let reference = input_queue_from_canister.peek().unwrap();
        let reject_response = canister_queues.pool.get(reference).unwrap();
        assert_eq!(
            RequestOrResponse::from(Response {
                originator: own_canister_id,
                respondent: from_canister,
                originator_reply_callback: CallbackId::from(callback_id),
                refund: Cycles::from(7_u64),
                response_payload: Payload::Reject(RejectContext::new_with_message_length_limit(
                    RejectCode::SysTransient,
                    "Request timed out.",
                    MR_SYNTHETIC_REJECT_MESSAGE_MAX_LEN
                )),
                deadline,
            }),
            *reject_response,
        );
    };
    check_reject_response(own_canister_id, 0, NO_DEADLINE);
    check_reject_response(local_canister_id, 1, d1);
    check_reject_response(remote_canister_id, 2, NO_DEADLINE);

    // Check that subnet input schedules contain the relevant canister IDs exactly once.
    assert_eq!(
        canister_queues.input_schedule.local_sender_schedule(),
        &VecDeque::from(vec![local_canister_id, own_canister_id]),
    );
    assert_eq!(
        canister_queues.input_schedule.remote_sender_schedule(),
        &VecDeque::from(vec![remote_canister_id]),
    );

    let current_time = t1 + REQUEST_LIFETIME + Duration::from_secs(1);
    assert_eq!(
        1,
        canister_queues.time_out_messages(current_time, &own_canister_id, &local_canisters),
    );

    // Zero input queue reserved slots, 4 inbound responses,
    assert_eq!(0, canister_queues.queue_stats.input_queues_reserved_slots);
    let message_stats = canister_queues.pool.message_stats();
    assert_eq!(4, message_stats.inbound_message_count);
    assert_eq!(3, message_stats.inbound_guaranteed_response_count);
    assert_eq!(0, message_stats.outbound_message_count);
    // Check that timing out twice does not lead to duplicate entries in subnet input schedules.
    assert_eq!(
        canister_queues.input_schedule.remote_sender_schedule(),
        &VecDeque::from(vec![remote_canister_id]),
    );
    assert_eq!(Ok(()), canister_queues.test_invariants());
    assert_eq!(
        Ok(()),
        canister_queues.schedules_ok(&input_queue_type_from_local_canisters(vec![
            own_canister_id
        ]))
    );
}

/// These tests are used to check the compatibility with the mainnet version.
/// They are not meant to be run as part of the regular test suite (hence the ignore attributes),
/// but instead invoked from the compiled test binary by a separate compatibility test.
mod mainnet_compatibility_tests {
    use prost::Message;
    use std::fs::File;
    use std::io::Write;

    #[cfg(test)]
    mod basic_test {

        use super::super::*;
        use super::*;

        const OUTPUT_NAME: &str = "queues.pbuf";
        const CANISTER_ID: CanisterId = CanisterId::from_u64(42);
        const OTHER_CANISTER_ID: CanisterId = CanisterId::from_u64(13);

        #[test]
        #[ignore]
        fn serialize() {
            let mut fixture = CanisterQueuesFixture::new_with_ids(CANISTER_ID, OTHER_CANISTER_ID);

            fixture.push_input_request().unwrap();
            fixture.push_output_request().unwrap();
            fixture.push_input_response().unwrap();
            fixture.push_output_response();

            let pb_queues: pb_queues::CanisterQueues = (&fixture.queues).into();
            let serialized = pb_queues.encode_to_vec();

            let output_path = std::path::Path::new(OUTPUT_NAME);
            File::create(output_path)
                .unwrap()
                .write_all(&serialized)
                .unwrap();
        }

        #[test]
        #[ignore]
        fn deserialize() {
            let serialized = std::fs::read(OUTPUT_NAME).expect("Could not read file");
            let pb_queues = pb_queues::CanisterQueues::decode(&serialized as &[u8])
                .expect("Failed to deserialize the protobuf");
            let queues = CanisterQueues::try_from((
                pb_queues,
                &StrictMetrics as &dyn CheckpointLoadingMetrics,
            ))
            .expect("Failed to convert the protobuf to CanisterQueues");
            let mut fixture = CanisterQueuesFixture {
                queues,
                this: CANISTER_ID,
                other: OTHER_CANISTER_ID,
                last_callback_id: 0,
            };
            assert_matches!(fixture.pop_input(), Some(CanisterInput::Request(_)));
            assert_matches!(fixture.pop_input(), Some(CanisterInput::Response(_)));
            assert_eq!(fixture.pop_input(), None);
            assert!(!fixture.queues.has_input());

            assert_matches!(fixture.pop_output(), Some(RequestOrResponse::Request(_)));
            assert_matches!(fixture.pop_output(), Some(RequestOrResponse::Response(_)));
            assert_eq!(fixture.pop_input(), None);
            assert!(!fixture.queues.has_output());
        }
    }

    /// Test that, with multiple input queues of different types, the order in which they
    /// are consumed stays the same
    mod input_order_test {
        use super::super::*;
        use super::*;

        const OUTPUT_NAME: &str = "queues.pbuf";
        const CANISTER_ID: CanisterId = CanisterId::from_u64(42);
        const LOCAL_CANISTER_ID: CanisterId = CanisterId::from_u64(13);
        const REMOTE_CANISTER_ID: CanisterId = CanisterId::from_u64(666);
        const USER_ID: UserId = user_test_id(7);

        #[test]
        #[ignore]
        fn serialize() {
            let mut queues = CanisterQueuesMultiFixture::new();
            queues.this = CANISTER_ID;

            // Put a request and a response from a local canister in the input queues
            queues
                .push_input_request(LOCAL_CANISTER_ID, LocalSubnet)
                .unwrap();
            queues
                .reserve_and_push_input_response(LOCAL_CANISTER_ID, LocalSubnet)
                .unwrap();

            // Put a request and a response from a remote canister in the input queues
            queues
                .push_input_request(REMOTE_CANISTER_ID, RemoteSubnet)
                .unwrap();
            queues
                .reserve_and_push_input_response(REMOTE_CANISTER_ID, RemoteSubnet)
                .unwrap();

            // Put a request from the canister itself in the input queues
            queues.push_input_request(CANISTER_ID, LocalSubnet).unwrap();

            // Put an ingress message in the input queues
            queues.push_ingress(
                IngressBuilder::default()
                    .source(USER_ID)
                    .receiver(CANISTER_ID)
                    .build(),
            );

            let pb_queues: pb_queues::CanisterQueues = (&queues.queues).into();
            let serialized = pb_queues.encode_to_vec();

            let output_path = std::path::Path::new(OUTPUT_NAME);
            File::create(output_path)
                .unwrap()
                .write_all(&serialized)
                .unwrap();
        }

        #[test]
        #[ignore]
        fn deserialize() {
            let serialized = std::fs::read(OUTPUT_NAME).expect("Could not read file");
            let pb_queues = pb_queues::CanisterQueues::decode(&serialized as &[u8])
                .expect("Failed to deserialize the protobuf");
            let c_queues = CanisterQueues::try_from((
                pb_queues,
                &StrictMetrics as &dyn CheckpointLoadingMetrics,
            ))
            .expect("Failed to convert the protobuf to CanisterQueues");

            let mut queues = CanisterQueuesMultiFixture::new();
            queues.queues = c_queues;
            queues.this = CANISTER_ID;

            assert_matches!(queues.pop_input(), Some(CanisterInput::Request(ref req)) if req.sender == LOCAL_CANISTER_ID);
            assert_matches!(queues.pop_input(), Some(CanisterInput::Ingress(ref ing)) if ing.source == USER_ID);
            assert_matches!(queues.pop_input(), Some(CanisterInput::Request(ref req)) if req.sender == REMOTE_CANISTER_ID);
            assert_matches!(queues.pop_input(), Some(CanisterInput::Request(ref req)) if req.sender == CANISTER_ID);
            assert_matches!(queues.pop_input(), Some(CanisterInput::Response(ref req)) if req.respondent == REMOTE_CANISTER_ID);
            assert_matches!(queues.pop_input(), Some(CanisterInput::Response(ref req)) if req.respondent == LOCAL_CANISTER_ID);

            assert_eq!(queues.pop_input(), None);
            assert!(!queues.has_input());
        }
    }
}<|MERGE_RESOLUTION|>--- conflicted
+++ resolved
@@ -2087,7 +2087,7 @@
     // Decoding should now fail because of the duplicate `CallbackId`.
     let err = CanisterQueues::try_from((encoded, &StrictMetrics as &dyn CheckpointLoadingMetrics))
         .unwrap_err();
-    assert_matches!(err, ProxyDecodeError::Other(msg) if &msg == "CanisterQueues: Duplicate callback(s) in inbound responses: [1]");
+    assert_matches!(err, ProxyDecodeError::Other(msg) if &msg == "CanisterQueues: Duplicate inbound response callback(s): [1, 1]");
 }
 
 #[test]
@@ -2163,11 +2163,7 @@
     // Pop the incoming request and the outgoing response.
     assert_eq!(
         queues.pop_input(),
-<<<<<<< HEAD
         Some(CanisterInput::Request(request3.clone().into()))
-=======
-        Some(CanisterMessage::Request(request3.clone().into()))
->>>>>>> 380182c7
     );
     assert_eq!(
         queues.output_into_iter().next().unwrap(),
@@ -2200,10 +2196,6 @@
         queues.time_out_messages(t20.into(), &request4.sender, &BTreeMap::new())
     );
     assert!(queues.shed_largest_message(&response2.respondent, &BTreeMap::new()));
-<<<<<<< HEAD
-=======
-    assert!(queues.pop_input().is_some());
->>>>>>> 380182c7
 
     // Input queue slot reservation was consumed by reject response.
     expected_queue_stats = QueueStats {
@@ -2327,11 +2319,7 @@
     // Pop the incoming request and the outgoing response.
     assert_eq!(
         queues.pop_input(),
-<<<<<<< HEAD
         Some(CanisterInput::Request(request3.clone().into()))
-=======
-        Some(CanisterMessage::Request(request3.clone().into()))
->>>>>>> 380182c7
     );
     assert_eq!(
         queues.output_into_iter().next().unwrap(),
@@ -2369,11 +2357,7 @@
     );
     assert_eq!(
         queues.pop_input(),
-<<<<<<< HEAD
         Some(CanisterInput::Response(response2.clone().into()))
-=======
-        Some(CanisterMessage::Response(response2.clone().into()))
->>>>>>> 380182c7
     );
     assert!(queues.pop_input().is_some());
 
