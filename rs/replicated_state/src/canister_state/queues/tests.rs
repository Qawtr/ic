use super::input_schedule::testing::InputScheduleTesting;
use super::testing::{new_canister_output_queues_for_test, CanisterQueuesTesting};
use super::InputQueueType::*;
use super::*;
use crate::{CanisterState, SchedulerState, SystemState};
use assert_matches::assert_matches;
use ic_base_types::NumSeconds;
use ic_test_utilities_state::arb_num_receivers;
use ic_test_utilities_types::arbitrary;
use ic_test_utilities_types::ids::{canister_test_id, message_test_id, user_test_id};
use ic_test_utilities_types::messages::{IngressBuilder, RequestBuilder, ResponseBuilder};
use ic_types::messages::{
    CallbackId, CanisterMessage, MAX_INTER_CANISTER_PAYLOAD_IN_BYTES_U64, NO_DEADLINE,
};
use ic_types::time::{expiry_time_from_now, CoarseTime, UNIX_EPOCH};
use ic_types::{Cycles, UserId};
use maplit::btreemap;
use message_pool::REQUEST_LIFETIME;
use proptest::prelude::*;
use queue::{InputQueue, OutputQueue};
use std::cell::RefCell;
use std::convert::TryInto;
use std::time::Duration;

/// Wrapper for `CanisterQueues` for tests using only one pair of
/// `(InputQueue, OutputQueue)` and arbitrary requests/responses.
struct CanisterQueuesFixture {
    pub queues: CanisterQueues,
    pub this: CanisterId,
    pub other: CanisterId,

    /// The last callback ID used for outbound requests / inbound responses. Ensures
    /// that all inbound responses have unique callback IDs.
    last_callback_id: u64,
}

impl CanisterQueuesFixture {
    fn new() -> CanisterQueuesFixture {
        CanisterQueuesFixture {
            queues: CanisterQueues::default(),
            this: canister_test_id(13),
            other: canister_test_id(11),
            last_callback_id: 0,
        }
    }

    fn new_with_ids(this: CanisterId, other: CanisterId) -> CanisterQueuesFixture {
        CanisterQueuesFixture {
            queues: CanisterQueues::default(),
            this,
            other,
            last_callback_id: 0,
        }
    }

    fn push_input_request(&mut self) -> Result<(), (StateError, RequestOrResponse)> {
        self.queues.push_input(
            RequestBuilder::default()
                .sender(self.other)
                .receiver(self.this)
                .build()
                .into(),
            LocalSubnet,
        )
    }

    fn push_input_response(&mut self) -> Result<(), (StateError, RequestOrResponse)> {
        self.last_callback_id += 1;
        self.queues.push_input(
            ResponseBuilder::default()
                .originator(self.this)
                .respondent(self.other)
                .originator_reply_callback(CallbackId::from(self.last_callback_id))
                .build()
                .into(),
            LocalSubnet,
        )
    }

    fn pop_input(&mut self) -> Option<CanisterMessage> {
        self.queues.pop_input()
    }

    fn push_output_request(&mut self) -> Result<(), (StateError, Arc<Request>)> {
        self.last_callback_id += 1;
        self.queues.push_output_request(
            Arc::new(
                RequestBuilder::default()
                    .sender(self.this)
                    .receiver(self.other)
                    .sender_reply_callback(CallbackId::from(self.last_callback_id))
                    .build(),
            ),
            UNIX_EPOCH,
        )
    }

    fn push_output_response(&mut self) {
        self.queues.push_output_response(Arc::new(
            ResponseBuilder::default()
                .originator(self.other)
                .respondent(self.this)
                .build(),
        ));
    }

    fn pop_output(&mut self) -> Option<RequestOrResponse> {
        let mut iter = self.queues.output_into_iter();
        iter.pop()
    }

    /// Times out all messages with deadlines: all requests in output queues (best
    /// effort or guaranteed response); and all best effort messages, except
    /// responses in input queues.
    fn time_out_all_messages_with_deadlines(&mut self) -> usize {
        self.queues.time_out_messages(
            Time::from_nanos_since_unix_epoch(u64::MAX),
            &self.this,
            &BTreeMap::default(),
        )
    }

    fn available_output_request_slots(&self) -> usize {
        *self
            .queues
            .available_output_request_slots()
            .get(&self.other)
            .unwrap()
    }
}

fn push_requests(queues: &mut CanisterQueues, input_type: InputQueueType, requests: &Vec<Request>) {
    for req in requests {
        queues.push_input(req.clone().into(), input_type).unwrap()
    }
}

fn request(deadline: CoarseTime) -> Request {
    request_with_payload(13, deadline)
}

fn request_with_payload(payload_size: usize, deadline: CoarseTime) -> Request {
    RequestBuilder::new()
        .sender(canister_test_id(13))
        .receiver(canister_test_id(13))
        .method_payload(vec![13; payload_size])
        .deadline(deadline)
        .build()
}

fn response(deadline: CoarseTime) -> Response {
    response_with_payload(13, deadline)
}

fn response_with_payload(payload_size: usize, deadline: CoarseTime) -> Response {
    ResponseBuilder::new()
        .respondent(canister_test_id(13))
        .originator(canister_test_id(13))
        .response_payload(Payload::Data(vec![13; payload_size]))
        .deadline(deadline)
        .build()
}

fn coarse_time(seconds_since_unix_epoch: u32) -> CoarseTime {
    CoarseTime::from_secs_since_unix_epoch(seconds_since_unix_epoch)
}

/// Generates an `input_queue_type_fn` that returns `LocalSubnet` for
/// `local_canisters` and `RemoteSubnet` otherwise.
pub fn input_queue_type_from_local_canisters(
    local_canisters: Vec<CanisterId>,
) -> impl Fn(&CanisterId) -> InputQueueType {
    move |sender| {
        if local_canisters.contains(sender) {
            LocalSubnet
        } else {
            RemoteSubnet
        }
    }
}

/// Can push one request to the output queues.
#[test]
fn can_push_output_request() {
    let mut fixture = CanisterQueuesFixture::new();
    fixture.push_output_request().unwrap();
}

/// Cannot push guaranteed response to output queues without having pushed an
/// input request first.
#[test]
#[should_panic(expected = "assertion failed: self.guaranteed_response_memory_reservations > 0")]
fn cannot_push_output_response_guaranteed_without_input_request() {
    let mut fixture = CanisterQueuesFixture::new();
    fixture.push_output_response();
}

/// Cannot push best-effort response to output queues without having pushed an
/// input request first.
#[test]
#[should_panic(expected = "assertion failed: self.output_queues_reserved_slots > 0")]
fn cannot_push_output_response_best_effort_without_input_request() {
    let mut queues = CanisterQueues::default();
    queues.push_output_response(Arc::new(
        ResponseBuilder::default()
            .originator(canister_test_id(11))
            .respondent(canister_test_id(13))
            .deadline(coarse_time(1000))
            .build(),
    ));
}

#[test]
fn enqueuing_unexpected_response_does_not_panic() {
    let mut fixture = CanisterQueuesFixture::new();
    // Enqueue a request to create a queue for `other`.
    fixture.push_input_request().unwrap();
    // Now `other` sends an unexpected `Response`. We should return an error, not
    // panic.
    fixture.push_input_response().unwrap_err();
}

/// Can push response to output queues after pushing input request.
#[test]
fn can_push_output_response_after_input_request() {
    let mut fixture = CanisterQueuesFixture::new();
    fixture.push_input_request().unwrap();
    fixture.pop_input().unwrap();
    fixture.push_output_response();
}

/// Can push one request to the induction pool.
#[test]
fn can_push_input_request() {
    let mut fixture = CanisterQueuesFixture::new();
    fixture.push_input_request().unwrap();
}

/// Cannot push response to the induction pool without pushing output
/// request first.
#[test]
fn cannot_push_input_response_without_output_request() {
    let mut fixture = CanisterQueuesFixture::new();
    fixture.push_input_response().unwrap_err();
}

/// Can push response to input queues after pushing request to output
/// queues.
#[test]
fn can_push_input_response_after_output_request() {
    let mut fixture = CanisterQueuesFixture::new();
    fixture.push_output_request().unwrap();
    fixture.pop_output().unwrap();
    fixture.push_input_response().unwrap();
}

/// Checks that `available_output_request_slots` doesn't count input requests and
/// output reserved slots and responses.
#[test]
fn test_available_output_request_slots_dont_counts() {
    let mut fixture = CanisterQueuesFixture::new();
    fixture.push_input_request().unwrap();
    assert_eq!(
        DEFAULT_QUEUE_CAPACITY,
        fixture.available_output_request_slots()
    );
    fixture.pop_input().unwrap();

    fixture.push_output_response();
    assert_eq!(
        DEFAULT_QUEUE_CAPACITY,
        fixture.available_output_request_slots()
    );
}

/// Checks that `available_output_request_slots` counts output requests and input
/// reserved slots and responses.
#[test]
fn test_available_output_request_slots_counts() {
    let mut fixture = CanisterQueuesFixture::new();

    // Check that output request counts.
    fixture.push_output_request().unwrap();
    assert_eq!(
        DEFAULT_QUEUE_CAPACITY - 1,
        fixture.available_output_request_slots()
    );

    // Check that input reserved slot counts.
    fixture.pop_output().unwrap();
    assert_eq!(
        DEFAULT_QUEUE_CAPACITY - 1,
        fixture.available_output_request_slots()
    );

    // Check that input response counts.
    fixture.push_input_response().unwrap();
    assert_eq!(
        DEFAULT_QUEUE_CAPACITY - 1,
        fixture.available_output_request_slots()
    );
}

/// Checks that `available_output_request_slots` counts timed out output
/// requests.
#[test]
fn test_available_output_request_slots_counts_timed_out_output_requests() {
    let mut fixture = CanisterQueuesFixture::new();

    // Need output response to pin timed out request behind.
    fixture.push_input_request().unwrap();
    fixture.pop_input().unwrap();
    fixture.push_output_response();

    // All output request slots are still available.
    assert_eq!(
        DEFAULT_QUEUE_CAPACITY,
        fixture.available_output_request_slots()
    );

    // Push output request, then time it out.
    fixture.push_output_request().unwrap();
    fixture.time_out_all_messages_with_deadlines();

    // Pop the reject response, to isolate the timed out request.
    fixture.pop_input().unwrap();

    // Check timed out request counts.
    assert_eq!(
        DEFAULT_QUEUE_CAPACITY - 1,
        fixture.available_output_request_slots()
    );
}

#[test]
fn test_backpressure_with_timed_out_requests() {
    let mut fixture = CanisterQueuesFixture::new();

    // Need output response to pin timed out requests behind.
    fixture.push_input_request().unwrap();
    fixture.pop_input();
    fixture.push_output_response();

    // Push `DEFAULT_QUEUE_CAPACITY` output requests and time them all out.
    for _ in 0..DEFAULT_QUEUE_CAPACITY {
        fixture.push_output_request().unwrap();
    }
    fixture.time_out_all_messages_with_deadlines();

    // Check that no new request can be pushed.
    assert!(fixture.push_output_request().is_err());
}

/// Checks that `available_output_request_slots` counts timed out output
/// requests.
#[test]
fn test_has_output() {
    let mut fixture = CanisterQueuesFixture::new();

    // Fill the output queue with requests.
    for _ in 0..DEFAULT_QUEUE_CAPACITY {
        fixture.push_output_request().unwrap();
    }
    // No output request slots are available.
    assert_eq!(0, fixture.available_output_request_slots());

    // Time out all output requests.
    fixture.time_out_all_messages_with_deadlines();
    // Still no output request slots available.
    assert_eq!(0, fixture.available_output_request_slots());

    // Consume the reject responses, to free up input queue response slots.
    for _ in 0..DEFAULT_QUEUE_CAPACITY {
        fixture.pop_input().unwrap();
    }

    // There is no output.
    assert!(!fixture.queues.has_output());
    // All output request slots are now available.
    assert_eq!(
        DEFAULT_QUEUE_CAPACITY,
        fixture.available_output_request_slots()
    );
}

#[test]
fn test_shed_largest_message() {
    let this = canister_test_id(13);
    let other = canister_test_id(11);

    let mut queues = CanisterQueues::default();

    // Push an input and an output request.
    queues
        .push_input(
            RequestBuilder::default()
                .sender(other)
                .receiver(this)
                .deadline(CoarseTime::from_secs_since_unix_epoch(17))
                .build()
                .into(),
            RemoteSubnet,
        )
        .unwrap();
    queues
        .push_output_request(
            Arc::new(
                RequestBuilder::default()
                    .sender(this)
                    .receiver(other)
                    .deadline(CoarseTime::from_secs_since_unix_epoch(19))
                    .build(),
            ),
            UNIX_EPOCH,
        )
        .unwrap();

    // Shed the two requests.
    let local_canisters = Default::default();
    assert!(queues.shed_largest_message(&this, &local_canisters));
    assert!(queues.shed_largest_message(&this, &local_canisters));

    // There should be a reject response in an input queue.
    assert_matches!(queues.pop_input(), Some(CanisterMessage::Response(_)));
    assert!(!queues.has_input());
    // But no output.
    assert!(!queues.has_output());
    assert!(queues.output_into_iter().next().is_none());

    // And nothing else to shed.
    assert!(!queues.shed_largest_message(&this, &local_canisters));
}

/// Enqueues 3 requests for the same canister and consumes them.
#[test]
fn test_message_picking_round_robin_on_one_queue() {
    let mut fixture = CanisterQueuesFixture::new();
    assert!(fixture.pop_input().is_none());
    for _ in 0..3 {
        fixture.push_input_request().expect("could not push");
    }

    for _ in 0..3 {
        match fixture.pop_input().expect("could not pop a message") {
            CanisterMessage::Request(msg) => assert_eq!(msg.sender, fixture.other),
            msg => panic!("unexpected message popped: {:?}", msg),
        }
    }

    assert!(!fixture.queues.has_input());
    assert!(fixture.pop_input().is_none());
}

/// Enqueues 10 ingress messages and pops them.
#[test]
fn test_message_picking_ingress_only() {
    let this = canister_test_id(13);

    let mut queues = CanisterQueues::default();
    assert!(queues.pop_input().is_none());

    for i in 0..10 {
        queues.push_ingress(Ingress {
            source: user_test_id(77),
            receiver: this,
            effective_canister_id: None,
            method_name: String::from("test"),
            method_payload: vec![i as u8],
            message_id: message_test_id(555),
            expiry_time: expiry_time_from_now(),
        });
    }

    let mut expected_byte = 0;
    while queues.has_input() {
        match queues.pop_input().expect("could not pop a message") {
            CanisterMessage::Ingress(msg) => {
                assert_eq!(msg.method_payload, vec![expected_byte])
            }
            msg => panic!("unexpected message popped: {:?}", msg),
        }
        expected_byte += 1;
    }
    assert_eq!(10, expected_byte);

    assert!(queues.pop_input().is_none());
}

/// Wrapper for `CanisterQueues` for tests using requests/responses to/from
/// arbitrary remote canisters.
struct CanisterQueuesMultiFixture {
    pub queues: CanisterQueues,
    pub this: CanisterId,

    /// The last callback ID used for outbound requests / inbound responses. Ensures
    /// that all inbound responses have unique callback IDs.
    last_callback_id: u64,
}

impl CanisterQueuesMultiFixture {
    fn new() -> CanisterQueuesMultiFixture {
        CanisterQueuesMultiFixture {
            queues: CanisterQueues::default(),
            this: canister_test_id(13),
            last_callback_id: 0,
        }
    }

    fn push_input_request(
        &mut self,
        other: CanisterId,
        input_queue_type: InputQueueType,
    ) -> Result<(), (StateError, RequestOrResponse)> {
        self.queues.push_input(
            RequestBuilder::default()
                .sender(other)
                .receiver(self.this)
                .build()
                .into(),
            input_queue_type,
        )
    }

    fn push_input_request_with_deadline(
        &mut self,
        other: CanisterId,
        deadline: CoarseTime,
        input_queue_type: InputQueueType,
    ) -> Result<(), (StateError, RequestOrResponse)> {
        self.queues.push_input(
            RequestBuilder::default()
                .sender(other)
                .receiver(self.this)
                .deadline(deadline)
                .build()
                .into(),
            input_queue_type,
        )
    }

    fn push_input_response(
        &mut self,
        other: CanisterId,
        input_queue_type: InputQueueType,
    ) -> Result<(), (StateError, RequestOrResponse)> {
        self.last_callback_id += 1;
        self.queues.push_input(
            ResponseBuilder::default()
                .originator(self.this)
                .respondent(other)
                .originator_reply_callback(CallbackId::from(self.last_callback_id))
                .build()
                .into(),
            input_queue_type,
        )
    }

    fn reserve_and_push_input_response(
        &mut self,
        other: CanisterId,
        input_queue_type: InputQueueType,
    ) -> Result<(), (StateError, RequestOrResponse)> {
        self.push_output_request(other)
            .map_err(|(se, req)| (se, (*req).clone().into()))?;
        self.pop_output()
            .expect("Just pushed an output request, but nothing popped");
        self.push_input_response(other, input_queue_type)
    }

    fn push_ingress(&mut self, msg: Ingress) {
        self.queues.push_ingress(msg)
    }

    fn pop_input(&mut self) -> Option<CanisterMessage> {
        self.queues.pop_input()
    }

    fn has_input(&mut self) -> bool {
        self.queues.has_input()
    }

    fn push_output_request(&mut self, other: CanisterId) -> Result<(), (StateError, Arc<Request>)> {
        self.last_callback_id += 1;
        self.queues.push_output_request(
            Arc::new(
                RequestBuilder::default()
                    .sender(self.this)
                    .receiver(other)
                    .sender_reply_callback(CallbackId::from(self.last_callback_id))
                    .build(),
            ),
            UNIX_EPOCH,
        )
    }

    fn pop_output(&mut self) -> Option<RequestOrResponse> {
        let mut iter = self.queues.output_into_iter();
        iter.pop()
    }

    /// Times out all messages with deadlines: all requests in output queues (best
    /// effort or guaranteed response); and all best effort messages, except
    /// responses in input queues.
    fn time_out_all_messages_with_deadlines(&mut self) -> usize {
        self.queues.time_out_messages(
            Time::from_nanos_since_unix_epoch(u64::MAX),
            &self.this,
            &BTreeMap::default(),
        )
    }

    fn local_schedule(&self) -> Vec<CanisterId> {
        self.queues
            .input_schedule
            .local_sender_schedule()
            .clone()
            .into()
    }

    fn remote_schedule(&self) -> Vec<CanisterId> {
        self.queues
            .input_schedule
            .remote_sender_schedule()
            .clone()
            .into()
    }

    fn schedules_ok(&self) -> Result<(), String> {
        self.queues
            .schedules_ok(&input_queue_type_from_local_canisters(vec![self.this]))
    }

    fn pool_is_empty(&self) -> bool {
        self.queues.pool.len() == 0
    }
}

/// Enqueues 3 requests and 1 response, then pops them and verifies the
/// expected order.
#[test]
fn test_message_picking_round_robin() {
    let this = canister_test_id(13);
    let other_1 = canister_test_id(1);
    let other_2 = canister_test_id(2);
    let other_3 = canister_test_id(3);

    let mut fixture = CanisterQueuesMultiFixture::new();
    assert!(!fixture.has_input());

    // 3 remote requests from 2 canisters.
    for id in &[other_1, other_1, other_3] {
        fixture
            .push_input_request(*id, RemoteSubnet)
            .expect("could not push");
    }

    // Local response from `other_2`.
    // First push then pop a request to `other_2`, in order to get a reserved slot.
    fixture.push_output_request(other_2).unwrap();
    fixture.pop_output().unwrap();
    fixture.push_input_response(other_2, LocalSubnet).unwrap();

    // Local request from `other_2`.
    fixture
        .push_input_request(other_2, LocalSubnet)
        .expect("could not push");

    fixture.push_ingress(Ingress {
        source: user_test_id(77),
        receiver: this,
        effective_canister_id: None,
        method_name: String::from("test"),
        method_payload: Vec::new(),
        message_id: message_test_id(555),
        expiry_time: expiry_time_from_now(),
    });

    // POPPING
    // Due to the round-robin across Local, Ingress, and Remote subnet messages;
    // and round-robin across input queues within Local and Remote input schedules;
    // the popping order should be:

    // 1. Local Subnet response (other_2)
    assert_matches!(
        fixture.pop_input(),
        Some(CanisterMessage::Response(msg)) if msg.respondent == other_2
    );

    // 2. Ingress message
    assert_matches!(
        fixture.pop_input(),
        Some(CanisterMessage::Ingress(msg)) if msg.source == user_test_id(77)
    );

    // 3. Remote Subnet request (other_1)
    assert_matches!(
        fixture.pop_input(),
        Some(CanisterMessage::Request(msg)) if msg.sender == other_1
    );

    // 4. Local Subnet request (other_2)
    assert_matches!(
        fixture.pop_input(),
        Some(CanisterMessage::Request(msg)) if msg.sender == other_2
    );

    // 5. Remote Subnet request (other_3)
    assert_matches!(
        fixture.pop_input(),
        Some(CanisterMessage::Request(msg)) if msg.sender == other_3
    );

    // 6. Remote Subnet request (other_1)
    assert_matches!(
        fixture.pop_input(),
        Some(CanisterMessage::Request(msg)) if msg.sender == other_1
    );

    assert!(!fixture.has_input());
    assert!(fixture.pop_input().is_none());
    assert!(fixture.pool_is_empty());
}

/// Enqueues 4 input requests across 3 canisters and consumes them, ensuring
/// correct round-robin scheduling.
#[test]
fn test_input_scheduling() {
    let other_1 = canister_test_id(1);
    let other_2 = canister_test_id(2);
    let other_3 = canister_test_id(3);

    let mut fixture = CanisterQueuesMultiFixture::new();
    assert!(!fixture.has_input());

    let push_input_from = |queues_fixture: &mut CanisterQueuesMultiFixture, sender: CanisterId| {
        queues_fixture
            .push_input_request(sender, RemoteSubnet)
            .expect("could not push");
    };

    let assert_sender = |sender: CanisterId, message: CanisterMessage| match message {
        CanisterMessage::Request(req) => assert_eq!(sender, req.sender),
        _ => unreachable!(),
    };

    push_input_from(&mut fixture, other_1);
    assert_eq!(vec![other_1], fixture.remote_schedule());

    push_input_from(&mut fixture, other_2);
    assert_eq!(vec![other_1, other_2], fixture.remote_schedule());

    push_input_from(&mut fixture, other_1);
    assert_eq!(vec![other_1, other_2], fixture.remote_schedule());

    push_input_from(&mut fixture, other_3);
    assert_eq!(vec![other_1, other_2, other_3], fixture.remote_schedule());

    assert_sender(other_1, fixture.pop_input().unwrap());
    assert_eq!(vec![other_2, other_3, other_1], fixture.remote_schedule());

    assert_sender(other_2, fixture.pop_input().unwrap());
    assert_eq!(vec![other_3, other_1], fixture.remote_schedule());

    assert_sender(other_3, fixture.pop_input().unwrap());
    assert_eq!(vec![other_1], fixture.remote_schedule());

    assert_sender(other_1, fixture.pop_input().unwrap());
    assert!(fixture.remote_schedule().is_empty());

    assert!(!fixture.has_input());
}

#[test]
fn test_split_input_schedules() {
    let other_1 = canister_test_id(1);
    let other_2 = canister_test_id(2);
    let other_3 = canister_test_id(3);
    let other_4 = canister_test_id(4);
    let other_5 = canister_test_id(5);

    let mut fixture = CanisterQueuesMultiFixture::new();
    let this = fixture.this;

    // 4 local input queues (`other_1`, `other_2`, `this`, `other_3`) and 2 remote
    // ones (`other_4`, `other_5`).
    fixture.push_input_request(other_1, LocalSubnet).unwrap();
    fixture.push_input_request(other_2, LocalSubnet).unwrap();
    fixture.push_input_request(this, LocalSubnet).unwrap();
    fixture.push_input_request(other_3, LocalSubnet).unwrap();
    fixture.push_input_request(other_4, RemoteSubnet).unwrap();
    fixture.push_input_request(other_5, RemoteSubnet).unwrap();

    // Schedules before.
    assert_eq!(
        vec![other_1, other_2, this, other_3],
        fixture.local_schedule()
    );
    assert_eq!(vec![other_4, other_5], fixture.remote_schedule());

    // After the split we only have `other_1` (and `this`) on the subnet.
    let system_state =
        SystemState::new_running_for_testing(other_1, other_1.get(), Cycles::zero(), 0.into());
    let scheduler_state = SchedulerState::new(UNIX_EPOCH);
    let local_canisters = btreemap! {
        other_1 => CanisterState::new(system_state, None, scheduler_state)
    };

    // Act.
    fixture
        .queues
        .split_input_schedules(&this, &local_canisters);

    // Schedules after: `other_2` and `other_3` have moved to the head of the remote
    // input schedule. Ordering is otherwise retained.
    assert_eq!(vec![other_1, this], fixture.local_schedule());
    assert_eq!(
        vec![other_2, other_3, other_4, other_5],
        fixture.remote_schedule()
    );
}

#[test]
fn test_peek_input_round_robin() {
    let mut queues = CanisterQueues::default();
    assert!(!queues.has_input());

    let local_senders = [
        canister_test_id(1),
        canister_test_id(2),
        canister_test_id(1),
    ];
    let remote_senders = [
        canister_test_id(3),
        canister_test_id(3),
        canister_test_id(4),
    ];

    let local_requests = local_senders
        .iter()
        .map(|sender| RequestBuilder::default().sender(*sender).build())
        .collect::<Vec<_>>();
    let remote_requests = remote_senders
        .iter()
        .map(|sender| RequestBuilder::default().sender(*sender).build())
        .collect::<Vec<_>>();

    push_requests(&mut queues, LocalSubnet, &local_requests);
    push_requests(&mut queues, RemoteSubnet, &remote_requests);

    let ingress = Ingress {
        source: user_test_id(77),
        receiver: canister_test_id(13),
        method_name: String::from("test"),
        method_payload: Vec::new(),
        effective_canister_id: None,
        message_id: message_test_id(555),
        expiry_time: expiry_time_from_now(),
    };
    queues.push_ingress(ingress.clone());

    assert!(queues.has_input());
    /* Peek */
    // Due to the round-robin across Local, Ingress, and Remote Subnet messages,
    // the peek order should be:
    // 1. Local Subnet request (index 0)
    let peeked_input = CanisterMessage::Request(Arc::new(local_requests.first().unwrap().clone()));
    assert_eq!(queues.peek_input().unwrap(), peeked_input);
    // Peeking again the queues would return the same result.
    assert_eq!(queues.peek_input().unwrap(), peeked_input);
    assert_eq!(queues.pop_input().unwrap(), peeked_input);

    // 2. Ingress message
    let peeked_input = CanisterMessage::Ingress(Arc::new(ingress));
    assert_eq!(queues.peek_input().unwrap(), peeked_input);
    assert_eq!(queues.pop_input().unwrap(), peeked_input);

    // 3. Remote Subnet request (index 0)
    let peeked_input = CanisterMessage::Request(Arc::new(remote_requests.first().unwrap().clone()));
    assert_eq!(queues.peek_input().unwrap(), peeked_input);
    assert_eq!(queues.pop_input().unwrap(), peeked_input);

    // 4. Local Subnet request (index 1)
    let peeked_input = CanisterMessage::Request(Arc::new(local_requests.get(1).unwrap().clone()));
    assert_eq!(queues.peek_input().unwrap(), peeked_input);
    assert_eq!(queues.pop_input().unwrap(), peeked_input);

    // 5. Remote Subnet request (index 2)
    let peeked_input = CanisterMessage::Request(Arc::new(remote_requests.get(2).unwrap().clone()));
    assert_eq!(queues.peek_input().unwrap(), peeked_input);
    assert_eq!(queues.pop_input().unwrap(), peeked_input);

    // 6. Local Subnet request (index 2)
    let peeked_input = CanisterMessage::Request(Arc::new(local_requests.get(2).unwrap().clone()));
    assert_eq!(queues.peek_input().unwrap(), peeked_input);
    assert_eq!(queues.pop_input().unwrap(), peeked_input);

    // 7. Remote Subnet request (index 1)
    let peeked_input = CanisterMessage::Request(Arc::new(remote_requests.get(1).unwrap().clone()));
    assert_eq!(queues.peek_input().unwrap(), peeked_input);
    assert_eq!(queues.pop_input().unwrap(), peeked_input);

    assert!(!queues.has_input());
    assert!(queues.pool.len() == 0);
}

#[test]
fn test_skip_input_round_robin() {
    let mut queues = CanisterQueues::default();
    assert!(!queues.has_input());

    let local_senders = [
        canister_test_id(1),
        canister_test_id(2),
        canister_test_id(1),
    ];
    let local_requests = local_senders
        .iter()
        .map(|sender| RequestBuilder::default().sender(*sender).build())
        .collect::<Vec<_>>();

    push_requests(&mut queues, LocalSubnet, &local_requests);
    let ingress = Ingress {
        source: user_test_id(77),
        receiver: canister_test_id(13),
        method_name: String::from("test"),
        method_payload: Vec::new(),
        effective_canister_id: None,
        message_id: message_test_id(555),
        expiry_time: expiry_time_from_now(),
    };
    queues.push_ingress(ingress.clone());
    let ingress_input = CanisterMessage::Ingress(Arc::new(ingress));
    assert!(queues.has_input());

    // 1. Pop local subnet request (index 0)
    // 2. Skip ingress message
    // 3. Pop local subnet request (index 1)
    // 4. Skip ingress message
    // 5. Skip local subnet request (index 2)
    // Loop detected.

    let mut loop_detector = CanisterQueuesLoopDetector::default();

    // Pop local queue.
    let peeked_input = CanisterMessage::Request(Arc::new(local_requests.first().unwrap().clone()));
    assert_eq!(queues.peek_input().unwrap(), peeked_input);
    assert_eq!(queues.pop_input().unwrap(), peeked_input);

    // Skip ingress.
    assert_eq!(queues.peek_input().unwrap(), ingress_input);
    queues.skip_input(&mut loop_detector);
    assert_eq!(loop_detector.ingress_queue_skip_count, 1);
    assert!(!loop_detector.detected_loop(&queues));

    let peeked_input = CanisterMessage::Request(Arc::new(local_requests.get(1).unwrap().clone()));
    assert_eq!(queues.peek_input().unwrap(), peeked_input);
    assert_eq!(queues.pop_input().unwrap(), peeked_input);

    // Skip ingress
    assert_eq!(queues.peek_input().unwrap(), ingress_input);
    queues.skip_input(&mut loop_detector);
    assert!(!loop_detector.detected_loop(&queues));
    assert_eq!(loop_detector.ingress_queue_skip_count, 2);

    // Skip local.
    let peeked_input = CanisterMessage::Request(Arc::new(local_requests.get(2).unwrap().clone()));
    assert_eq!(queues.peek_input().unwrap(), peeked_input);
    queues.skip_input(&mut loop_detector);
    assert_eq!(loop_detector.ingress_queue_skip_count, 2);
    assert!(loop_detector.detected_loop(&queues));
}

#[test]
fn test_peek_input_with_stale_references() {
    let mut queues = CanisterQueues::default();

    let senders = [
        canister_test_id(1),
        canister_test_id(2),
        canister_test_id(1),
        canister_test_id(3),
    ];
    // 4 requests, with deadlines 1000, 1001, 1002, 1003.
    let requests = senders
        .iter()
        .enumerate()
        .map(|(i, sender)| {
            RequestBuilder::default()
                .sender(*sender)
                .deadline(coarse_time(1000 + i as u32))
                .build()
        })
        .collect::<Vec<_>>();

    push_requests(&mut queues, LocalSubnet, &requests);

    let own_canister_id = canister_test_id(13);
    let local_canisters = BTreeMap::new();

    // Time out the first two requests (deadlines 1000, 1001), including the only
    // request from canister 2.
    queues.time_out_messages(coarse_time(1002).into(), &own_canister_id, &local_canisters);

    assert!(queues.has_input());

    // 1. Request from canister 1 (index 2).
    let peeked_input = CanisterMessage::Request(Arc::new(requests.get(2).unwrap().clone()));
    assert_eq!(queues.peek_input().unwrap(), peeked_input);
    assert_eq!(queues.pop_input().unwrap(), peeked_input);

    // 2. Request from canister 3 (index 3).
    let peeked_input = CanisterMessage::Request(Arc::new(requests.get(3).unwrap().clone()));
    assert_eq!(queues.peek_input().unwrap(), peeked_input);
    assert_eq!(queues.pop_input().unwrap(), peeked_input);

    assert!(!queues.has_input());
    assert!(queues.pool.len() == 0);
}

/// Produces a `CanisterQueues` with 3 local input queues and 3 remote input
/// queues, all enqueued in their resepective input schedules, but only the
/// middle one still containing any messages.
fn canister_queues_with_empty_queues_in_input_schedules() -> CanisterQueues {
    let other_1 = canister_test_id(1);
    let other_2 = canister_test_id(2);
    let other_3 = canister_test_id(3);
    let other_4 = canister_test_id(4);
    let other_5 = canister_test_id(5);
    let other_6 = canister_test_id(6);

    let mut fixture = CanisterQueuesMultiFixture::new();

    // 3 local input queues (from `other_1` through `other_3`) and 3 remote ones
    // (from `other_4` through `other_6`). Queues from `other_2` and `other_5` hold
    // guaranteed response requests; the other queues contain best-effort requests.
    fixture
        .push_input_request_with_deadline(other_1, coarse_time(1), LocalSubnet)
        .unwrap();
    fixture.push_input_request(other_2, LocalSubnet).unwrap();
    fixture
        .push_input_request_with_deadline(other_3, coarse_time(1), LocalSubnet)
        .unwrap();
    fixture
        .push_input_request_with_deadline(other_4, coarse_time(1), RemoteSubnet)
        .unwrap();
    fixture.push_input_request(other_5, RemoteSubnet).unwrap();
    fixture
        .push_input_request_with_deadline(other_6, coarse_time(1), RemoteSubnet)
        .unwrap();
    assert_eq!(Ok(()), fixture.schedules_ok());

    // Time out the messages from `other_1`, `other_3`, `other_4` and `other_6`.
    fixture.time_out_all_messages_with_deadlines();
    assert_eq!(Ok(()), fixture.queues.test_invariants());
    assert_eq!(Ok(()), fixture.schedules_ok());

    let queues = fixture.queues;

    // Ensure that we only have the messages from `other_2` and `other_5` left.
    assert_eq!(2, queues.input_queues_message_count());
    // And no messages and only 2 reserved slots in output queues.
    assert_eq!(0, queues.output_queues_message_count());
    assert_eq!(2, queues.output_queues_reserved_slots());

    // But both schedules still have length 3.
    assert_eq!(3, queues.input_schedule.local_sender_schedule().len());
    assert_eq!(3, queues.input_schedule.remote_sender_schedule().len());

    queues
}

#[test]
fn test_empty_queue_in_input_schedule() {
    let mut queues = canister_queues_with_empty_queues_in_input_schedules();

    assert!(queues.has_input());
    assert_matches!(queues.pop_input().unwrap(), CanisterMessage::Request(request) if request.sender == canister_test_id(2));

    assert!(queues.has_input());
    assert_matches!(queues.pop_input().unwrap(), CanisterMessage::Request(request) if request.sender == canister_test_id(5));

    assert!(!queues.has_input());
    assert_eq!(None, queues.pop_input());

    assert!(queues.pool.len() == 0);
    assert_eq!(
        Ok(()),
        queues.schedules_ok(&input_queue_type_from_local_canisters(vec![
            canister_test_id(1),
            canister_test_id(2),
            canister_test_id(3)
        ]))
    );
}

#[test]
fn test_gced_queue_in_input_schedule() {
    let mut queues = canister_queues_with_empty_queues_in_input_schedules();

    // Garbage collect the empty queue pairs.
    queues.garbage_collect();
    // Only 2 queue pairs should be left.
    assert_eq!(2, queues.canister_queues.len());

    assert!(queues.has_input());
    assert_matches!(queues.pop_input().unwrap(), CanisterMessage::Request(request) if request.sender == canister_test_id(2));

    assert!(queues.has_input());
    assert_matches!(queues.pop_input().unwrap(), CanisterMessage::Request(request) if request.sender == canister_test_id(5));

    assert!(!queues.has_input());
    assert_eq!(None, queues.pop_input());

    assert!(queues.pool.len() == 0);
    assert_eq!(
        Ok(()),
        queues.schedules_ok(&|_| InputQueueType::RemoteSubnet)
    );
}

#[test]
fn test_peek_input_with_empty_queue_in_input_schedule() {
    let mut queues = canister_queues_with_empty_queues_in_input_schedules();

    assert_matches!(queues.peek_input().unwrap(), CanisterMessage::Request(request) if request.sender == canister_test_id(2));
    assert_matches!(queues.pop_input().unwrap(), CanisterMessage::Request(request) if request.sender == canister_test_id(2));

    assert_matches!(queues.peek_input().unwrap(), CanisterMessage::Request(request) if request.sender == canister_test_id(5));
    assert_matches!(queues.pop_input().unwrap(), CanisterMessage::Request(request) if request.sender == canister_test_id(5));

    assert_eq!(None, queues.peek_input());
    assert_eq!(None, queues.pop_input());

    assert!(queues.pool.len() == 0);
}

#[test]
fn test_peek_input_with_gced_queue_in_input_schedule() {
    let mut queues = canister_queues_with_empty_queues_in_input_schedules();

    // Garbage collect the empty queue pairs.
    queues.garbage_collect();
    // Only 2 queue pairs should be left.
    assert_eq!(2, queues.canister_queues.len());

    assert_matches!(queues.peek_input().unwrap(), CanisterMessage::Request(request) if request.sender == canister_test_id(2));
    assert_matches!(queues.pop_input().unwrap(), CanisterMessage::Request(request) if request.sender == canister_test_id(2));

    assert_matches!(queues.peek_input().unwrap(), CanisterMessage::Request(request) if request.sender == canister_test_id(5));
    assert_matches!(queues.pop_input().unwrap(), CanisterMessage::Request(request) if request.sender == canister_test_id(5));

    assert_eq!(None, queues.peek_input());
    assert_eq!(None, queues.pop_input());

    assert!(queues.pool.len() == 0);
}

#[test]
fn test_skip_input_with_empty_queue_in_input_schedule() {
    let mut queues = canister_queues_with_empty_queues_in_input_schedules();

    queues.skip_input(&mut CanisterQueuesLoopDetector::default());
    assert_matches!(queues.pop_input().unwrap(), CanisterMessage::Request(request) if request.sender == canister_test_id(5));

    queues.skip_input(&mut CanisterQueuesLoopDetector::default());
    assert_matches!(queues.peek_input().unwrap(), CanisterMessage::Request(request) if request.sender == canister_test_id(2));
    assert_matches!(queues.pop_input().unwrap(), CanisterMessage::Request(request) if request.sender == canister_test_id(2));

    assert_eq!(None, queues.peek_input());
    assert_eq!(None, queues.pop_input());

    assert!(queues.pool.len() == 0);
}

#[test]
fn test_skip_input_with_gced_queue_in_input_schedule() {
    let mut queues = canister_queues_with_empty_queues_in_input_schedules();

    // Garbage collect the empty queue pairs.
    queues.garbage_collect();
    // Only 2 queue pairs should be left.
    assert_eq!(2, queues.canister_queues.len());

    queues.skip_input(&mut CanisterQueuesLoopDetector::default());
    assert_matches!(queues.pop_input().unwrap(), CanisterMessage::Request(request) if request.sender == canister_test_id(5));

    queues.skip_input(&mut CanisterQueuesLoopDetector::default());
    assert_matches!(queues.peek_input().unwrap(), CanisterMessage::Request(request) if request.sender == canister_test_id(2));
    assert_matches!(queues.pop_input().unwrap(), CanisterMessage::Request(request) if request.sender == canister_test_id(2));

    assert_eq!(None, queues.peek_input());
    assert_eq!(None, queues.pop_input());

    assert!(queues.pool.len() == 0);
}

#[test]
fn roundtrip_encode_empty_queue_in_input_schedule() {
    let queues = canister_queues_with_empty_queues_in_input_schedules();

    let encoded: pb_queues::CanisterQueues = (&queues).into();
    let decoded = (encoded, &StrictMetrics as &dyn CheckpointLoadingMetrics)
        .try_into()
        .unwrap();

    assert_eq!(queues, decoded);
}

#[test]
fn roundtrip_encode_gced_queue_in_input_schedule() {
    let mut queues = canister_queues_with_empty_queues_in_input_schedules();

    // Garbage collect the empty queue pairs.
    queues.garbage_collect();
    // Only 2 queue pairs should be left.
    assert_eq!(2, queues.canister_queues.len());

    let encoded: pb_queues::CanisterQueues = (&queues).into();
    let decoded = (encoded, &StrictMetrics as &dyn CheckpointLoadingMetrics)
        .try_into()
        .unwrap();

    assert_eq!(queues, decoded);
}

#[test]
fn test_push_into_empty_queue_in_input_schedule() {
    let other_1 = canister_test_id(1);
    let other_2 = canister_test_id(2);

    let mut fixture = CanisterQueuesMultiFixture::new();

    // 1 local and 1 remote input queue holding best-effort requests.
    fixture
        .push_input_request_with_deadline(other_1, coarse_time(1), LocalSubnet)
        .unwrap();
    fixture
        .push_input_request_with_deadline(other_2, coarse_time(1), RemoteSubnet)
        .unwrap();

    // Time out all messages.
    fixture.time_out_all_messages_with_deadlines();
    assert_eq!(Ok(()), fixture.queues.test_invariants());
    assert_eq!(Ok(()), fixture.schedules_ok());
    assert!(!fixture.has_input());

    // Also garbage collect the empty queue pairs, for good measure.
    fixture.queues.garbage_collect();
    assert!(fixture.queues.canister_queues.is_empty());
    assert_eq!(Ok(()), fixture.queues.test_invariants());
    assert_eq!(Ok(()), fixture.schedules_ok());
    assert!(!fixture.has_input());

    // Push another round of messages into the 2 queues.
    fixture
        .push_input_request_with_deadline(other_1, coarse_time(1), LocalSubnet)
        .unwrap();
    fixture
        .push_input_request_with_deadline(other_2, coarse_time(1), RemoteSubnet)
        .unwrap();

    assert_eq!(Ok(()), fixture.schedules_ok());
    assert!(fixture.has_input());

    assert!(fixture.pop_input().is_some());
    assert!(fixture.pop_input().is_some());
    assert!(fixture.pop_input().is_none());
    assert!(!fixture.has_input());
}

/// Enqueues 6 output requests across 3 canisters and consumes them.
#[test]
fn test_output_into_iter() {
    let this = canister_test_id(13);
    let other_1 = canister_test_id(1);
    let other_2 = canister_test_id(2);
    let other_3 = canister_test_id(3);

    let mut queues = CanisterQueues::default();
    assert_eq!(0, queues.output_message_count());

    let destinations = [other_1, other_2, other_1, other_3, other_2, other_1];
    for (i, id) in destinations.iter().enumerate() {
        queues
            .push_output_request(
                RequestBuilder::default()
                    .sender(this)
                    .receiver(*id)
                    .method_payload(vec![i as u8])
                    .build()
                    .into(),
                UNIX_EPOCH,
            )
            .expect("could not push");
    }

    let expected = [
        (&other_1, 0),
        (&other_2, 1),
        (&other_3, 3),
        (&other_1, 2),
        (&other_2, 4),
        (&other_1, 5),
    ];
    assert_eq!(expected.len(), queues.output_message_count());

    for (i, msg) in queues.output_into_iter().enumerate() {
        match msg {
            RequestOrResponse::Request(msg) => {
                assert_eq!(this, msg.sender);
                assert_eq!(*expected[i].0, msg.receiver);
                assert_eq!(vec![expected[i].1], msg.method_payload)
            }
            msg => panic!("unexpected message popped: {:?}", msg),
        }
    }

    assert_eq!(0, queues.output_message_count());
    assert!(queues.pool.len() == 0);
}

#[test]
fn test_peek_canister_input_does_not_affect_schedule() {
    let mut queues = CanisterQueues::default();
    let local_senders = [
        canister_test_id(1),
        canister_test_id(2),
        canister_test_id(1),
    ];
    let remote_senders = [canister_test_id(13), canister_test_id(14)];

    let local_requests = local_senders
        .iter()
        .map(|sender| RequestBuilder::default().sender(*sender).build())
        .collect::<Vec<_>>();
    let remote_requests = remote_senders
        .iter()
        .map(|sender| RequestBuilder::default().sender(*sender).build())
        .collect::<Vec<_>>();

    push_requests(&mut queues, LocalSubnet, &local_requests);
    push_requests(&mut queues, RemoteSubnet, &remote_requests);

    // Schedules before peek.
    let input_schedule_before = queues.input_schedule.clone();

    assert_eq!(
        queues.peek_canister_input(RemoteSubnet).unwrap(),
        CanisterMessage::Request(Arc::new(remote_requests.first().unwrap().clone()))
    );
    assert_eq!(
        queues.peek_canister_input(LocalSubnet).unwrap(),
        CanisterMessage::Request(Arc::new(local_requests.first().unwrap().clone()))
    );

    // Schedules are not changed.
    assert_eq!(input_schedule_before, queues.input_schedule);
    assert_eq!(
        queues
            .canister_queues
            .get(&canister_test_id(1))
            .unwrap()
            .0
            .len(),
        2
    );
}

#[test]
fn test_skip_canister_input() {
    let mut queues = CanisterQueues::default();
    let local_senders = [
        canister_test_id(1),
        canister_test_id(2),
        canister_test_id(1),
    ];
    let remote_senders = [canister_test_id(13), canister_test_id(14)];

    let local_requests = local_senders
        .iter()
        .map(|sender| RequestBuilder::default().sender(*sender).build())
        .collect::<Vec<_>>();
    let remote_requests = remote_senders
        .iter()
        .map(|sender| RequestBuilder::default().sender(*sender).build())
        .collect::<Vec<_>>();

    push_requests(&mut queues, LocalSubnet, &local_requests);
    push_requests(&mut queues, RemoteSubnet, &remote_requests);

    // Peek before skip.
    assert_eq!(
        queues.peek_canister_input(RemoteSubnet).unwrap(),
        CanisterMessage::Request(Arc::new(remote_requests.first().unwrap().clone()))
    );
    assert_eq!(
        queues.peek_canister_input(LocalSubnet).unwrap(),
        CanisterMessage::Request(Arc::new(local_requests.first().unwrap().clone()))
    );

    queues.skip_canister_input(RemoteSubnet);
    queues.skip_canister_input(LocalSubnet);

    // Peek will return a different result.
    assert_eq!(
        queues.peek_canister_input(RemoteSubnet).unwrap(),
        CanisterMessage::Request(Arc::new(remote_requests.get(1).unwrap().clone()))
    );
    assert_eq!(queues.input_schedule.remote_sender_schedule().len(), 2);
    assert_eq!(
        queues.peek_canister_input(LocalSubnet).unwrap(),
        CanisterMessage::Request(Arc::new(local_requests.get(1).unwrap().clone()))
    );
    assert_eq!(queues.input_schedule.local_sender_schedule().len(), 2);
    assert_eq!(
        queues
            .canister_queues
            .get(&canister_test_id(1))
            .unwrap()
            .0
            .len(),
        2
    );
}

struct StrictMetrics;
impl CheckpointLoadingMetrics for StrictMetrics {
    fn observe_broken_soft_invariant(&self, msg: String) {
        panic!("{}", msg);
    }
}

struct CountingMetrics(RefCell<usize>);
impl CheckpointLoadingMetrics for CountingMetrics {
    fn observe_broken_soft_invariant(&self, _: String) {
        *self.0.borrow_mut() += 1;
    }
}

/// Tests that an encode-decode roundtrip yields a result equal to the original
/// (and that the stats of an organically constructed `CanisterQueues` match
/// those of a deserialized one).
#[test]
fn encode_roundtrip() {
    let mut queues = CanisterQueues::default();

    let this = canister_test_id(13);
    let other = canister_test_id(14);
    queues
        .push_input(
            RequestBuilder::default().sender(this).build().into(),
            LocalSubnet,
        )
        .unwrap();
    queues
        .push_input(
            RequestBuilder::default().sender(other).build().into(),
            RemoteSubnet,
        )
        .unwrap();
    queues.pop_canister_input(RemoteSubnet).unwrap();
    queues.push_ingress(IngressBuilder::default().receiver(this).build());

    let encoded: pb_queues::CanisterQueues = (&queues).into();
    let decoded = (encoded, &StrictMetrics as &dyn CheckpointLoadingMetrics)
        .try_into()
        .unwrap();

    assert_eq!(queues, decoded);
}

/// Tests that serializing an empty `CanisterQueues` produces zero bytes.
#[test]
fn encode_empty() {
    use prost::Message;

    let queues = CanisterQueues::default();

    let encoded: pb_queues::CanisterQueues = (&queues).into();
    let mut serialized: Vec<u8> = Vec::new();
    encoded.encode(&mut serialized).unwrap();
<<<<<<< HEAD
=======

    let expected: &[u8] = &[];
    assert_eq!(expected, serialized.as_slice());
}

/// Tests decoding a `CanisterQueues` with an invalid input schedule.
#[test]
fn decode_invalid_input_schedule() {
    let mut queues = CanisterQueues::default();

    let this = canister_test_id(13);
    let other = canister_test_id(14);
    queues
        .push_input(
            RequestBuilder::default().sender(this).build().into(),
            LocalSubnet,
        )
        .unwrap();
    queues
        .push_input(
            RequestBuilder::default().sender(other).build().into(),
            RemoteSubnet,
        )
        .unwrap();
    queues.push_ingress(IngressBuilder::default().receiver(this).build());

    let mut encoded: pb_queues::CanisterQueues = (&queues).into();
    // Wipe the local sender schedule.
    encoded.local_sender_schedule.clear();

    // Decoding should succeed.
    let metrics = CountingMetrics(RefCell::new(0));
    let mut decoded =
        CanisterQueues::try_from((encoded, &metrics as &dyn CheckpointLoadingMetrics)).unwrap();
    // Even though the input schedules are not valid.
    assert_matches!(decoded.schedules_ok(&this, &BTreeMap::new(),), Err(_));
    assert_eq!(1, *metrics.0.borrow());

    // If we replace the input schedules with the original ones, the rest should be
    // equal.
    decoded
        .local_subnet_input_schedule
        .clone_from(&queues.local_subnet_input_schedule);
    decoded
        .remote_subnet_input_schedule
        .clone_from(&queues.remote_subnet_input_schedule);
    assert_eq!(queues, decoded);
}

/// Tests decoding `CanisterQueues`from `canister_queues` + `pool` (instead of
/// `input_queues` + `output_queues`).
#[test]
fn decode_forward_compatibility() {
    use ic_types::time::CoarseTime;
    use message_pool::MessagePool;
    use queue::CanisterQueue;

    let local_canister = canister_test_id(13);
    let remote_canister = canister_test_id(14);

    let mut queues_proto = pb_queues::CanisterQueues::default();
    let mut expected_queues = CanisterQueues::default();

    let req = RequestBuilder::default()
        .sender_reply_callback(CallbackId::from(1))
        .deadline(CoarseTime::from_secs_since_unix_epoch(313))
        .build();
    let rep = ResponseBuilder::default()
        .originator_reply_callback(CallbackId::new(4))
        .deadline(CoarseTime::from_secs_since_unix_epoch(314))
        .build();
    let mut pool = MessagePool::default();
    let stale_request_id = pool.insert_outbound_request(req.clone().into(), UNIX_EPOCH);
    pool.shed_largest_message().unwrap();

    //
    // `local_canister`'s queues.
    //

    // A `CanisterQueue` with a request, a response and a reserved slot.
    let mut iq1 = CanisterQueue::new(DEFAULT_QUEUE_CAPACITY);
    // Enqueue a request and a response.
    iq1.push_request(pool.insert_inbound(req.clone().into()));
    iq1.try_reserve_response_slot().unwrap();
    iq1.push_response(pool.insert_inbound(rep.clone().into()));
    // Make an extra response reservation.
    iq1.try_reserve_response_slot().unwrap();

    // Expected `InputQueue`.
    let mut expected_iq1 = InputQueue::new(DEFAULT_QUEUE_CAPACITY);
    expected_iq1.push(req.clone().into()).unwrap();
    expected_iq1.reserve_slot().unwrap();
    expected_iq1.push(rep.clone().into()).unwrap();
    expected_iq1.reserve_slot().unwrap();

    // An output queue with a stale request and a reserved slot.
    let mut oq1 = CanisterQueue::new(DEFAULT_QUEUE_CAPACITY);
    oq1.push_request(stale_request_id);
    oq1.try_reserve_response_slot().unwrap();

    // Expected `OutputQueue`.
    let mut expected_oq1 = OutputQueue::new(DEFAULT_QUEUE_CAPACITY);
    expected_oq1.reserve_slot().unwrap();

    queues_proto
        .canister_queues
        .push(pb_queues::canister_queues::CanisterQueuePair {
            canister_id: Some(local_canister.into()),
            input_queue: Some((&iq1).into()),
            output_queue: Some((&oq1).into()),
        });
    queues_proto
        .local_sender_schedule
        .push(local_canister.into());
    queues_proto.guaranteed_response_memory_reservations += 2;
    expected_queues
        .canister_queues
        .insert(local_canister, (expected_iq1, expected_oq1));
    expected_queues
        .local_subnet_input_schedule
        .push_back(local_canister);

    //
    // `remote_canister`'s queues.
    //
>>>>>>> 65912c67

    let expected: &[u8] = &[];
    assert_eq!(expected, serialized.as_slice());
}

/// Tests decoding a `CanisterQueues` with an invalid input schedule.
#[test]
fn decode_invalid_input_schedule() {
    let mut queues = CanisterQueues::default();

    let this = canister_test_id(13);
    let other = canister_test_id(14);
    queues
        .push_input(
            RequestBuilder::default().sender(this).build().into(),
            LocalSubnet,
        )
        .unwrap();
    queues
        .push_input(
            RequestBuilder::default().sender(other).build().into(),
            RemoteSubnet,
        )
        .unwrap();
    queues.push_ingress(IngressBuilder::default().receiver(this).build());

    let mut encoded: pb_queues::CanisterQueues = (&queues).into();
    // Wipe the local sender schedule.
    encoded.local_sender_schedule.clear();

    // Decoding should succeed.
    let metrics = CountingMetrics(RefCell::new(0));
    let mut decoded =
        CanisterQueues::try_from((encoded, &metrics as &dyn CheckpointLoadingMetrics)).unwrap();
    // Even though the input schedules are not valid.
    assert_matches!(
        decoded.schedules_ok(&&input_queue_type_from_local_canisters(vec![this])),
        Err(_)
    );
    assert_eq!(1, *metrics.0.borrow());

    // If we enqueue `this` into the local sender queue, the rest should be equal.
    decoded
        .input_schedule
        .schedule(this, InputQueueType::LocalSubnet);
    assert_eq!(queues, decoded);
}

/// Tests that serializing a `CanisterQueues` with an empty but non-default pool
/// preserves the non-default pool.
#[test]
fn encode_non_default_pool() {
    let mut queues = CanisterQueues::default();

    let this = canister_test_id(13);
    queues
        .push_input(
            RequestBuilder::default().sender(this).build().into(),
            RemoteSubnet,
        )
        .unwrap();
    queues.pop_canister_input(RemoteSubnet).unwrap();
    // Sanity check that the pool is empty but not equal to the default.
    assert_eq!(0, queues.pool.len());
    assert_ne!(MessagePool::default(), queues.pool);

    // And a roundtrip encode preserves the `CanisterQueues` unaltered.
    let encoded: pb_queues::CanisterQueues = (&queues).into();
    let decoded = (encoded, &StrictMetrics as &dyn CheckpointLoadingMetrics)
        .try_into()
        .unwrap();
    assert_eq!(queues, decoded);
}

/// Tests decoding `CanisterQueues` from `input_queues` + `output_queues`
/// (instead of `canister_queues` + `pool`).
#[test]
fn decode_backward_compatibility() {
    let local_canister = canister_test_id(13);
    let remote_canister = canister_test_id(14);

    let mut queues_proto = pb_queues::CanisterQueues::default();
    let mut expected_queues = CanisterQueues::default();

    let req = RequestBuilder::default()
        .sender(local_canister)
        .receiver(local_canister)
        .build();
    let rep = ResponseBuilder::default()
        .originator(local_canister)
        .respondent(local_canister)
        .build();
    let t1 = Time::from_secs_since_unix_epoch(12345).unwrap();
    let t2 = t1 + Duration::from_secs(1);
    let d1 = t1 + REQUEST_LIFETIME;
    let d2 = t2 + REQUEST_LIFETIME;

    //
    // `local_canister`'s queues.
    //

    // An `InputQueue` with a request, a response and a reserved slot.
    let mut iq1 = InputQueue::new(DEFAULT_QUEUE_CAPACITY);
    iq1.push(req.clone().into()).unwrap();
    iq1.reserve_slot().unwrap();
    iq1.push(rep.clone().into()).unwrap();
    iq1.reserve_slot().unwrap();

    // Expected input queue.
    let mut expected_iq1 = CanisterQueue::new(DEFAULT_QUEUE_CAPACITY);
    // Enqueue a request and a response.
    expected_iq1.push_request(expected_queues.pool.insert_inbound(req.clone().into()));
    expected_iq1.try_reserve_response_slot().unwrap();
    expected_iq1.push_response(expected_queues.pool.insert_inbound(rep.clone().into()));
    // Make an extra response reservation.
    expected_iq1.try_reserve_response_slot().unwrap();

    // An output queue with a response, a timed out request, a non-timed out request
    // and a reserved slot.
    let mut oq1 = OutputQueue::new(DEFAULT_QUEUE_CAPACITY);
    oq1.reserve_slot().unwrap();
    oq1.push_response(rep.clone().into());
    oq1.push_request(req.clone().into(), d1).unwrap();
    oq1.time_out_requests(d2).count();
    oq1.push_request(req.clone().into(), d2).unwrap();
    oq1.reserve_slot().unwrap();

    // Expected output queue. The timed out request is gone.
    let mut expected_oq1 = CanisterQueue::new(DEFAULT_QUEUE_CAPACITY);
    expected_oq1.try_reserve_response_slot().unwrap();
    expected_oq1.push_response(
        expected_queues
            .pool
            .insert_outbound_response(rep.clone().into()),
    );
    expected_oq1.push_request(
        expected_queues
            .pool
            .insert_outbound_request(req.clone().into(), t2),
    );
    expected_oq1.try_reserve_response_slot().unwrap();

    queues_proto.input_queues.push(pb_queues::QueueEntry {
        canister_id: Some(local_canister.into()),
        queue: Some((&iq1).into()),
    });
    queues_proto.output_queues.push(pb_queues::QueueEntry {
        canister_id: Some(local_canister.into()),
        queue: Some((&oq1).into()),
    });
    queues_proto
        .local_sender_schedule
        .push(local_canister.into());
    queues_proto.guaranteed_response_memory_reservations += 2;
    expected_queues
        .canister_queues
        .insert(local_canister, (expected_iq1, expected_oq1));
    expected_queues
        .input_schedule
<<<<<<< HEAD
        .schedule(local_canister, InputQueueType::LocalSubnet);
=======
        .schedule(local_canister, LocalSubnet);
>>>>>>> 65912c67

    //
    // `remote_canister`'s queues.
    //

    // Input queue with a reserved slot.
    let mut iq2 = InputQueue::new(DEFAULT_QUEUE_CAPACITY);
    iq2.reserve_slot().unwrap();

    // Expected input queue.
    let mut expected_iq2 = CanisterQueue::new(DEFAULT_QUEUE_CAPACITY);
    expected_iq2.try_reserve_response_slot().unwrap();

    // Empty output queue.
    let oq2 = OutputQueue::new(DEFAULT_QUEUE_CAPACITY);

    queues_proto.input_queues.push(pb_queues::QueueEntry {
        canister_id: Some(remote_canister.into()),
        queue: Some((&iq2).into()),
    });
    queues_proto.output_queues.push(pb_queues::QueueEntry {
        canister_id: Some(remote_canister.into()),
        queue: Some((&oq2).into()),
    });
    queues_proto.guaranteed_response_memory_reservations += 1;
    expected_queues.canister_queues.insert(
        remote_canister,
        (expected_iq2, CanisterQueue::new(DEFAULT_QUEUE_CAPACITY)),
    );

    //
    // Adjust stats.
    //

    expected_queues.queue_stats = CanisterQueues::calculate_queue_stats(
        &expected_queues.canister_queues,
        queues_proto.guaranteed_response_memory_reservations as usize,
        0,
    );

    let queues = (
        queues_proto,
        &StrictMetrics as &dyn CheckpointLoadingMetrics,
    )
        .try_into()
        .unwrap();
    assert_eq!(expected_queues, queues);
}

#[test]
fn test_stats_best_effort() {
    let mut queues = CanisterQueues::default();

    let mut expected_queue_stats = QueueStats::default();
    assert_eq!(expected_queue_stats, queues.queue_stats);
    assert_eq!(
        &message_pool::MessageStats::default(),
        queues.pool.message_stats()
    );

    // Enqueue one best-effort response request and one best-effort response each
    // into an input and an output queue.
    let request = request(coarse_time(10));
    let request_size_bytes = request.count_bytes();
    let response = response_with_payload(1000, coarse_time(20));
    let response_size_bytes = response.count_bytes();

    // Make reservations for the responses.
    queues
        .push_input(request.clone().into(), LocalSubnet)
        .unwrap();
    queues.pop_input().unwrap();
    queues
        .push_output_request(request.clone().into(), UNIX_EPOCH)
        .unwrap();
    queues.output_into_iter().next().unwrap();
    // Actually enqueue the messages.
    queues
        .push_input(request.clone().into(), LocalSubnet)
        .unwrap();
    queues
        .push_input(response.clone().into(), LocalSubnet)
        .unwrap();
    queues.push_output_response(response.clone().into());
    queues
        .push_output_request(request.clone().into(), UNIX_EPOCH)
        .unwrap();

    // One input queue slot, one output queue slot, zero memory reservations.
    expected_queue_stats = QueueStats {
        guaranteed_response_memory_reservations: 0,
        input_queues_reserved_slots: 1,
        output_queues_reserved_slots: 1,
        transient_stream_guaranteed_responses_size_bytes: 0,
    };
    assert_eq!(expected_queue_stats, queues.queue_stats);
    // Two best-effort response requests, two best-effort responses.
    assert_eq!(
        &message_pool::MessageStats {
            size_bytes: 2 * (request_size_bytes + response_size_bytes),
            best_effort_message_bytes: 2 * (request_size_bytes + response_size_bytes),
            guaranteed_responses_size_bytes: 0,
            oversized_guaranteed_requests_extra_bytes: 0,
            inbound_size_bytes: request_size_bytes + response_size_bytes,
            inbound_message_count: 2,
            inbound_response_count: 1,
            inbound_guaranteed_request_count: 0,
            inbound_guaranteed_response_count: 0,
            outbound_message_count: 2,
        },
        queues.pool.message_stats()
    );

    // Pop the incoming request and the outgoing response.
    assert_eq!(
        queues.pop_input(),
        Some(CanisterMessage::Request(request.clone().into()))
    );
    assert_eq!(
        queues.output_into_iter().next().unwrap(),
        RequestOrResponse::Response(response.clone().into())
    );

    // No changes in slot and memory reservations.
    assert_eq!(expected_queue_stats, queues.queue_stats);
    // One best-effort response request, one best-effort response.
    assert_eq!(
        &message_pool::MessageStats {
            size_bytes: request_size_bytes + response_size_bytes,
            best_effort_message_bytes: request_size_bytes + response_size_bytes,
            guaranteed_responses_size_bytes: 0,
            oversized_guaranteed_requests_extra_bytes: 0,
            inbound_size_bytes: response_size_bytes,
            inbound_message_count: 1,
            inbound_response_count: 1,
            inbound_guaranteed_request_count: 0,
            inbound_guaranteed_response_count: 0,
            outbound_message_count: 1,
        },
        queues.pool.message_stats()
    );

    // Time out the one message with a deadline of less than 20 (the outgoing
    // request), shed the incoming response and pop the generated reject response.
    assert_eq!(
        1,
        queues.time_out_messages(coarse_time(20).into(), &request.sender, &BTreeMap::new())
    );
    assert!(queues.shed_largest_message(&request.sender, &BTreeMap::new()));
    assert!(queues.pop_input().is_some());

    // Input queue slot reservation was consumed.
    expected_queue_stats = QueueStats {
        guaranteed_response_memory_reservations: 0,
        input_queues_reserved_slots: 0,
        output_queues_reserved_slots: 1,
        transient_stream_guaranteed_responses_size_bytes: 0,
    };
    assert_eq!(expected_queue_stats, queues.queue_stats);
    // And we have all-zero message stats.
    assert_eq!(
        &message_pool::MessageStats::default(),
        queues.pool.message_stats()
    );
}

#[test]
fn test_stats_guaranteed_response() {
    let mut queues = CanisterQueues::default();

    let mut expected_queue_stats = QueueStats::default();
    assert_eq!(expected_queue_stats, queues.queue_stats);
    assert_eq!(
        &message_pool::MessageStats::default(),
        queues.pool.message_stats()
    );

    // Enqueue one guaranteed response request and one guaranteed response each into
    // an input and an output queue.
    let request = request(NO_DEADLINE);
    let request_size_bytes = request.count_bytes();
    let response = response(NO_DEADLINE);
    let response_size_bytes = response.count_bytes();

    // Make reservations for the responses.
    queues
        .push_input(request.clone().into(), LocalSubnet)
        .unwrap();
    queues.pop_input().unwrap();
    queues
        .push_output_request(request.clone().into(), UNIX_EPOCH)
        .unwrap();
    queues.output_into_iter().next().unwrap();
    // Actually enqueue the messages.
    queues
        .push_input(request.clone().into(), LocalSubnet)
        .unwrap();
    queues
        .push_input(response.clone().into(), LocalSubnet)
        .unwrap();
    queues.push_output_response(response.clone().into());
    queues
        .push_output_request(request.clone().into(), UNIX_EPOCH)
        .unwrap();

    // One input queue slot, one output queue slot, two memory reservations.
    expected_queue_stats = QueueStats {
        guaranteed_response_memory_reservations: 2,
        input_queues_reserved_slots: 1,
        output_queues_reserved_slots: 1,
        transient_stream_guaranteed_responses_size_bytes: 0,
    };
    assert_eq!(expected_queue_stats, queues.queue_stats);
    // Two guaranteed response requests, two guaranteed responses.
    assert_eq!(
        &message_pool::MessageStats {
            size_bytes: 2 * (request_size_bytes + response_size_bytes),
            best_effort_message_bytes: 0,
            guaranteed_responses_size_bytes: 2 * response_size_bytes,
            oversized_guaranteed_requests_extra_bytes: 0,
            inbound_size_bytes: request_size_bytes + response_size_bytes,
            inbound_message_count: 2,
            inbound_response_count: 1,
            inbound_guaranteed_request_count: 1,
            inbound_guaranteed_response_count: 1,
            outbound_message_count: 2,
        },
        queues.pool.message_stats()
    );

    // Pop the incoming request and the outgoing response.
    assert_eq!(
        queues.pop_input(),
        Some(CanisterMessage::Request(request.clone().into()))
    );
    assert_eq!(
        queues.output_into_iter().next().unwrap(),
        RequestOrResponse::Response(response.clone().into())
    );

    // No changes in slot and memory reservations.
    assert_eq!(expected_queue_stats, queues.queue_stats);
    // One guaranteed response request, one guaranteed response.
    assert_eq!(
        &message_pool::MessageStats {
            size_bytes: request_size_bytes + response_size_bytes,
            best_effort_message_bytes: 0,
            guaranteed_responses_size_bytes: response_size_bytes,
            oversized_guaranteed_requests_extra_bytes: 0,
            inbound_size_bytes: response_size_bytes,
            inbound_message_count: 1,
            inbound_response_count: 1,
            inbound_guaranteed_request_count: 0,
            inbound_guaranteed_response_count: 1,
            outbound_message_count: 1,
        },
        queues.pool.message_stats()
    );

    // Time out the one message that has an (implicit) deadline (the outgoing
    // request), pop the incoming response and the generated reject response.
    assert_eq!(
        1,
        queues.time_out_messages(
            coarse_time(u32::MAX).into(),
            &request.sender,
            &BTreeMap::new()
        )
    );
    assert_eq!(
        queues.pop_input(),
        Some(CanisterMessage::Response(response.clone().into()))
    );
    assert!(queues.pop_input().is_some());

    // Input queue slot and memory reservations were consumed.
    expected_queue_stats = QueueStats {
        guaranteed_response_memory_reservations: 1,
        input_queues_reserved_slots: 0,
        output_queues_reserved_slots: 1,
        transient_stream_guaranteed_responses_size_bytes: 0,
    };
    assert_eq!(expected_queue_stats, queues.queue_stats);
    // And we have all-zero message stats.
    assert_eq!(
        &message_pool::MessageStats::default(),
        queues.pool.message_stats()
    );

    // Consume the output queue slot reservation.
    queues.push_output_response(response.clone().into());
    queues.output_into_iter().next().unwrap();

    // Default stats throughout.
    assert_eq!(QueueStats::default(), queues.queue_stats);
    assert_eq!(
        &message_pool::MessageStats::default(),
        queues.pool.message_stats()
    );
}

#[test]
fn test_stats_oversized_requests() {
    let mut queues = CanisterQueues::default();

    let mut expected_queue_stats = QueueStats::default();
    assert_eq!(expected_queue_stats, queues.queue_stats);
    assert_eq!(
        &message_pool::MessageStats::default(),
        queues.pool.message_stats()
    );

    // Enqueue one best-effort and one guaranteed oversized request each into an
    // input and an output queue.
    let best_effort = request_with_payload(
        MAX_INTER_CANISTER_PAYLOAD_IN_BYTES_U64 as usize + 1000,
        coarse_time(10),
    );
    let best_effort_size_bytes = best_effort.count_bytes();
    let guaranteed = request_with_payload(
        MAX_INTER_CANISTER_PAYLOAD_IN_BYTES_U64 as usize + 2000,
        NO_DEADLINE,
    );
    let guaranteed_size_bytes = guaranteed.count_bytes();
    // The 2000 bytes we added above; plus the method name provided by
    // `RequestBuilder`; plus any difference in size between the `Request` and
    // `Response` structs, so better compute it.
    let guaranteed_extra_bytes = guaranteed_size_bytes - MAX_RESPONSE_COUNT_BYTES;

    queues
        .push_input(best_effort.clone().into(), LocalSubnet)
        .unwrap();
    queues
        .push_input(guaranteed.clone().into(), LocalSubnet)
        .unwrap();
    queues
        .push_output_request(best_effort.clone().into(), UNIX_EPOCH)
        .unwrap();
    queues
        .push_output_request(guaranteed.clone().into(), UNIX_EPOCH)
        .unwrap();

    // Two input queue slots, two output queue slots, two memory reservations.
    expected_queue_stats = QueueStats {
        guaranteed_response_memory_reservations: 2,
        input_queues_reserved_slots: 2,
        output_queues_reserved_slots: 2,
        transient_stream_guaranteed_responses_size_bytes: 0,
    };
    assert_eq!(expected_queue_stats, queues.queue_stats);
    // Two best-effort requests, two oversized guaranteed requests, 4 requests in all.
    assert_eq!(
        &message_pool::MessageStats {
            size_bytes: 2 * (best_effort_size_bytes + guaranteed_size_bytes),
            best_effort_message_bytes: 2 * best_effort_size_bytes,
            guaranteed_responses_size_bytes: 0,
            oversized_guaranteed_requests_extra_bytes: 2 * guaranteed_extra_bytes,
            inbound_size_bytes: best_effort_size_bytes + guaranteed_size_bytes,
            inbound_message_count: 2,
            inbound_response_count: 0,
            inbound_guaranteed_request_count: 1,
            inbound_guaranteed_response_count: 0,
            outbound_message_count: 2,
        },
        queues.pool.message_stats()
    );

    // Pop the incoming best-effort request and the incoming guaranteed request.
    assert_eq!(
        Some(CanisterMessage::Request(best_effort.clone().into())),
        queues.pop_input()
    );
    assert_eq!(
        Some(CanisterMessage::Request(guaranteed.clone().into())),
        queues.pop_input()
    );

    // No changes in slot and memory reservations.
    assert_eq!(expected_queue_stats, queues.queue_stats);
    // One best-effort request, one oversized guaranteed request, 2 requests in all.
    assert_eq!(
        &message_pool::MessageStats {
            size_bytes: best_effort_size_bytes + guaranteed_size_bytes,
            best_effort_message_bytes: best_effort_size_bytes,
            guaranteed_responses_size_bytes: 0,
            oversized_guaranteed_requests_extra_bytes: guaranteed_extra_bytes,
            inbound_size_bytes: 0,
            inbound_message_count: 0,
            inbound_response_count: 0,
            inbound_guaranteed_request_count: 0,
            inbound_guaranteed_response_count: 0,
            outbound_message_count: 2,
        },
        queues.pool.message_stats()
    );

    // Shed the outgoing best-effort request and time out the outgoing guaranteed one.
    assert!(queues.shed_largest_message(&best_effort.sender, &BTreeMap::new()));
    assert_eq!(
        1,
        queues.time_out_messages(
            coarse_time(u32::MAX).into(),
            &best_effort.sender,
            &BTreeMap::new()
        )
    );

    // Input queue slots and the input queue memory reservation were consumed.
    expected_queue_stats = QueueStats {
        guaranteed_response_memory_reservations: 1,
        input_queues_reserved_slots: 0,
        output_queues_reserved_slots: 2,
        transient_stream_guaranteed_responses_size_bytes: 0,
    };
    assert_eq!(expected_queue_stats, queues.queue_stats);

    // And pop the two reject responses.
    queues.pop_input().unwrap();
    queues.pop_input().unwrap();

    // No change in slot and memory reservations.
    assert_eq!(expected_queue_stats, queues.queue_stats);
    // But back to all-zero message stats.
    assert_eq!(
        &message_pool::MessageStats::default(),
        queues.pool.message_stats()
    );
}

/// Simulates sending an outgoing request and receiving an incoming response,
/// calling `garbage_collect()` throughout. This is always a no-op, until after
/// the response was consumed, when the queue pair is GC-ed and all fields are
/// reset to their default values.
#[test]
fn test_garbage_collect() {
    let this = canister_test_id(1);
    let other = canister_test_id(2);

    // A matching request and response pair.
    let request = RequestBuilder::default()
        .sender(this)
        .receiver(other)
        .build();
    let response = ResponseBuilder::default()
        .respondent(other)
        .originator(this)
        .build();

    // Empty `CanisterQueues`.
    let mut queues = CanisterQueues::default();
    assert!(queues.canister_queues.is_empty());
    // No-op.
    queues.garbage_collect();
    assert_eq!(CanisterQueues::default(), queues);

    // Push output request.
    queues
        .push_output_request(request.into(), UNIX_EPOCH)
        .unwrap();
    // No-op.
    queues.garbage_collect();
    assert!(queues.has_output());
    assert_eq!(1, queues.canister_queues.len());

    // "Route" output request.
    queues.output_into_iter().next();
    // No-op.
    queues.garbage_collect();
    // No messages, but the queue pair is not GC-ed (due to the reserved slot).
    assert!(!queues.has_output());
    assert_eq!(1, queues.canister_queues.len());

    // Push input response.
    queues.push_input(response.into(), LocalSubnet).unwrap();
<<<<<<< HEAD
    // Before popping any input, `queue.next_input_source` has default value.
    assert_eq!(InputSource::default(), queues.input_schedule.input_source());
=======
    // Before popping any input, `next_input_source` has default value.
    assert_eq!(InputSource::default(), queues.next_input_source);
>>>>>>> 65912c67
    // No-op.
    queues.garbage_collect();
    // Still one queue pair.
    assert!(queues.has_input());
    assert_eq!(1, queues.canister_queues.len());

    // "Process" response.
    queues.pop_input();
    // After having popped an input, `next_input_source` has advanced.
<<<<<<< HEAD
    assert_ne!(InputSource::default(), queues.input_schedule.input_source());
=======
    assert_ne!(InputSource::default(), queues.next_input_source);
>>>>>>> 65912c67
    // No more inputs, but we still have the queue pair.
    assert!(!queues.has_input());
    assert_eq!(1, queues.canister_queues.len());

    // Queue pair can finally be GC-ed.
    queues.garbage_collect();
    // No canister queues left.
    assert!(queues.canister_queues.is_empty());
    // And all fields have been reset to their default values.
    assert_eq!(CanisterQueues::default(), queues);
}

/// Tests that even when `garbage_collect()` would otherwise be a no-op, fields
/// are always reset to default.
#[test]
fn test_garbage_collect_restores_defaults() {
    let this = canister_test_id(1);

    // Empty `CanisterQueues`.
    let mut queues = CanisterQueues::default();
    assert_eq!(CanisterQueues::default(), queues);

    // Push and pop an ingress message.
    queues.push_ingress(IngressBuilder::default().receiver(this).build());
    assert!(queues.pop_input().is_some());
    // `next_input_source` has now advanced to `RemoteSubnet`.
    assert_ne!(CanisterQueues::default(), queues);

    // But `garbage_collect()` should restore the struct to its default value.
    queues.garbage_collect();
    assert_eq!(CanisterQueues::default(), queues);
}

#[test]
fn test_reject_subnet_output_request() {
    let this = canister_test_id(1);

    let request = RequestBuilder::default()
        .sender(this)
        .receiver(IC_00)
        .build();
    let reject_context = RejectContext::new(ic_error_types::RejectCode::DestinationInvalid, "");

    let mut queues = CanisterQueues::default();

    // Reject an output request without having enqueued it first.
    queues
        .reject_subnet_output_request(request, reject_context.clone(), &[])
        .unwrap();

    // There is now a reject response.
    assert_eq!(
        CanisterMessage::Response(Arc::new(
            ResponseBuilder::default()
                .respondent(IC_00)
                .originator(this)
                .response_payload(Payload::Reject(reject_context))
                .build()
        )),
        queues.pop_input().unwrap()
    );

    // And after popping it, there are no messages or reserved slots left.
    queues.garbage_collect();
    assert!(queues.canister_queues.is_empty());
    assert!(queues.pool.len() == 0);
}

#[test]
fn test_output_queues_for_each() {
    let this = canister_test_id(13);
    let other_1 = canister_test_id(1);
    let other_2 = canister_test_id(2);

    // 3 requests to `other_1`, one to `other_2`.
    let request_1 = RequestBuilder::default()
        .sender(this)
        .receiver(other_1)
        .method_name("request_1")
        .build();
    let request_2 = RequestBuilder::default()
        .sender(this)
        .receiver(other_1)
        .method_name("request_2")
        .build();
    let request_3 = RequestBuilder::default()
        .sender(this)
        .receiver(other_1)
        .method_name("request_3")
        .build();
    let request_4 = RequestBuilder::default()
        .sender(this)
        .receiver(other_2)
        .method_name("request_4")
        .build();

    let mut queues = CanisterQueues::default();
    queues
        .push_output_request(request_1.into(), UNIX_EPOCH)
        .unwrap();
    queues
        .push_output_request(request_2.into(), UNIX_EPOCH)
        .unwrap();
    queues
        .push_output_request(request_3.into(), UNIX_EPOCH)
        .unwrap();
    queues
        .push_output_request(request_4.into(), UNIX_EPOCH)
        .unwrap();

    // Should have 2 queue pairs (one for `other_1`, one for `other_2`).
    assert_eq!(2, queues.canister_queues.len());

    let mut seen = Vec::new();
    queues.output_queues_for_each(|canister_id, msg| match msg {
        RequestOrResponse::Request(req) => {
            seen.push((*canister_id, req.method_name.clone()));
            // Turn down `request_2`, accept everything else.
            if req.method_name == "request_2" {
                return Err(());
            }
            Ok(())
        }
        _ => unreachable!(),
    });

    // Ensure we've seen `request_1` and `request_2` to `other_1`; and
    // `request_4` to `other_2`; but not `request_3`.
    assert_eq!(
        vec![
            (other_1, "request_1".into()),
            (other_1, "request_2".into()),
            (other_2, "request_4".into())
        ],
        seen
    );

    // `request_2` and `request_3` should have been left in place.
    let mut seen = Vec::new();
    queues.output_queues_for_each(|canister_id, msg| match msg {
        RequestOrResponse::Request(req) => {
            seen.push((*canister_id, req.method_name.clone()));
            Ok(())
        }
        _ => unreachable!(),
    });
    assert_eq!(
        vec![(other_1, "request_2".into()), (other_1, "request_3".into())],
        seen
    );

    // No output left.
    assert!(!queues.has_output());
    // And the pool is also empty.
    assert!(queues.pool.len() == 0);
}

#[test]
fn test_peek_output_with_stale_references() {
    let mut queues = CanisterQueues::default();
    let canister1 = canister_test_id(1);
    let canister2 = canister_test_id(2);
    let canister3 = canister_test_id(3);

    let receivers = [canister1, canister2, canister1, canister3];
    let requests = receivers
        .iter()
        .enumerate()
        .map(|(i, receiver)| {
            RequestBuilder::default()
                .receiver(*receiver)
                .deadline(coarse_time(1000 + i as u32))
                .build()
        })
        .collect::<Vec<_>>();

    for request in requests.iter() {
        queues
            .push_output_request(request.clone().into(), UNIX_EPOCH)
            .unwrap();
    }

    let own_canister_id = canister_test_id(13);
    let local_canisters = BTreeMap::new();
    // Time out the first two requests, including the only request to canister 2.
    queues.time_out_messages(coarse_time(1002).into(), &own_canister_id, &local_canisters);

    assert!(queues.has_output());

    // One message to canister 1.
    let peeked = requests.get(2).unwrap().clone().into();
    assert_eq!(Some(&peeked), queues.peek_output(&canister1));
    assert_eq!(Some(peeked), queues.pop_canister_output(&canister1));
    assert_eq!(None, queues.peek_output(&canister1));

    // No message to canister 2.
    assert_eq!(None, queues.peek_output(&canister2));

    // One message to canister 3.
    let peeked = requests.get(3).unwrap().clone().into();
    assert_eq!(Some(&peeked), queues.peek_output(&canister3));
    assert_eq!(Some(peeked), queues.pop_canister_output(&canister3));
    assert_eq!(None, queues.peek_output(&canister3));

    assert!(!queues.has_output());
    assert!(queues.pool.len() == 2);
}

// Must be duplicated here, because the `ic_test_utilities` one pulls in the
// `CanisterQueues` defined by its `ic_replicated_state`, not the ones from
// `crate` and we wouldn't have access to its non-public methods.
prop_compose! {
    /// Strategy that generates an arbitrary `CanisterQueues` (and a matching
    /// iteration order); with up to `max_requests` outbound requests; addressed to
    /// up to `max_receivers` (if `Some`) or one request per receiver (if `None`).
    fn arb_canister_output_queues(
        max_requests: usize,
        max_receivers: Option<usize>,
    )(
        num_receivers in arb_num_receivers(max_receivers),
        reqs in prop::collection::vec(arbitrary::request(), 0..max_requests)
    ) -> (CanisterQueues, VecDeque<RequestOrResponse>) {
        new_canister_output_queues_for_test(reqs, canister_test_id(42), num_receivers)
    }
}

#[test_strategy::proptest]
fn output_into_iter_peek_and_next_consistent(
    #[strategy(arb_canister_output_queues(10, Some(5)))] test: (
        CanisterQueues,
        VecDeque<RequestOrResponse>,
    ),
) {
    let (mut canister_queues, raw_requests) = test;
    let mut output_iter = canister_queues.output_into_iter();

    let mut popped = 0;
    while let Some(msg) = output_iter.peek() {
        popped += 1;
        prop_assert_eq!(Some(msg.clone()), output_iter.next());
    }

    prop_assert_eq!(output_iter.next(), None);
    prop_assert_eq!(raw_requests.len(), popped);
    prop_assert!(canister_queues.pool.len() == 0);
}

#[test_strategy::proptest]
fn output_into_iter_peek_and_next_consistent_with_excludes(
    #[strategy(arb_canister_output_queues(10, None))] test: (
        CanisterQueues,
        VecDeque<RequestOrResponse>,
    ),
    #[strategy(0..=1_u64)] start: u64,
    #[strategy(2..=5_u64)] exclude_step: u64,
) {
    let (mut canister_queues, raw_requests) = test;
    let mut output_iter = canister_queues.output_into_iter();

    let mut i = start;
    let mut popped = 0;
    let mut excluded = 0;
    while let Some(msg) = output_iter.peek() {
        i += 1;
        if i % exclude_step == 0 {
            output_iter.exclude_queue();
            excluded += 1;
            continue;
        }
        popped += 1;
        prop_assert_eq!(Some(msg.clone()), output_iter.next());
    }
    prop_assert_eq!(output_iter.pop(), None);
    prop_assert_eq!(raw_requests.len(), excluded + popped);
}

#[test_strategy::proptest]
fn output_into_iter_leaves_non_consumed_messages_untouched(
    #[strategy(arb_canister_output_queues(10, Some(5)))] test: (
        CanisterQueues,
        VecDeque<RequestOrResponse>,
    ),
) {
    let (mut canister_queues, mut raw_requests) = test;
    let num_requests = raw_requests.len();

    // Consume half of the messages in the canister queues and verify whether we pop the
    // expected elements.
    {
        let mut output_iter = canister_queues.output_into_iter();

        for _ in 0..num_requests / 2 {
            let popped_message = output_iter.next().unwrap();
            let expected_message = raw_requests.pop_front().unwrap();
            prop_assert_eq!(popped_message, expected_message);
        }

        prop_assert_eq!(
            canister_queues.output_message_count(),
            num_requests - num_requests / 2
        );
    }

    // Ensure that the messages that have not been consumed above are still in the queues
    // after dropping `output_iter`.
    while let Some(raw) = raw_requests.pop_front() {
        if let Some(msg) = canister_queues.pop_canister_output(&raw.receiver()) {
            prop_assert_eq!(raw, msg);
        } else {
            prop_assert!(false, "Not all unconsumed messages left in canister queues");
        }
    }

    // Ensure that there are no messages left in the canister queues.
    prop_assert_eq!(canister_queues.output_message_count(), 0);
    // And the pool is empty.
    prop_assert!(canister_queues.pool.len() == 0);
}

#[test_strategy::proptest]
fn output_into_iter_with_exclude_leaves_excluded_queues_untouched(
    #[strategy(arb_canister_output_queues(10, None))] test: (
        CanisterQueues,
        VecDeque<RequestOrResponse>,
    ),
    #[strategy(0..=1_u64)] start: u64,
    #[strategy(2..=5_u64)] exclude_step: u64,
) {
    let (mut canister_queues, mut raw_requests) = test;
    let mut excluded_requests = VecDeque::new();
    // Consume half of the messages in the canister queues and verify whether we pop the
    // expected elements.
    {
        let mut output_iter = canister_queues.output_into_iter();

        let mut i = start;
        let mut excluded = 0;
        while let Some(peeked_message) = output_iter.peek() {
            i += 1;
            if i % exclude_step == 0 {
                output_iter.exclude_queue();
                // We only have one message per queue, so popping this request
                // should leave us with a consistent expected queue
                excluded_requests.push_back(raw_requests.pop_front().unwrap());
                excluded += 1;
                continue;
            }

            let peeked_message = peeked_message.clone();
            let popped_message = output_iter.pop().unwrap();
            prop_assert_eq!(&popped_message, &peeked_message);
            let expected_message = raw_requests.pop_front().unwrap();
            prop_assert_eq!(&popped_message, &expected_message);
        }

        prop_assert_eq!(canister_queues.output_message_count(), excluded);
    }

    // Ensure that the messages that have not been consumed above are still in the queues
    // after dropping `output_iter`.
    while let Some(raw) = excluded_requests.pop_front() {
        if let Some(msg) = canister_queues.pop_canister_output(&raw.receiver()) {
            prop_assert_eq!(&raw, &msg, "Popped message does not correspond with expected message. popped: {:?}. expected: {:?}.", msg, raw);
        } else {
            prop_assert!(false, "Not all unconsumed messages left in canister queues");
        }
    }

    // Ensure that there are no messages left in the canister queues.
    prop_assert_eq!(canister_queues.output_message_count(), 0);
    // And the pool is empty.
    prop_assert!(canister_queues.pool.len() == 0);
}

#[test_strategy::proptest]
fn output_into_iter_yields_correct_elements(
    #[strategy(arb_canister_output_queues(10, Some(5)))] test: (
        CanisterQueues,
        VecDeque<RequestOrResponse>,
    ),
) {
    let (mut canister_queues, raw_requests) = test;
    let recovered: VecDeque<_> = canister_queues.output_into_iter().collect();

    prop_assert_eq!(raw_requests, recovered);
}

#[test_strategy::proptest]
fn output_into_iter_exclude_leaves_state_untouched(
    #[strategy(arb_canister_output_queues(10, Some(5)))] test: (
        CanisterQueues,
        VecDeque<RequestOrResponse>,
    ),
) {
    let (mut canister_queues, _raw_requests) = test;
    let expected_canister_queues = canister_queues.clone();
    let mut output_iter = canister_queues.output_into_iter();

    while output_iter.peek().is_some() {
        output_iter.exclude_queue();
    }
    // Check that there's nothing left to pop.
    prop_assert!(output_iter.next().is_none());

    prop_assert_eq!(expected_canister_queues, canister_queues);
}

#[test_strategy::proptest]
fn output_into_iter_peek_pop_loop_terminates(
    #[strategy(arb_canister_output_queues(10, Some(5)))] test: (
        CanisterQueues,
        VecDeque<RequestOrResponse>,
    ),
) {
    let (mut canister_queues, _raw_requests) = test;
    let mut output_iter = canister_queues.output_into_iter();

    while let Some(msg) = output_iter.peek() {
        prop_assert_eq!(Some(msg.clone()), output_iter.next());
    }
    prop_assert_eq!(None, output_iter.next());
}

#[test_strategy::proptest]
fn output_into_iter_peek_pop_loop_with_excludes_terminates(
    #[strategy(arb_canister_output_queues(10, Some(5)))] test: (
        CanisterQueues,
        VecDeque<RequestOrResponse>,
    ),
    #[strategy(0..=1_u64)] start: u64,
    #[strategy(2..=5_u64)] exclude_step: u64,
) {
    let (mut canister_queues, _raw_requests) = test;
    let mut output_iter = canister_queues.output_into_iter();

    let mut i = start;
    while let Some(msg) = output_iter.peek() {
        i += 1;
        if i % exclude_step == 0 {
            output_iter.exclude_queue();
            continue;
        }
        prop_assert_eq!(Some(msg.clone()), output_iter.next());
    }
}

#[test_strategy::proptest]
fn output_into_iter_peek_with_stale_references(
    #[strategy(arb_canister_output_queues(10, Some(5)))] test: (
        CanisterQueues,
        VecDeque<RequestOrResponse>,
    ),
    #[any] deadline: u32,
) {
    let (mut canister_queues, _raw_requests) = test;
    let own_canister_id = canister_test_id(13);
    let local_canisters = BTreeMap::new();
    // Time out some messages.
    canister_queues.time_out_messages(
        coarse_time(deadline).into(),
        &own_canister_id,
        &local_canisters,
    );
    // And shed one more.
    canister_queues.shed_largest_message(&own_canister_id, &local_canisters);

    // Peek and pop until the output queues are empty.
    let mut output_iter = canister_queues.output_into_iter();
    while let Some(msg) = output_iter.peek() {
        prop_assert_eq!(Some(msg.clone()), output_iter.next());
    }
    prop_assert_eq!(None, output_iter.next());
}

/// Tests that 'has_expired_deadlines` reports:
/// - false for an empty `CanisterQueues`.
/// - false for a non-empty `CanisterQueues` using a current time < all deadlines.
/// - true for a non-empty `CanisterQueues` using a current time >= at least one deadline.
#[test]
fn has_expired_deadlines_reports_correctly() {
    let mut canister_queues = CanisterQueues::default();

    let time0 = Time::from_secs_since_unix_epoch(0).unwrap();
    assert!(!canister_queues.has_expired_deadlines(time0 + REQUEST_LIFETIME));

    let time1 = Time::from_secs_since_unix_epoch(1).unwrap();
    canister_queues
        .push_output_request(request(NO_DEADLINE).into(), time0)
        .unwrap();

    let current_time = time0 + REQUEST_LIFETIME;
    assert!(!canister_queues.has_expired_deadlines(current_time));

    let current_time = time1 + REQUEST_LIFETIME;
    assert!(canister_queues.has_expired_deadlines(current_time));

    // Pop the output request.
    canister_queues.output_into_iter().next().unwrap();
    assert!(!canister_queues.has_expired_deadlines(current_time));

    let time100 = coarse_time(100);
    let time101 = Time::from_secs_since_unix_epoch(101).unwrap();

    // Enqueue an inbound best-effort response. No expired deadlines, as inbound
    // responses don't expire.
    canister_queues
        .push_input(response(time100).into(), LocalSubnet)
        .unwrap();
    assert!(!canister_queues.has_expired_deadlines(time101));

    // But an inbound best-effort request does expire.
    canister_queues
        .push_input(request(time100).into(), LocalSubnet)
        .unwrap();
    assert!(canister_queues.has_expired_deadlines(time101));
}

/// Tests `time_out_messages` on an instance of `CanisterQueues` that contains exactly 4 output messages.
/// - A guaranteed response output request addressed to self.
/// - A best-effort output request addressed to a local canister.
/// - Two output requests adressed to a remote canister.
#[test]
fn time_out_messages_pushes_correct_reject_responses() {
    let mut canister_queues = CanisterQueues::default();

    let own_canister_id = canister_test_id(67);
    let local_canister_id = canister_test_id(79);
    let remote_canister_id = canister_test_id(97);

    let t0 = Time::from_secs_since_unix_epoch(0).unwrap();
    let t1 = Time::from_secs_since_unix_epoch(1).unwrap();
    let d1 = CoarseTime::floor(t1);

    for (canister_id, callback_id, time, deadline) in [
        (own_canister_id, 0, t0, NO_DEADLINE),
        (local_canister_id, 1, t0, d1),
        (remote_canister_id, 2, t0, NO_DEADLINE),
        (remote_canister_id, 3, t1, NO_DEADLINE),
    ] {
        canister_queues
            .push_output_request(
                Arc::new(Request {
                    receiver: canister_id,
                    sender: own_canister_id,
                    sender_reply_callback: CallbackId::from(callback_id),
                    payment: Cycles::from(7_u64),
                    method_name: "No-Op".to_string(),
                    method_payload: vec![],
                    metadata: None,
                    deadline,
                }),
                time,
            )
            .unwrap();
    }

    let local_canisters = maplit::btreemap! {
        local_canister_id => {
            let scheduler_state = SchedulerState::default();
            let system_state = SystemState::new_running_for_testing(
                CanisterId::from_u64(42),
                user_test_id(24).get(),
                Cycles::new(1 << 36),
                NumSeconds::from(100_000),
            );
            CanisterState::new(system_state, None, scheduler_state)
        }
    };

    let current_time = t0 + REQUEST_LIFETIME + Duration::from_secs(1);
    assert_eq!(
        3,
        canister_queues.time_out_messages(current_time, &own_canister_id, &local_canisters),
    );

    // Check that each canister has one request timed out in the output queue and one
    // reject response in the corresponding input queue.
    assert_eq!(1, canister_queues.queue_stats.input_queues_reserved_slots);
    let message_stats = canister_queues.pool.message_stats();
    assert_eq!(3, message_stats.inbound_message_count);
    assert_eq!(2, message_stats.inbound_guaranteed_response_count);
    assert_eq!(1, message_stats.outbound_message_count);

    // Explicitly check the contents of the reject responses.
    let check_reject_response = |from_canister: CanisterId,
                                 callback_id: u64,
                                 deadline: CoarseTime| {
        let input_queue_from_canister = &canister_queues
            .canister_queues
            .get(&from_canister)
            .unwrap()
            .0;
        assert_eq!(1, input_queue_from_canister.len());
        let id = input_queue_from_canister.peek().unwrap().id();
        let reject_response = canister_queues.pool.get(id).unwrap();
        assert_eq!(
            RequestOrResponse::from(Response {
                originator: own_canister_id,
                respondent: from_canister,
                originator_reply_callback: CallbackId::from(callback_id),
                refund: Cycles::from(7_u64),
                response_payload: Payload::Reject(RejectContext::new_with_message_length_limit(
                    RejectCode::SysTransient,
                    "Request timed out.",
                    MR_SYNTHETIC_REJECT_MESSAGE_MAX_LEN
                )),
                deadline,
            }),
            *reject_response,
        );
    };
    check_reject_response(own_canister_id, 0, NO_DEADLINE);
    check_reject_response(local_canister_id, 1, d1);
    check_reject_response(remote_canister_id, 2, NO_DEADLINE);

    // Check that subnet input schedules contain the relevant canister IDs exactly once.
    assert_eq!(
        canister_queues.input_schedule.local_sender_schedule(),
        &VecDeque::from(vec![local_canister_id, own_canister_id]),
    );
    assert_eq!(
        canister_queues.input_schedule.remote_sender_schedule(),
        &VecDeque::from(vec![remote_canister_id]),
    );

    let current_time = t1 + REQUEST_LIFETIME + Duration::from_secs(1);
    assert_eq!(
        1,
        canister_queues.time_out_messages(current_time, &own_canister_id, &local_canisters),
    );

    // Zero input queue reserved slots, 4 inbound responses,
    assert_eq!(0, canister_queues.queue_stats.input_queues_reserved_slots);
    let message_stats = canister_queues.pool.message_stats();
    assert_eq!(4, message_stats.inbound_message_count);
    assert_eq!(3, message_stats.inbound_guaranteed_response_count);
    assert_eq!(0, message_stats.outbound_message_count);
    // Check that timing out twice does not lead to duplicate entries in subnet input schedules.
    assert_eq!(
        canister_queues.input_schedule.remote_sender_schedule(),
        &VecDeque::from(vec![remote_canister_id]),
    );
    assert_eq!(Ok(()), canister_queues.test_invariants());
    assert_eq!(
        Ok(()),
        canister_queues.schedules_ok(&input_queue_type_from_local_canisters(vec![
            own_canister_id
        ]))
    );
}

/// These tests are used to check the compatibility with the mainnet version.
/// They are not meant to be run as part of the regular test suite (hence the ignore attributes),
/// but instead invoked from the compiled test binary by a separate compatibility test.
mod mainnet_compatibility_tests {
    use prost::Message;
    use std::fs::File;
    use std::io::Write;

    #[cfg(test)]
    mod basic_test {

        use super::super::*;
        use super::*;

        const OUTPUT_NAME: &str = "queues.pbuf";
        const CANISTER_ID: CanisterId = CanisterId::from_u64(42);
        const OTHER_CANISTER_ID: CanisterId = CanisterId::from_u64(13);

        #[test]
        #[ignore]
        fn serialize() {
            let mut fixture = CanisterQueuesFixture::new_with_ids(CANISTER_ID, OTHER_CANISTER_ID);

            fixture.push_input_request().unwrap();
            fixture.push_output_request().unwrap();
            fixture.push_input_response().unwrap();
            fixture.push_output_response();

            let pb_queues: pb_queues::CanisterQueues = (&fixture.queues).into();
            let serialized = pb_queues.encode_to_vec();

            let output_path = std::path::Path::new(OUTPUT_NAME);
            File::create(output_path)
                .unwrap()
                .write_all(&serialized)
                .unwrap();
        }

        #[test]
        #[ignore]
        fn deserialize() {
            let serialized = std::fs::read(OUTPUT_NAME).expect("Could not read file");
            let pb_queues = pb_queues::CanisterQueues::decode(&serialized as &[u8])
                .expect("Failed to deserialize the protobuf");
            let queues = CanisterQueues::try_from((
                pb_queues,
                &StrictMetrics as &dyn CheckpointLoadingMetrics,
            ))
            .expect("Failed to convert the protobuf to CanisterQueues");
            let mut fixture = CanisterQueuesFixture {
                queues,
                this: CANISTER_ID,
                other: OTHER_CANISTER_ID,
                last_callback_id: 0,
            };
            assert_matches!(fixture.pop_input(), Some(CanisterMessage::Request(_)));
            assert_matches!(fixture.pop_input(), Some(CanisterMessage::Response(_)));
            assert_eq!(fixture.pop_input(), None);
            assert!(!fixture.queues.has_input());

            assert_matches!(fixture.pop_output(), Some(RequestOrResponse::Request(_)));
            assert_matches!(fixture.pop_output(), Some(RequestOrResponse::Response(_)));
            assert_eq!(fixture.pop_input(), None);
            assert!(!fixture.queues.has_output());
        }
    }

    /// Test that, with multiple input queues of different types, the order in which they
    /// are consumed stays the same
    mod input_order_test {
        use super::super::*;
        use super::*;

        const OUTPUT_NAME: &str = "queues.pbuf";
        const CANISTER_ID: CanisterId = CanisterId::from_u64(42);
        const LOCAL_CANISTER_ID: CanisterId = CanisterId::from_u64(13);
        const REMOTE_CANISTER_ID: CanisterId = CanisterId::from_u64(666);
        const USER_ID: UserId = user_test_id(7);

        #[test]
        #[ignore]
        fn serialize() {
            let mut queues = CanisterQueuesMultiFixture::new();
            queues.this = CANISTER_ID;

            // Put a request and a response from a local canister in the input queues
            queues
                .push_input_request(LOCAL_CANISTER_ID, LocalSubnet)
                .unwrap();
            queues
                .reserve_and_push_input_response(LOCAL_CANISTER_ID, LocalSubnet)
                .unwrap();

            // Put a request and a response from a remote canister in the input queues
            queues
                .push_input_request(REMOTE_CANISTER_ID, RemoteSubnet)
                .unwrap();
            queues
                .reserve_and_push_input_response(REMOTE_CANISTER_ID, RemoteSubnet)
                .unwrap();

            // Put a request from the canister itself in the input queues
            queues.push_input_request(CANISTER_ID, LocalSubnet).unwrap();

            // Put an ingress message in the input queues
            queues.push_ingress(
                IngressBuilder::default()
                    .source(USER_ID)
                    .receiver(CANISTER_ID)
                    .build(),
            );

            let pb_queues: pb_queues::CanisterQueues = (&queues.queues).into();
            let serialized = pb_queues.encode_to_vec();

            let output_path = std::path::Path::new(OUTPUT_NAME);
            File::create(output_path)
                .unwrap()
                .write_all(&serialized)
                .unwrap();
        }

        #[test]
        #[ignore]
        fn deserialize() {
            let serialized = std::fs::read(OUTPUT_NAME).expect("Could not read file");
            let pb_queues = pb_queues::CanisterQueues::decode(&serialized as &[u8])
                .expect("Failed to deserialize the protobuf");
            let c_queues = CanisterQueues::try_from((
                pb_queues,
                &StrictMetrics as &dyn CheckpointLoadingMetrics,
            ))
            .expect("Failed to convert the protobuf to CanisterQueues");

            let mut queues = CanisterQueuesMultiFixture::new();
            queues.queues = c_queues;
            queues.this = CANISTER_ID;

            assert_matches!(queues.pop_input(), Some(CanisterMessage::Request(ref req)) if req.sender == LOCAL_CANISTER_ID);
            assert_matches!(queues.pop_input(), Some(CanisterMessage::Ingress(ref ing)) if ing.source == USER_ID);
            assert_matches!(queues.pop_input(), Some(CanisterMessage::Request(ref req)) if req.sender == REMOTE_CANISTER_ID);
            assert_matches!(queues.pop_input(), Some(CanisterMessage::Request(ref req)) if req.sender == CANISTER_ID);
            assert_matches!(queues.pop_input(), Some(CanisterMessage::Response(ref req)) if req.respondent == REMOTE_CANISTER_ID);
            assert_matches!(queues.pop_input(), Some(CanisterMessage::Response(ref req)) if req.respondent == LOCAL_CANISTER_ID);

            assert_eq!(queues.pop_input(), None);
            assert!(!queues.has_input());
        }
    }
}<|MERGE_RESOLUTION|>--- conflicted
+++ resolved
@@ -1112,10 +1112,7 @@
     assert_eq!(None, queues.pop_input());
 
     assert!(queues.pool.len() == 0);
-    assert_eq!(
-        Ok(()),
-        queues.schedules_ok(&|_| InputQueueType::RemoteSubnet)
-    );
+    assert_eq!(Ok(()), queues.schedules_ok(&|_| RemoteSubnet));
 }
 
 #[test]
@@ -1479,8 +1476,6 @@
     let encoded: pb_queues::CanisterQueues = (&queues).into();
     let mut serialized: Vec<u8> = Vec::new();
     encoded.encode(&mut serialized).unwrap();
-<<<<<<< HEAD
-=======
 
     let expected: &[u8] = &[];
     assert_eq!(expected, serialized.as_slice());
@@ -1516,142 +1511,14 @@
     let mut decoded =
         CanisterQueues::try_from((encoded, &metrics as &dyn CheckpointLoadingMetrics)).unwrap();
     // Even though the input schedules are not valid.
-    assert_matches!(decoded.schedules_ok(&this, &BTreeMap::new(),), Err(_));
+    assert_matches!(
+        decoded.schedules_ok(&input_queue_type_from_local_canisters(vec![this])),
+        Err(_)
+    );
     assert_eq!(1, *metrics.0.borrow());
 
-    // If we replace the input schedules with the original ones, the rest should be
-    // equal.
-    decoded
-        .local_subnet_input_schedule
-        .clone_from(&queues.local_subnet_input_schedule);
-    decoded
-        .remote_subnet_input_schedule
-        .clone_from(&queues.remote_subnet_input_schedule);
-    assert_eq!(queues, decoded);
-}
-
-/// Tests decoding `CanisterQueues`from `canister_queues` + `pool` (instead of
-/// `input_queues` + `output_queues`).
-#[test]
-fn decode_forward_compatibility() {
-    use ic_types::time::CoarseTime;
-    use message_pool::MessagePool;
-    use queue::CanisterQueue;
-
-    let local_canister = canister_test_id(13);
-    let remote_canister = canister_test_id(14);
-
-    let mut queues_proto = pb_queues::CanisterQueues::default();
-    let mut expected_queues = CanisterQueues::default();
-
-    let req = RequestBuilder::default()
-        .sender_reply_callback(CallbackId::from(1))
-        .deadline(CoarseTime::from_secs_since_unix_epoch(313))
-        .build();
-    let rep = ResponseBuilder::default()
-        .originator_reply_callback(CallbackId::new(4))
-        .deadline(CoarseTime::from_secs_since_unix_epoch(314))
-        .build();
-    let mut pool = MessagePool::default();
-    let stale_request_id = pool.insert_outbound_request(req.clone().into(), UNIX_EPOCH);
-    pool.shed_largest_message().unwrap();
-
-    //
-    // `local_canister`'s queues.
-    //
-
-    // A `CanisterQueue` with a request, a response and a reserved slot.
-    let mut iq1 = CanisterQueue::new(DEFAULT_QUEUE_CAPACITY);
-    // Enqueue a request and a response.
-    iq1.push_request(pool.insert_inbound(req.clone().into()));
-    iq1.try_reserve_response_slot().unwrap();
-    iq1.push_response(pool.insert_inbound(rep.clone().into()));
-    // Make an extra response reservation.
-    iq1.try_reserve_response_slot().unwrap();
-
-    // Expected `InputQueue`.
-    let mut expected_iq1 = InputQueue::new(DEFAULT_QUEUE_CAPACITY);
-    expected_iq1.push(req.clone().into()).unwrap();
-    expected_iq1.reserve_slot().unwrap();
-    expected_iq1.push(rep.clone().into()).unwrap();
-    expected_iq1.reserve_slot().unwrap();
-
-    // An output queue with a stale request and a reserved slot.
-    let mut oq1 = CanisterQueue::new(DEFAULT_QUEUE_CAPACITY);
-    oq1.push_request(stale_request_id);
-    oq1.try_reserve_response_slot().unwrap();
-
-    // Expected `OutputQueue`.
-    let mut expected_oq1 = OutputQueue::new(DEFAULT_QUEUE_CAPACITY);
-    expected_oq1.reserve_slot().unwrap();
-
-    queues_proto
-        .canister_queues
-        .push(pb_queues::canister_queues::CanisterQueuePair {
-            canister_id: Some(local_canister.into()),
-            input_queue: Some((&iq1).into()),
-            output_queue: Some((&oq1).into()),
-        });
-    queues_proto
-        .local_sender_schedule
-        .push(local_canister.into());
-    queues_proto.guaranteed_response_memory_reservations += 2;
-    expected_queues
-        .canister_queues
-        .insert(local_canister, (expected_iq1, expected_oq1));
-    expected_queues
-        .local_subnet_input_schedule
-        .push_back(local_canister);
-
-    //
-    // `remote_canister`'s queues.
-    //
->>>>>>> 65912c67
-
-    let expected: &[u8] = &[];
-    assert_eq!(expected, serialized.as_slice());
-}
-
-/// Tests decoding a `CanisterQueues` with an invalid input schedule.
-#[test]
-fn decode_invalid_input_schedule() {
-    let mut queues = CanisterQueues::default();
-
-    let this = canister_test_id(13);
-    let other = canister_test_id(14);
-    queues
-        .push_input(
-            RequestBuilder::default().sender(this).build().into(),
-            LocalSubnet,
-        )
-        .unwrap();
-    queues
-        .push_input(
-            RequestBuilder::default().sender(other).build().into(),
-            RemoteSubnet,
-        )
-        .unwrap();
-    queues.push_ingress(IngressBuilder::default().receiver(this).build());
-
-    let mut encoded: pb_queues::CanisterQueues = (&queues).into();
-    // Wipe the local sender schedule.
-    encoded.local_sender_schedule.clear();
-
-    // Decoding should succeed.
-    let metrics = CountingMetrics(RefCell::new(0));
-    let mut decoded =
-        CanisterQueues::try_from((encoded, &metrics as &dyn CheckpointLoadingMetrics)).unwrap();
-    // Even though the input schedules are not valid.
-    assert_matches!(
-        decoded.schedules_ok(&&input_queue_type_from_local_canisters(vec![this])),
-        Err(_)
-    );
-    assert_eq!(1, *metrics.0.borrow());
-
     // If we enqueue `this` into the local sender queue, the rest should be equal.
-    decoded
-        .input_schedule
-        .schedule(this, InputQueueType::LocalSubnet);
+    decoded.input_schedule.schedule(this, LocalSubnet);
     assert_eq!(queues, decoded);
 }
 
@@ -1766,11 +1633,7 @@
         .insert(local_canister, (expected_iq1, expected_oq1));
     expected_queues
         .input_schedule
-<<<<<<< HEAD
-        .schedule(local_canister, InputQueueType::LocalSubnet);
-=======
         .schedule(local_canister, LocalSubnet);
->>>>>>> 65912c67
 
     //
     // `remote_canister`'s queues.
@@ -2245,13 +2108,8 @@
 
     // Push input response.
     queues.push_input(response.into(), LocalSubnet).unwrap();
-<<<<<<< HEAD
-    // Before popping any input, `queue.next_input_source` has default value.
+    // Before popping any input, `next_input_source` has default value.
     assert_eq!(InputSource::default(), queues.input_schedule.input_source());
-=======
-    // Before popping any input, `next_input_source` has default value.
-    assert_eq!(InputSource::default(), queues.next_input_source);
->>>>>>> 65912c67
     // No-op.
     queues.garbage_collect();
     // Still one queue pair.
@@ -2261,11 +2119,7 @@
     // "Process" response.
     queues.pop_input();
     // After having popped an input, `next_input_source` has advanced.
-<<<<<<< HEAD
     assert_ne!(InputSource::default(), queues.input_schedule.input_source());
-=======
-    assert_ne!(InputSource::default(), queues.next_input_source);
->>>>>>> 65912c67
     // No more inputs, but we still have the queue pair.
     assert!(!queues.has_input());
     assert_eq!(1, queues.canister_queues.len());
