use crate::canister_state::queues::QueueOp;

use super::*;
use core::fmt::Debug;
use ic_test_utilities_types::messages::{RequestBuilder, ResponseBuilder};
use ic_types::messages::{Payload, MAX_INTER_CANISTER_PAYLOAD_IN_BYTES_U64};
use ic_types::time::UNIX_EPOCH;
use maplit::btreeset;
use std::collections::{BTreeSet, VecDeque};
use std::time::Duration;

#[test]
fn test_insert() {
    use Class::*;
    use Context::*;
    use Kind::*;

    let mut pool = MessagePool::default();

    // Insert one message of each kind / class / context.
    let id1 = pool.insert_inbound(request(NO_DEADLINE).into());
    assert_eq!(Request, id1.kind());
    assert_eq!(Inbound, id1.context());
    assert_eq!(GuaranteedResponse, id1.class());
    let id2 = pool.insert_inbound(request(time(20)).into());
    assert_eq!(Request, id2.kind());
    assert_eq!(Inbound, id2.context());
    assert_eq!(BestEffort, id2.class());
    let id3 = pool.insert_inbound(response(NO_DEADLINE).into());
    assert_eq!(Response, id3.kind());
    assert_eq!(Inbound, id3.context());
    assert_eq!(GuaranteedResponse, id3.class());
    let id4 = pool.insert_inbound(response(time(40)).into());
    assert_eq!(Response, id4.kind());
    assert_eq!(Inbound, id4.context());
    assert_eq!(BestEffort, id4.class());
    let id5 = pool.insert_outbound_request(request(NO_DEADLINE).into(), time(50).into());
    assert_eq!(Request, id5.kind());
    assert_eq!(Outbound, id5.context());
    assert_eq!(GuaranteedResponse, id5.class());
    let id6 = pool.insert_outbound_request(request(time(60)).into(), time(65).into());
    assert_eq!(Request, id6.kind());
    assert_eq!(Outbound, id6.context());
    assert_eq!(BestEffort, id6.class());
    let id7 = pool.insert_outbound_response(response(NO_DEADLINE).into());
    assert_eq!(Response, id7.kind());
    assert_eq!(Outbound, id7.context());
    assert_eq!(GuaranteedResponse, id7.class());
    let id8 = pool.insert_outbound_response(response(time(80)).into());
    assert_eq!(Response, id8.kind());
    assert_eq!(Outbound, id8.context());
    assert_eq!(BestEffort, id8.class());

    assert_eq!(8, pool.len());

    // Of the inbound messages, only the best-effort request should be in the
    // deadline queue. Of the outbound messages, only the guaranteed response should
    // not be in the deadline queue.
    assert_exact_queue_contents(
        vec![
            (Reverse(time(20)), id2),
            (Reverse(time(60)), id6),
            (Reverse(time(80)), id8),
            (Reverse(time(50 + REQUEST_LIFETIME.as_secs() as u32)), id5),
        ],
        &pool.deadline_queue,
    );

    // All best-effort messages should be in the load shedding queue.
    //
    // We don't want to predict message sizes, so we only test which messages are in
    // the deadline queue.
    assert_exact_messages_in_queue(btreeset! {id2, id4, id6, id8}, &pool.size_queue);
}

#[test]
fn test_insert_outbound_request_deadline_rounding() {
    let mut pool = MessagePool::default();

    // Sanity check: REQUEST_LIFETIME is a whole number of seconds.
    assert_eq!(
        REQUEST_LIFETIME,
        Duration::from_secs(REQUEST_LIFETIME.as_secs())
    );

    // Insert an outbound request for a guaranteed response call (i.e. no deadline)
    // at a timestamp that is not a round number of seconds.
    let current_time = Time::from_nanos_since_unix_epoch(13_500_000_000);
    // Sanity check that the above is actually 13+ seconds.
    assert_eq!(
        CoarseTime::from_secs_since_unix_epoch(13),
        CoarseTime::floor(current_time)
    );
    let expected_deadline =
        CoarseTime::from_secs_since_unix_epoch(13 + REQUEST_LIFETIME.as_secs() as u32);

    pool.insert_outbound_request(request(NO_DEADLINE).into(), current_time);

    assert_eq!(expected_deadline, pool.deadline_queue.peek().unwrap().0 .0);
}

#[test]
fn test_replace_inbound_timeout_response() {
    let mut pool = MessagePool::default();

    // Create a placeholder for a timeout response.
    let placeholder = pool.insert_inbound_timeout_response();
    let id = placeholder.id();
    assert_eq!(Kind::Response, id.kind());
    assert_eq!(Context::Inbound, id.context());
    assert_eq!(Class::BestEffort, id.class());
    assert_eq!(0, pool.len());
    assert_eq!(None, pool.get_response(id));

    // Replace the placeholder with a best-effort response.
    let msg: RequestOrResponse = response(time(5)).into();
    pool.replace_inbound_timeout_response(placeholder, msg.clone());
    assert_eq!(1, pool.len());
    assert_eq!(Some(&response(time(5)).into()), pool.get_response(id));

    // Response is in load shedding queue, but not in deadline queue.
    assert!(pool.expire_messages(time(u32::MAX).into()).is_empty());
    assert_eq!(Some((id, msg)), pool.shed_largest_message());
    assert_eq!(0, pool.len());
}

#[test]
#[should_panic(expected = "Message must be a best-effort response")]
fn test_replace_request() {
    let mut pool = MessagePool::default();

    // Create a placeholder for a timeout response.
    let placeholder = pool.insert_inbound_timeout_response();

    // Replace the placeholder with a request.
    pool.replace_inbound_timeout_response(placeholder, request(NO_DEADLINE).into());
}

#[test]
#[should_panic(expected = "Message must be a best-effort response")]
fn test_replace_guaranteed_response() {
    let mut pool = MessagePool::default();

    // Create a placeholder for a timeout response.
    let placeholder = pool.insert_inbound_timeout_response();

    // Replace the placeholder with a guaranteed response.
    pool.replace_inbound_timeout_response(placeholder, response(NO_DEADLINE).into());
}

#[test]
fn test_get() {
    let mut pool = MessagePool::default();

    // Insert into the pool a bunch of incoming messages with different deadlines.
    let messages: Vec<_> = (10..20)
        .map(|i| {
            let msg: RequestOrResponse = if i < 15 {
                request(time(i)).into()
            } else {
                response(time(i)).into()
            };
            let id = pool.insert_inbound(msg.clone());
            (id, msg)
        })
        .collect();

    // Check that all messages are in the pool.
    for (id, msg) in messages.iter() {
        assert_eq!(Some(msg), pool.get(*id));
    }

    // Same test, using the specific getters.
    for (id, msg) in messages.iter() {
        match msg {
            RequestOrResponse::Request(_) => {
                assert_eq!(Some(msg), pool.get_request(*id));
            }
            RequestOrResponse::Response(_) => {
                assert_eq!(Some(msg), pool.get_response(*id));
            }
        }
    }

    // Also do a negative test.
    let nonexistent_id = pool.next_message_id(Kind::Request, Context::Inbound, Class::BestEffort);
    assert_eq!(None, pool.get(nonexistent_id));
}

#[test]
#[should_panic(expected = "assertion `left == right` failed\n  left: Request\n right: Response")]
fn test_get_request_on_response() {
    let mut pool = MessagePool::default();
    let id = pool.insert_inbound(response(NO_DEADLINE).into());

    pool.get_request(id);
}

#[test]
#[should_panic(expected = "assertion `left == right` failed\n  left: Response\n right: Request")]
fn test_get_response_on_request() {
    let mut pool = MessagePool::default();
    let id = pool.insert_inbound(request(NO_DEADLINE).into());

    pool.get_response(id);
}

#[test]
fn test_take() {
    let mut pool = MessagePool::default();

    let request: RequestOrResponse = request(time(13)).into();
    let response: RequestOrResponse = response(time(14)).into();

    // Insert the two messages.
    let request_id = pool.insert_inbound(request.clone());
    let response_id = pool.insert_inbound(response.clone());

    // Ensure that the messages are now in the pool.
    assert_eq!(Some(&request), pool.get_request(request_id));
    assert_eq!(Some(&response), pool.get_response(response_id));

    // Messages are still in the pool.
    assert_eq!(Some(&request), pool.get_request(request_id));
    assert_eq!(Some(&response), pool.get_response(response_id));

    // Actually take the messages.
    assert_eq!(Some(request), pool.take(request_id));
    assert_eq!(Some(response), pool.take(response_id));

    // Messages are gone.
    assert_eq!(None, pool.get_request(request_id));
    assert_eq!(None, pool.get_response(response_id));

    // And cannot be taken out again.
    assert_eq!(None, pool.take(request_id));
    assert_eq!(None, pool.take(response_id));
}

#[test]
fn test_expiration() {
    let t10 = time(10).into();
    let t11 = time(11).into();
    let t20 = time(20).into();
    let t21 = time(21).into();
    let t30 = time(30).into();
    let t31 = time(31).into();
    let t41_plus_lifetime = Time::from(time(41)) + REQUEST_LIFETIME;
    let t_max = Time::from_nanos_since_unix_epoch(u64::MAX);
    let half_second = Duration::from_nanos(500_000_000);
    let empty_vec = Vec::<(MessageId, RequestOrResponse)>::new();

    let mut pool = MessagePool::default();

    // No messages are expiring.
    assert!(!pool.has_expired_deadlines(t_max));
    assert_eq!(empty_vec, pool.expire_messages(t_max));

    // Insert one of each kind / class of message that expires.
    let msg1 = request(time(10));
    let id1 = pool.insert_inbound(msg1.clone().into());
    let msg2 = request(time(20));
    let id2 = pool.insert_outbound_request(msg2.clone().into(), time(25).into());
    let msg3 = response(time(30));
    let id3 = pool.insert_outbound_response(msg3.clone().into());
    let msg4 = request(NO_DEADLINE);
    let id4 = pool.insert_outbound_request(msg4.clone().into(), time(40).into());

    // Sanity check.
    assert_eq!(4, pool.len());
    assert_exact_queue_contents(
        vec![
            (Reverse(time(10)), id1),
            (Reverse(time(20)), id2),
            (Reverse(time(30)), id3),
            (Reverse(time(40 + REQUEST_LIFETIME.as_secs() as u32)), id4),
        ],
        &pool.deadline_queue,
    );
    // There are expiring messages.
    assert!(pool.has_expired_deadlines(t_max));

    //
    // Expire the first message, with a deadline of 10 seconds.
    //

    // No messages expiring at 10 seconds or between 10 and 11 seconds.
    assert!(!pool.has_expired_deadlines(t10));
    assert!(!pool.has_expired_deadlines(t10 + half_second));
    // But expect message expiring at 11 seconds.
    assert!(pool.has_expired_deadlines(t11));

    // Nothing expires at 10 seconds or between 10 and 11 seconds.
    assert_eq!(empty_vec, pool.expire_messages(t10));
    assert_eq!(empty_vec, pool.expire_messages(t10 + half_second));
    // But (only) `msg1` expires at 11 seconds.
    assert_eq!(vec![(id1, msg1.into())], pool.expire_messages(t11));

    // Sanity check: `msg1` is now gone.
    assert_eq!(None, pool.get_request(id1));
    assert_eq!(3, pool.len());

    // And there is nothing expiring at 11 seconds anymore.
    assert!(!pool.has_expired_deadlines(t11));
    assert_eq!(empty_vec, pool.expire_messages(t11));

    //
    // Pop the second message, with a deadline of 20 seconds.
    //

    // No messages expiring at 20 seconds.
    assert!(!pool.has_expired_deadlines(t20));
    assert_eq!(empty_vec, pool.expire_messages(t10));
    // But expect message expiring at 21 seconds.
    assert!(pool.has_expired_deadlines(t21));

    // Now pop it.
    assert_eq!(Some(msg2.into()), pool.take(id2));
    assert_eq!(2, pool.len());

    // The pool still thinks it has a message expiring at 21 seconds.
    assert!(pool.has_expired_deadlines(t21));
    // But trying to expire it doesn't produce anything.
    assert_eq!(empty_vec, pool.expire_messages(t21));
    // It should have, however, consumed the deadline queue entry.
    assert!(!pool.has_expired_deadlines(t21));

    //
    // Pop the remaining messages.
    //

    // No messages expiring at 30 seconds.
    assert!(!pool.has_expired_deadlines(t30));
    // But expect message expiring at 31 seconds.
    assert!(pool.has_expired_deadlines(t31));

    // Nothing expires at 30 seconds.
    assert_eq!(empty_vec, pool.expire_messages(t30));
    // But both remaining messages expire at `t41_plus_lifetime`.
    assert_eq!(
        vec![(id3, msg3.into()), (id4, msg4.into())],
        pool.expire_messages(t41_plus_lifetime)
    );

    // Pool is now empty.
    assert_eq!(0, pool.len());
    // And no messages are expiring.
    assert!(!pool.has_expired_deadlines(t_max));
    assert_eq!(empty_vec, pool.expire_messages(t_max));
}

#[test]
fn test_expiration_of_non_expiring_messages() {
    let mut pool = MessagePool::default();

    // Insert one message of each kind / class / context.
    pool.insert_inbound(request(NO_DEADLINE).into());
    pool.insert_inbound(response(NO_DEADLINE).into());
    pool.insert_inbound(response(time(30)).into());
    pool.insert_outbound_response(response(NO_DEADLINE).into());

    // Sanity check.
    assert_eq!(4, pool.len());

    // No messages are expiring.
    assert!(!pool.has_expired_deadlines(Time::from_nanos_since_unix_epoch(u64::MAX)));
    assert!(pool
        .expire_messages(Time::from_nanos_since_unix_epoch(u64::MAX))
        .is_empty());

    // Sanity check.
    assert_eq!(4, pool.len());
}

#[test]
fn test_shed_message() {
    let mut pool = MessagePool::default();

    // Nothing to shed.
    assert_eq!(None, pool.shed_largest_message());

    // Insert one best-effort message of each kind / context.
    let msg1 = request_with_payload(1000, time(10));
    let id1 = pool.insert_inbound(msg1.clone().into());
    let msg2 = response_with_payload(4000, time(20));
    let id2 = pool.insert_inbound(msg2.clone().into());
    let msg3 = request_with_payload(3000, time(30));
    let id3 = pool.insert_outbound_request(msg3.clone().into(), time(35).into());
    let msg4 = response_with_payload(2000, time(40));
    let id4 = pool.insert_outbound_response(msg4.clone().into());

    // Sanity check.
    assert_eq!(4, pool.len());

    // Shed the largest message (`msg2`).
    assert_eq!(Some((id2, msg2.into())), pool.shed_largest_message());
    assert_eq!(3, pool.len());

    // Pop the next largest message ('msg3`).
    assert_eq!(Some(msg3.into()), pool.take(id3));

    // Shedding will now produce `msg4`.
    assert_eq!(Some((id4, msg4.into())), pool.shed_largest_message());
    assert_eq!(1, pool.len());

    // Pop the remaining message ('msg1`).
    assert_eq!(Some(msg1.into()), pool.take(id1));

    // Nothing left to shed.
    assert_eq!(None, pool.shed_largest_message());
    assert_eq!(0, pool.len());
    assert_eq!(0, pool.size_queue.len());
}

#[test]
fn test_shed_message_guaranteed_response() {
    let mut pool = MessagePool::default();

    // Insert one guaranteed response message of each kind / context.
    pool.insert_inbound(request(NO_DEADLINE).into());
    pool.insert_inbound(response(NO_DEADLINE).into());
    pool.insert_outbound_request(request(NO_DEADLINE).into(), time(30).into());
    pool.insert_outbound_response(response(NO_DEADLINE).into());

    assert_eq!(4, pool.len());

    // Nothing can be shed.
    assert_eq!(None, pool.shed_largest_message());
    assert_eq!(0, pool.size_queue.len());
}

#[test]
fn test_take_trims_queues() {
    let mut pool = MessagePool::default();

    // Insert a bunch of expiring best-effort messages.
    let request = request(time(10));
    let mut ids: Vec<_> = (0..100)
        .map(|_| pool.insert_inbound(request.clone().into()))
        .collect();

    // Sanity check.
    assert_eq!(ids.len(), pool.len());
    assert_eq!(ids.len(), pool.deadline_queue.len());
    assert_eq!(ids.len(), pool.size_queue.len());

    while let Some(id) = ids.pop() {
        assert!(pool.take(id).is_some());

        // Sanity check.
        assert_eq!(ids.len(), pool.len());

        // Ensure that the priority queues are always at most twice (+2) the pool size.
        assert_trimmed_priority_queues(&pool);
    }
}

#[test]
fn test_expire_messages_trims_queues() {
    let mut pool = MessagePool::default();

    // Insert a bunch of expiring messages.
    let mut expiration_times: VecDeque<_> = (0..100)
        .map(|i| {
            pool.insert_inbound(request(time(i + 1)).into());
            time(i + 2)
        })
        .collect();

    // Sanity check.
    assert_eq!(expiration_times.len(), pool.len());
    assert_eq!(expiration_times.len(), pool.deadline_queue.len());
    assert_eq!(expiration_times.len(), pool.size_queue.len());

    while !expiration_times.is_empty() {
        let expiration_time = expiration_times.pop_front().unwrap();
        assert_eq!(1, pool.expire_messages(expiration_time.into()).len());

        // Sanity check.
        assert_eq!(expiration_times.len(), pool.len());

        // Ensure that the priority queues are always at most twice (+2) the pool size.
        assert_trimmed_priority_queues(&pool);
    }
}

#[test]
fn test_shed_message_trims_queues() {
    let mut pool = MessagePool::default();

    // Insert a bunch of expiring best-effort messages.
    let request = request(time(10));
    let ids: Vec<_> = (0..100)
        .map(|_| pool.insert_inbound(request.clone().into()))
        .collect();

    // Sanity check.
    assert_eq!(ids.len(), pool.len());
    assert_eq!(ids.len(), pool.deadline_queue.len());
    assert_eq!(ids.len(), pool.size_queue.len());

    for i in (0..ids.len()).rev() {
        assert!(pool.shed_largest_message().is_some());

        // Sanity check.
        assert_eq!(i, pool.len());

        // Ensure that the priority queues are always at most twice (+2) the pool size.
        assert_trimmed_priority_queues(&pool);
    }
}

#[test]
fn test_equality() {
    let mut pool = MessagePool::default();

    // Insert one message of each kind / class / context.
    let id1 = pool.insert_inbound(request(NO_DEADLINE).into());
    let id2 = pool.insert_inbound(request_with_payload(2000, time(20)).into());
    let _id3 = pool.insert_inbound(response(NO_DEADLINE).into());
    let _id4 = pool.insert_inbound(response(time(40)).into());
    let _id5 = pool.insert_outbound_request(request(NO_DEADLINE).into(), time(50).into());
    let _id6 = pool.insert_outbound_request(request(time(60)).into(), time(65).into());
    let _id7 = pool.insert_outbound_response(response(NO_DEADLINE).into());
    let id8 = pool.insert_outbound_response(response(time(80)).into());

    // Make a clone.
    let mut other_pool = pool.clone();

    // The two pools should be equal.
    assert_eq!(pool, other_pool);

    // Pop the same message from either pool.
    assert!(pool.take(id1).is_some());
    assert!(other_pool.take(id1).is_some());
    // The two pools should still be equal.
    assert_eq!(pool, other_pool);

    // Shed a message from either pool.
    assert_eq!(id2, pool.shed_largest_message().unwrap().0);
    assert_eq!(id2, other_pool.shed_largest_message().unwrap().0);
    // The two pools should still be equal.
    assert_eq!(pool, other_pool);

    // Expire a message from either pool (id6).
    assert_eq!(1, pool.expire_messages(time(61).into()).len());
    assert_eq!(1, other_pool.expire_messages(time(61).into()).len());
    // The two pools should still be equal.
    assert_eq!(pool, other_pool);

    // Expire a message from one pool (id8), take it from the other.
    assert_eq!(1, pool.expire_messages(time(81).into()).len());
    assert!(other_pool.take(id8).is_some());
    // The two pools should no longer be equal.
    assert_ne!(pool, other_pool);

    // Restore the two pools to equality.
    let mut other_pool = pool.clone();
    assert_eq!(pool, other_pool);

    // Shed a message from one pool, take it from the other.
    let id = pool.shed_largest_message().unwrap().0;
    assert!(other_pool.take(id).is_some());
    // The two pools should no longer be equal.
    assert_ne!(pool, other_pool);
}

#[test]
fn test_message_id_sanity() {
    // Each bit is actually a single bit.
    assert_eq!(1, Kind::BIT.count_ones());
    assert_eq!(1, Context::BIT.count_ones());
    assert_eq!(1, Class::BIT.count_ones());
    // And they are the trailing three bits.
    assert_eq!(
        MessageId::BITMASK_LEN,
        (Kind::BIT | Context::BIT | Class::BIT).trailing_ones()
    );

    // `Kind::Request` and `Kind::Response` have different `u64` representations and
    // they are both confined to `Kind::BIT`.
    assert_ne!(Kind::Request as u64, Kind::Response as u64);
    assert_eq!(Kind::Request as u64, Kind::Request as u64 & Kind::BIT);
    assert_eq!(Kind::Response as u64, Kind::Response as u64 & Kind::BIT);

    // `Context::Inbound` and `Context::Outbound` have different `u64`
    // representations and they are both confined to `Context::BIT`.
    assert_ne!(Context::Inbound as u64, Context::Outbound as u64);
    assert_eq!(
        Context::Inbound as u64,
        Context::Inbound as u64 & Context::BIT
    );
    assert_eq!(
        Context::Outbound as u64,
        Context::Outbound as u64 & Context::BIT
    );

    // `Class::GuaranteedResponse` and `Class::BestEffort` have different `u64`
    // representations and they are both confined to `Class::BIT`.
    assert_ne!(Class::GuaranteedResponse as u64, Class::BestEffort as u64);
    assert_eq!(
        Class::GuaranteedResponse as u64,
        Class::GuaranteedResponse as u64 & Class::BIT
    );
    assert_eq!(
        Class::BestEffort as u64,
        Class::BestEffort as u64 & Class::BIT
    );
}

#[test]
fn test_message_id_flags() {
    // Guaranteed inbound request.
    let giq_id = MessageId::new(
        Kind::Request,
        Context::Inbound,
        Class::GuaranteedResponse,
        13,
    );
    assert_eq!(Kind::Request, giq_id.kind());
    assert_eq!(Context::Inbound, giq_id.context());
    assert_eq!(Class::GuaranteedResponse, giq_id.class());
    assert_eq!(13, giq_id.0 >> MessageId::BITMASK_LEN);

    // Best-effort outbound response, same generator.
    let bop_id = MessageId::new(Kind::Response, Context::Outbound, Class::BestEffort, 13);
    assert_eq!(Kind::Response, bop_id.kind());
    assert_eq!(Context::Outbound, bop_id.context());
    assert_eq!(Class::BestEffort, bop_id.class());
    assert_eq!(13, bop_id.0 >> MessageId::BITMASK_LEN);

    // IDs should be different.
    assert_ne!(giq_id, bop_id);
    // But equal to themselves.
    assert_eq!(giq_id, giq_id);
    assert_eq!(bop_id, bop_id);
}

#[test]
fn test_message_id_range() {
    const REQUEST: Kind = Kind::Request;
    const INBOUND: Context = Context::Inbound;
    const GUARANTEED: Class = Class::GuaranteedResponse;

    let id1 = MessageId::new(REQUEST, INBOUND, GUARANTEED, 0);
    assert_eq!(0, id1.0 >> MessageId::BITMASK_LEN);

    let id2 = MessageId::new(REQUEST, INBOUND, GUARANTEED, 13);
    assert_eq!(13, id2.0 >> MessageId::BITMASK_LEN);

    // Maximum generator value that will be preserved
    const GENERATOR_MAX: u64 = u64::MAX >> MessageId::BITMASK_LEN;
    let id3 = MessageId::new(REQUEST, INBOUND, GUARANTEED, GENERATOR_MAX);
    assert_eq!(GENERATOR_MAX, id3.0 >> MessageId::BITMASK_LEN);

    // Larger generator values still work, their high bits are just ignored.
    let id4 = MessageId::new(REQUEST, INBOUND, GUARANTEED, u64::MAX);
    assert_eq!(GENERATOR_MAX, id4.0 >> MessageId::BITMASK_LEN);
}

#[test]
fn test_message_stats_best_effort() {
    use Context::*;
    use QueueOp::*;

    let mut pool = MessagePool::default();

    //
    // All-zero stats iniially.
    //
    let mut stats = StatsFixture::default();
    assert_eq!(stats.inner, pool.message_stats);

    //
    // Insert a bunch of best-effort messages.
    //
    let request = request(time(10));
    let request_size_bytes = request.count_bytes();
    let response = response(time(20));
    let response_size_bytes = response.count_bytes();

    let _ = pool.insert_inbound(request.clone().into());
    stats.adjust_and_check(&pool, Push, Inbound, request.clone().into());
    let inbound_response_id = pool.insert_inbound(response.clone().into());
    stats.adjust_and_check(&pool, Push, Inbound, response.clone().into());
    let outbound_request_id = pool.insert_outbound_request(request.clone().into(), UNIX_EPOCH);
    stats.adjust_and_check(&pool, Push, Outbound, request.clone().into());
    let _ = pool.insert_outbound_response(response.clone().into());
    stats.adjust_and_check(&pool, Push, Outbound, response.clone().into());

    // Sanity check the absolute values.
    assert_eq!(
        MessageStats {
            size_bytes: 2 * (request_size_bytes + response_size_bytes),
            best_effort_message_bytes: 2 * (request_size_bytes + response_size_bytes),
            guaranteed_responses_size_bytes: 0,
            oversized_guaranteed_requests_extra_bytes: 0,
            inbound_size_bytes: request_size_bytes + response_size_bytes,
            inbound_message_count: 2,
            inbound_response_count: 1,
            inbound_guaranteed_request_count: 0,
            inbound_guaranteed_response_count: 0,
            outbound_message_count: 2
        },
        pool.message_stats
    );
    // And the guaranteed memory usage is zero.
<<<<<<< HEAD
    assert_eq!(0, pool.message_stats.memory_usage());
=======
    assert_eq!(0, pool.message_stats.guaranteed_response_memory_usage());
>>>>>>> 999303e5

    //
    // Take one request and one response.
    //
    assert!(pool.take(inbound_response_id).is_some());
    stats.adjust_and_check(&pool, Pop, Inbound, response.into());
    assert!(pool.take(outbound_request_id).is_some());
    stats.adjust_and_check(&pool, Pop, Outbound, request.into());

    // The guaranteed memory usage is still zero.
<<<<<<< HEAD
    assert_eq!(0, pool.message_stats.memory_usage());
=======
    assert_eq!(0, pool.message_stats.guaranteed_response_memory_usage());
>>>>>>> 999303e5
    // Best-effort memory usage and total byte size are halved.
    assert_eq!(
        request_size_bytes + response_size_bytes,
        pool.message_stats.best_effort_message_bytes
    );
    assert_eq!(
        request_size_bytes + response_size_bytes,
        pool.message_stats.size_bytes
    );

    //
    // Shed one of the remaining messages and time out the other.
    //
    assert!(pool.shed_largest_message().is_some());
    assert_eq!(1, pool.expire_messages(time(u32::MAX).into()).len());

    // Back to all-zero stats.
    assert_eq!(MessageStats::default(), pool.message_stats);
}

#[test]
fn test_message_stats_guaranteed_response() {
    use Context::*;
    use QueueOp::*;

    let mut pool = MessagePool::default();

    //
    // All-zero stats iniially.
    //
    let mut stats = StatsFixture::default();
    assert_eq!(stats.inner, pool.message_stats);

    //
    // Insert a bunch of guaranteed response messages.
    //
    let request = request(NO_DEADLINE);
    let request_size_bytes = request.count_bytes();
    let response = response(NO_DEADLINE);
    let response_size_bytes = response.count_bytes();

    let inbound_request_id = pool.insert_inbound(request.clone().into());
    stats.adjust_and_check(&pool, Push, Inbound, request.clone().into());
    let inbound_response_id = pool.insert_inbound(response.clone().into());
    stats.adjust_and_check(&pool, Push, Inbound, response.clone().into());
    let _ = pool.insert_outbound_request(request.clone().into(), UNIX_EPOCH);
    stats.adjust_and_check(&pool, Push, Outbound, request.clone().into());
    let outbound_response_id = pool.insert_outbound_response(response.clone().into());
    stats.adjust_and_check(&pool, Push, Outbound, response.clone().into());

    // Sanity check the absolute values.
    assert_eq!(
        MessageStats {
            size_bytes: 2 * (request_size_bytes + response_size_bytes),
            best_effort_message_bytes: 0,
            guaranteed_responses_size_bytes: 2 * response_size_bytes,
            oversized_guaranteed_requests_extra_bytes: 0,
            inbound_size_bytes: request_size_bytes + response_size_bytes,
            inbound_message_count: 2,
            inbound_response_count: 1,
            inbound_guaranteed_request_count: 1,
            inbound_guaranteed_response_count: 1,
            outbound_message_count: 2
        },
        pool.message_stats
<<<<<<< HEAD
=======
    );
    // And the guaranteed memory usage covers the two responses.
    assert_eq!(
        2 * response_size_bytes,
        pool.message_stats.guaranteed_response_memory_usage()
>>>>>>> 999303e5
    );
    // And the guaranteed memory usage covers the two responses.
    assert_eq!(2 * response_size_bytes, pool.message_stats.memory_usage());

    //
    // Take one request and one response.
    //
    assert!(pool.take(inbound_request_id).is_some());
    stats.adjust_and_check(&pool, Pop, Inbound, request.clone().into());
    assert!(pool.take(outbound_response_id).is_some());
    stats.adjust_and_check(&pool, Pop, Outbound, response.clone().into());

    // The guaranteed memory usage covers the remaining response.
<<<<<<< HEAD
    assert_eq!(response_size_bytes, pool.message_stats.memory_usage());
=======
    assert_eq!(
        response_size_bytes,
        pool.message_stats.guaranteed_response_memory_usage()
    );
>>>>>>> 999303e5
    // Best-effort memory usage is still zero.
    assert_eq!(0, pool.message_stats.best_effort_message_bytes);
    // Total byte size accounts for the two remaining messages.
    assert_eq!(
        request_size_bytes + response_size_bytes,
        pool.message_stats.size_bytes
    );

    // Time out the one message that has an (implicit) deadline (the outgoing
    // request), take the other.
    assert_eq!(1, pool.expire_messages(time(u32::MAX).into()).len());
    stats.adjust_and_check(&pool, Pop, Outbound, request.into());
    assert!(pool.take(inbound_response_id).is_some());
    stats.adjust_and_check(&pool, Pop, Inbound, response.into());

    // Back to all-zero stats.
    assert_eq!(MessageStats::default(), pool.message_stats);
}

#[test]
fn test_message_stats_oversized_requests() {
    use Context::*;
    use QueueOp::*;

    let mut pool = MessagePool::default();

    //
    // All-zero stats iniially.
    //
    let mut stats = StatsFixture::default();
    assert_eq!(stats.inner, pool.message_stats);

    //
    // Insert a bunch of oversized requests.
    //
    let best_effort = request_with_payload(
        MAX_INTER_CANISTER_PAYLOAD_IN_BYTES_U64 as usize + 1000,
        time(10),
    );
    let best_effort_size_bytes = best_effort.count_bytes();
    let guaranteed = request_with_payload(
        MAX_INTER_CANISTER_PAYLOAD_IN_BYTES_U64 as usize + 2000,
        NO_DEADLINE,
    );
    let guaranteed_size_bytes = guaranteed.count_bytes();
    // The 2000 bytes we added above; plus the method name provided by
    // `RequestBuilder`; plus any difference in size between the `Request` and
    // `Response` structs, so better to compute it
    let guaranteed_extra_bytes = guaranteed_size_bytes - MAX_RESPONSE_COUNT_BYTES;

    let _ = pool.insert_inbound(best_effort.clone().into());
    stats.adjust_and_check(&pool, Push, Inbound, best_effort.clone().into());
    let inbound_guaranteed_id = pool.insert_inbound(guaranteed.clone().into());
    stats.adjust_and_check(&pool, Push, Inbound, guaranteed.clone().into());
    let outbound_best_effort_id =
        pool.insert_outbound_request(best_effort.clone().into(), UNIX_EPOCH);
    stats.adjust_and_check(&pool, Push, Outbound, best_effort.clone().into());
    let _ = pool.insert_outbound_request(guaranteed.clone().into(), UNIX_EPOCH);
    stats.adjust_and_check(&pool, Push, Outbound, guaranteed.clone().into());

    // Sanity check the absolute values.
    assert_eq!(
        MessageStats {
            size_bytes: 2 * (best_effort_size_bytes + guaranteed_size_bytes),
            best_effort_message_bytes: 2 * best_effort_size_bytes,
            guaranteed_responses_size_bytes: 0,
            oversized_guaranteed_requests_extra_bytes: 2 * guaranteed_extra_bytes,
            inbound_size_bytes: best_effort_size_bytes + guaranteed_size_bytes,
            inbound_message_count: 2,
            inbound_response_count: 0,
            inbound_guaranteed_request_count: 1,
            inbound_guaranteed_response_count: 0,
            outbound_message_count: 2
        },
        pool.message_stats
    );
    // And the guaranteed memory usage covers the extra bytes of the two guaranteed
    // requests.
    assert_eq!(
        2 * guaranteed_extra_bytes,
<<<<<<< HEAD
        pool.message_stats.memory_usage()
=======
        pool.message_stats.guaranteed_response_memory_usage()
>>>>>>> 999303e5
    );

    // Take one best-effort and one guaranteed request.
    assert!(pool.take(inbound_guaranteed_id).is_some());
    stats.adjust_and_check(&pool, Pop, Inbound, guaranteed.into());
    assert!(pool.take(outbound_best_effort_id).is_some());
    stats.adjust_and_check(&pool, Pop, Outbound, best_effort.into());

    // The guaranteed memory usage covers the extra bytes of the remaining
    // guaranteed request.
<<<<<<< HEAD
    assert_eq!(guaranteed_extra_bytes, pool.message_stats.memory_usage());
=======
    assert_eq!(
        guaranteed_extra_bytes,
        pool.message_stats.guaranteed_response_memory_usage()
    );
>>>>>>> 999303e5
    // Best-effort memory usage covers the remaining best-effort request.
    assert_eq!(
        best_effort_size_bytes,
        pool.message_stats.best_effort_message_bytes
    );
    // Total byte size accounts for both remaining requests.
    assert_eq!(
        best_effort_size_bytes + guaranteed_size_bytes,
        pool.message_stats.size_bytes
    );

    // Shed one the remaining best-effort request and time out guaranteed one.
    assert!(pool.shed_largest_message().is_some());
    assert_eq!(1, pool.expire_messages(time(u32::MAX).into()).len());

    // Back to all-zero stats.
    assert_eq!(MessageStats::default(), pool.message_stats);
}

//
// Fixtures and helper functions.
//

fn request(deadline: CoarseTime) -> Request {
    RequestBuilder::new().deadline(deadline).build()
}

fn response(deadline: CoarseTime) -> Response {
    ResponseBuilder::new().deadline(deadline).build()
}

fn request_with_payload(payload_size: usize, deadline: CoarseTime) -> Request {
    RequestBuilder::new()
        .method_payload(vec![13; payload_size])
        .deadline(deadline)
        .build()
}

fn response_with_payload(payload_size: usize, deadline: CoarseTime) -> Response {
    ResponseBuilder::new()
        .response_payload(Payload::Data(vec![13; payload_size]))
        .deadline(deadline)
        .build()
}

fn time(seconds_since_unix_epoch: u32) -> CoarseTime {
    CoarseTime::from_secs_since_unix_epoch(seconds_since_unix_epoch)
}

fn assert_exact_messages_in_queue<T>(
    messages: BTreeSet<MessageId>,
    queue: &BinaryHeap<(T, MessageId)>,
) {
    assert_eq!(messages, queue.iter().map(|(_, id)| *id).collect())
}

fn assert_exact_queue_contents<T: Clone + Ord + PartialOrd + Eq + PartialEq + Debug>(
    expected: Vec<(T, MessageId)>,
    queue: &BinaryHeap<(T, MessageId)>,
) {
    let mut queue = (*queue).clone();
    let mut queue_contents = Vec::with_capacity(queue.len());
    while let Some(entry) = queue.pop() {
        queue_contents.push(entry)
    }
    assert_eq!(expected, queue_contents)
}

// Ensures that the priority queue sizes are at most `2 * pool.len() + 2`.
fn assert_trimmed_priority_queues(pool: &MessagePool) {
    assert!(
        pool.deadline_queue.len() <= 2 * pool.len() + 2,
        "Deadline queue length: {}, pool size: {}",
        pool.deadline_queue.len(),
        pool.len()
    );
    assert!(
        pool.size_queue.len() <= 2 * pool.len() + 2,
        "Load shedding queue length: {}, pool size: {}",
        pool.size_queue.len(),
        pool.len()
    );
}

/// Generates a `MessageId` for a best-effort inbound request.
pub(crate) fn new_request_message_id(generator: u64, class: Class) -> MessageId {
    MessageId::new(Kind::Request, Context::Inbound, class, generator)
}

/// Generates a `MessageId` for an inbound response.
pub(crate) fn new_response_message_id(generator: u64, class: Class) -> MessageId {
    MessageId::new(Kind::Response, Context::Inbound, class, generator)
}

/// Fixture for validating updates to the message stats. Relies on a parallel
/// implementation of stats calculations.
#[derive(Default)]
struct StatsFixture {
    inner: MessageStats,
}

impl StatsFixture {
    /// Adjusts the wrapped stats according to the given message, operation and
    /// context, relying on an independent stats implementation; then validates the
    /// given pool's stats by comparing them against the just-updated stats.
    fn adjust_and_check(
        &mut self,
        pool: &MessagePool,
        op: QueueOp,
        context: Context,
        msg: RequestOrResponse,
    ) {
        match op {
            QueueOp::Push => self.inner += stats_delta2(&msg, context),
            QueueOp::Pop => self.inner -= stats_delta2(&msg, context),
        }
        assert_eq!(self.inner, pool.message_stats);
    }
}

/// Alternate calculation of the stats change caused by pushing (+) or popping
/// (-) the given message in the given context.
fn stats_delta2(msg: &RequestOrResponse, context: Context) -> MessageStats {
    match msg {
        RequestOrResponse::Request(req) => request_stats_delta2(req, context),
        RequestOrResponse::Response(rep) => response_stats_delta2(rep, context),
    }
}

/// Alternate calculation of the stats change caused by pushing (+) or popping
/// (-) the given request in the given context.
fn request_stats_delta2(req: &Request, context: Context) -> MessageStats {
    use Class::*;
    use Context::*;

    let class = if req.deadline == NO_DEADLINE {
        Class::GuaranteedResponse
    } else {
        Class::BestEffort
    };

    let size_bytes = req.count_bytes();
    let (best_effort_message_bytes, oversized_guaranteed_requests_extra_bytes) = match class {
        GuaranteedResponse => (0, size_bytes.saturating_sub(MAX_RESPONSE_COUNT_BYTES)),
        BestEffort => (size_bytes, 0),
    };
    let (inbound_size_bytes, inbound_message_count, outbound_message_count) = if context == Inbound
    {
        (size_bytes, 1, 0)
    } else {
        (0, 0, 1)
    };
    let inbound_guaranteed_request_count = if context == Inbound && class == GuaranteedResponse {
        1
    } else {
        0
    };
    // Response stats are unaffected.
    let guaranteed_responses_size_bytes = 0;
    let inbound_response_count = 0;
    let inbound_guaranteed_response_count = 0;

    MessageStats {
        size_bytes,
        best_effort_message_bytes,
        guaranteed_responses_size_bytes,
        oversized_guaranteed_requests_extra_bytes,
        inbound_size_bytes,
        inbound_message_count,
        inbound_response_count,
        inbound_guaranteed_request_count,
        inbound_guaranteed_response_count,
        outbound_message_count,
    }
}

/// Alternate calculation of the stats change caused by pushing (+) or popping
/// (-) the given response in the given context.
fn response_stats_delta2(rep: &Response, context: Context) -> MessageStats {
    use Class::*;
    use Context::*;

    let class = if rep.deadline == NO_DEADLINE {
        Class::GuaranteedResponse
    } else {
        Class::BestEffort
    };

    let size_bytes = rep.count_bytes();
    let (best_effort_message_bytes, guaranteed_responses_size_bytes) = match class {
        GuaranteedResponse => (0, size_bytes),
        BestEffort => (size_bytes, 0),
    };
    let (inbound_size_bytes, inbound_message_count, inbound_response_count, outbound_message_count) =
        if context == Inbound {
            (size_bytes, 1, 1, 0)
        } else {
            (0, 0, 0, 1)
        };
    let inbound_guaranteed_response_count = if context == Inbound && class == GuaranteedResponse {
        1
    } else {
        0
    };

    // Request stats are unaffected.
    let oversized_guaranteed_requests_extra_bytes = 0;
    let inbound_guaranteed_request_count = 0;

    MessageStats {
        size_bytes,
        best_effort_message_bytes,
        guaranteed_responses_size_bytes,
        oversized_guaranteed_requests_extra_bytes,
        inbound_size_bytes,
        inbound_message_count,
        inbound_response_count,
        inbound_guaranteed_request_count,
        inbound_guaranteed_response_count,
        outbound_message_count,
    }
}<|MERGE_RESOLUTION|>--- conflicted
+++ resolved
@@ -705,11 +705,7 @@
         pool.message_stats
     );
     // And the guaranteed memory usage is zero.
-<<<<<<< HEAD
-    assert_eq!(0, pool.message_stats.memory_usage());
-=======
     assert_eq!(0, pool.message_stats.guaranteed_response_memory_usage());
->>>>>>> 999303e5
 
     //
     // Take one request and one response.
@@ -720,11 +716,7 @@
     stats.adjust_and_check(&pool, Pop, Outbound, request.into());
 
     // The guaranteed memory usage is still zero.
-<<<<<<< HEAD
-    assert_eq!(0, pool.message_stats.memory_usage());
-=======
     assert_eq!(0, pool.message_stats.guaranteed_response_memory_usage());
->>>>>>> 999303e5
     // Best-effort memory usage and total byte size are halved.
     assert_eq!(
         request_size_bytes + response_size_bytes,
@@ -790,17 +782,12 @@
             outbound_message_count: 2
         },
         pool.message_stats
-<<<<<<< HEAD
-=======
     );
     // And the guaranteed memory usage covers the two responses.
     assert_eq!(
         2 * response_size_bytes,
         pool.message_stats.guaranteed_response_memory_usage()
->>>>>>> 999303e5
-    );
-    // And the guaranteed memory usage covers the two responses.
-    assert_eq!(2 * response_size_bytes, pool.message_stats.memory_usage());
+    );
 
     //
     // Take one request and one response.
@@ -811,14 +798,10 @@
     stats.adjust_and_check(&pool, Pop, Outbound, response.clone().into());
 
     // The guaranteed memory usage covers the remaining response.
-<<<<<<< HEAD
-    assert_eq!(response_size_bytes, pool.message_stats.memory_usage());
-=======
     assert_eq!(
         response_size_bytes,
         pool.message_stats.guaranteed_response_memory_usage()
     );
->>>>>>> 999303e5
     // Best-effort memory usage is still zero.
     assert_eq!(0, pool.message_stats.best_effort_message_bytes);
     // Total byte size accounts for the two remaining messages.
@@ -899,11 +882,7 @@
     // requests.
     assert_eq!(
         2 * guaranteed_extra_bytes,
-<<<<<<< HEAD
-        pool.message_stats.memory_usage()
-=======
         pool.message_stats.guaranteed_response_memory_usage()
->>>>>>> 999303e5
     );
 
     // Take one best-effort and one guaranteed request.
@@ -914,14 +893,10 @@
 
     // The guaranteed memory usage covers the extra bytes of the remaining
     // guaranteed request.
-<<<<<<< HEAD
-    assert_eq!(guaranteed_extra_bytes, pool.message_stats.memory_usage());
-=======
     assert_eq!(
         guaranteed_extra_bytes,
         pool.message_stats.guaranteed_response_memory_usage()
     );
->>>>>>> 999303e5
     // Best-effort memory usage covers the remaining best-effort request.
     assert_eq!(
         best_effort_size_bytes,
