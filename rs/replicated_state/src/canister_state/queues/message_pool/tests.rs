--- conflicted
+++ resolved
@@ -180,7 +180,6 @@
 
     pool.get_request(id);
 }
-<<<<<<< HEAD
 
 #[test]
 #[should_panic(expected = "id.is_response()")]
@@ -188,15 +187,6 @@
     let mut pool = MessagePool::default();
     let id = pool.insert_inbound(request(NO_DEADLINE).into());
 
-=======
-
-#[test]
-#[should_panic(expected = "id.is_response()")]
-fn test_get_response_on_request() {
-    let mut pool = MessagePool::default();
-    let id = pool.insert_inbound(request(NO_DEADLINE).into());
-
->>>>>>> b605629b
     pool.get_response(id);
 }
 
@@ -590,8 +580,6 @@
     );
 }
 
-<<<<<<< HEAD
-=======
 #[test]
 fn test_memory_usage_stats_best_effort() {
     let mut pool = MessagePool::default();
@@ -774,7 +762,6 @@
     assert_eq!(MemoryUsageStats::default(), pool.memory_usage_stats);
 }
 
->>>>>>> b605629b
 //
 // Fixtures and helper functions.
 //
