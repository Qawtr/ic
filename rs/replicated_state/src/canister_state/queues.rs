mod input_schedule;
mod message_pool;
mod queue;
#[cfg(test)]
mod tests;

pub use self::input_schedule::CanisterQueuesLoopDetector;
use self::input_schedule::InputSchedule;
use self::message_pool::{Context, Kind, MessagePool};
use self::queue::{CanisterQueue, IngressQueue};
use crate::replicated_state::MR_SYNTHETIC_REJECT_MESSAGE_MAX_LEN;
use crate::{CanisterState, CheckpointLoadingMetrics, InputQueueType, InputSource, StateError};
use ic_base_types::PrincipalId;
use ic_error_types::RejectCode;
use ic_management_canister_types::IC_00;
use ic_protobuf::proxy::{try_from_option_field, ProxyDecodeError};
use ic_protobuf::state::queues::v1 as pb_queues;
use ic_protobuf::state::queues::v1::canister_queues::CanisterQueuePair;
use ic_protobuf::types::v1 as pb_types;
use ic_types::messages::{
    CallbackId, CanisterMessage, Ingress, Payload, RejectContext, Request, RequestOrResponse,
    Response, MAX_RESPONSE_COUNT_BYTES, NO_DEADLINE,
};
use ic_types::{CanisterId, CountBytes, Time};
use ic_validate_eq::ValidateEq;
use ic_validate_eq_derive::ValidateEq;
use std::collections::{BTreeMap, BTreeSet, VecDeque};
use std::convert::{From, TryFrom};
use std::sync::Arc;
use strum::EnumCount;

pub const DEFAULT_QUEUE_CAPACITY: usize = 500;

/// Wrapper around the induction pool (ingress and input queues); a priority
/// queue for round-robin scheduling across senders when consuming input
/// messages; and output queues.
///
/// Encapsulates the `InductionPool` component described in the spec. The reason
/// for bundling together the induction pool and output queues is to reliably
/// implement backpressure via queue slot reservations for response messages.
///
/// # Structure
///
/// At a high level,`CanisterQueues` can be broken down into several components:
///
///  1. Ingress queue: queue of user messages, see [IngressQueue] for details.
///
///  2. Canister input and output queues: a map of pairs of canister input and
///     output queues; one pair per canister (including ourselves). Canister
///     queues come in pairs in order to reliably implement backpressure, by
///     reserving queue slots for responses: before a message can be enqueued
///     into an input / output queue, a response slot must have been reserved in
///     the reverse output / input queue.
///
///     Canister queues hold references (of type `message_pool::Id`) into the
///     message pool (see below) or into maps of expired callbacks or shed
///     responses. Some references may be *stale* due to expiration or load
///     shedding.
///
///  3. Message pool (for the purpose of this breakdown, also includes the maps
///     of expired callbacks and shed responses): backing storage for canister
///     input and output queues.
///
///     The message pool holds the messages referenced from `canister_queues`,
///     with support for time-based expiration and load shedding. Also maintains
///     message count and size stats, broken down along several dimensions.
///
///     In order to handle shedding of inbound responses; as well as for compact
///     representation of timeout responses; shed and expired `CallbackIds`` are
///     maintained in separate maps. When it peeks or pops such a `CallbackId`,
///     `SystemState` retrieves the `Callback` and synthesizes a reject response
///     based on it.
///
///  4. Queue stats: slot and memory reservation stats, for efficient validation
///     checks and memory usage calculations.
///
///  5. Input schedules: FIFO queues of local and remote subnet senders plus a
///     "next input" pointer for round-robin consumption of input messages.
///
/// # Hard invariants
///
///  * The reference at the front of a non-empty canister input or output queue
///    is non-stale.
///
///    This is to avoid a live lock where a canister's output queue(s) are
///    filled to capacity with stale references, preventing any more messages
///    from being enqueued; but at the same time the canister is never included
///    in an `OutputIterator` (the only way of consuming the stale references)
///    because it has no outbound messages in its pool.
///
///    Dropping this invariant would require `available_output_request_slots()`
///    to iterate over every input and output queue in order to discount stale
///    references in the front from the count of available slots. Or else,
///    (re-)introduce the old "slots in use in output queues" queue stat and use
///    that to determine whether or not to create an output iterator for a
///    canister. The former is potentially horribly inefficient; the latter
///    requires additional code and significant test coverage. Without one of
///    these changes, Execution will synchronously fail any call made by the
///    canister. On top of this, the push implementation would need to actively
///    try to pop a stale reference from the front of the queue whenever the
///    queue is at capacity. See https://github.com/dfinity/ic/pull/1293 for an
///    attempted implementation.
///
/// # Soft invariants
///
///  * `QueueStats`' input / output queue slot reservation stats are consistent
///    with the actual number of reserved slots across input / output queues.
///
///  * All keys (references) in the pool and in the shed / expired callback maps
///    are enqueued in the canister queues exactly once.
///
///  * `InputSchedule` invariants: all non-empty input queues are scheduled;
///    input schedules are internally consistent; local canisters are scheduled
///    in the local input schedule, remote canisters in any schedule.
///
///  # External invariants
///
///  * `QueueStats`' slot and memory reservation stats are consistent with
///    `CallContextManager`'s callbacks and non-responded call contexts (see
///    `SystemState::check_invariants()` for details).
#[derive(Clone, Eq, PartialEq, Debug, Default, ValidateEq)]
pub struct CanisterQueues {
    /// Queue of ingress (user) messages.
    #[validate_eq(CompareWithValidateEq)]
    ingress_queue: IngressQueue,

    /// Per remote canister input and output queues. Queues hold references into the
    /// message pool, some of which may be stale due to expiration or load shedding.
    ///
    /// The reference at the front of each queue, if any, is guaranteed to be
    /// non-stale.
    canister_queues: BTreeMap<CanisterId, (CanisterQueue, CanisterQueue)>,

    /// Pool holding the messages referenced by `canister_queues`, providing message
    /// stats (count, size) and support for time-based expiration and load shedding.
    #[validate_eq(CompareWithValidateEq)]
    pool: MessagePool,

    /// Slot and memory reservation stats. Message count and size stats are
    /// maintained separately in the `MessagePool`.
    queue_stats: QueueStats,

    /// Round-robin schedule for `pop_input()` across ingress, local subnet senders
    /// and remote subnet senders; as well as within the local subnet senders and
    /// remote subnet senders groups.
    input_schedule: InputSchedule,

    /// The callback IDs of all responses enqueued in the input queues.
    ///
    /// Used for response deduplication (whether due to a locally generated reject
    /// response to a best-effort call; or due to a malicious / buggy subnet).
    callbacks_with_enqueued_response: BTreeSet<CallbackId>,
}

/// Circular iterator that consumes output queue messages: loops over output
/// queues, popping one message at a time from each in a round robin fashion.
/// All messages that have not been explicitly popped will remain in the state.
///
/// Additional operations compared to a standard iterator:
///  * peeking (returning a reference to the next message without consuming it);
///    and
///  * excluding whole queues from iteration while retaining them in the state
///    (e.g. in order to efficiently implement per destination limits).
#[derive(Debug)]
pub struct CanisterOutputQueuesIterator<'a> {
    /// Priority queue of non-empty output queues. The next message to be popped
    /// / peeked is the one at the front of the first queue.
    queues: VecDeque<(&'a CanisterId, &'a mut CanisterQueue)>,

    /// Mutable pool holding the messages referenced by `queues`.
    pool: &'a mut MessagePool,

    /// Number of (potentially stale) messages left in the iterator.
    size: usize,
}

impl<'a> CanisterOutputQueuesIterator<'a> {
    /// Creates a new output queue iterator from the given
    /// `CanisterQueues::canister_queues` (a map of `CanisterId` to an input queue,
    /// output queue pair) and `MessagePool`.
    fn new(
        queues: &'a mut BTreeMap<CanisterId, (CanisterQueue, CanisterQueue)>,
        pool: &'a mut MessagePool,
    ) -> Self {
        let queues: VecDeque<_> = queues
            .iter_mut()
            .filter(|(_, (_, queue))| queue.len() > 0)
            .map(|(canister, (_, queue))| (canister, queue))
            .collect();
        let size = Self::compute_size(&queues);

        CanisterOutputQueuesIterator { queues, pool, size }
    }

    /// Returns the first message from the next queue.
    pub fn peek(&self) -> Option<&RequestOrResponse> {
        let queue = &self.queues.front()?.1;
        let reference = queue.peek().expect("Empty queue in iterator.");

        let msg = self.pool.get(reference);
        assert!(msg.is_some(), "stale reference at front of output queue");
        msg
    }

    /// Pops the first message from the next queue.
    ///
    /// Advances the queue to the next non-stale message. If such a message exists,
    /// the queue is moved to the back of the iteration order, else it is dropped.
    pub fn pop(&mut self) -> Option<RequestOrResponse> {
        let (receiver, queue) = self.queues.pop_front()?;
        debug_assert!(self.size >= queue.len());
        self.size -= queue.len();

        // Queue must be non-empty and message at the front of queue non-stale.
        let msg = pop_and_advance(queue, self.pool).expect("Empty queue in output iterator.");
        debug_assert_eq!(Ok(()), queue_front_not_stale(queue, self.pool, receiver));

        if queue.len() > 0 {
            self.size += queue.len();
            self.queues.push_back((receiver, queue));
        }
        debug_assert_eq!(Self::compute_size(&self.queues), self.size);
        debug_assert_eq!(self.queues.is_empty(), self.size == 0);

        Some(msg)
    }

    /// Permanently excludes from iteration the next queue (i.e. all messages
    /// with the same sender and receiver as the next message). The messages are
    /// retained in the output queue.
    ///
    /// Returns the number of (potentially stale) messages left in the just excluded
    /// queue.
    pub fn exclude_queue(&mut self) -> usize {
        let excluded = self
            .queues
            .pop_front()
            .map(|(_, q)| q.len())
            .unwrap_or_default();

        debug_assert!(self.size >= excluded);
        self.size -= excluded;
        debug_assert_eq!(Self::compute_size(&self.queues), self.size);
        debug_assert_eq!(self.queues.is_empty(), self.size == 0);

        excluded
    }

    /// Checks if the iterator has finished.
    pub fn is_empty(&self) -> bool {
        debug_assert_eq!(self.queues.is_empty(), self.size == 0);
        self.queues.is_empty()
    }

    /// Returns the number of (potentially stale) messages left in the iterator.
    pub fn size(&self) -> usize {
        debug_assert_eq!(self.queues.is_empty(), self.size == 0);
        self.size
    }

    /// Computes the number of (potentially stale) messages left in `queues`.
    ///
    /// Time complexity: `O(n)`.
    fn compute_size(queues: &VecDeque<(&'a CanisterId, &'a mut CanisterQueue)>) -> usize {
        queues.iter().map(|(_, q)| q.len()).sum()
    }
}

impl Iterator for CanisterOutputQueuesIterator<'_> {
    type Item = RequestOrResponse;

    /// Alias for `pop`.
    fn next(&mut self) -> Option<Self::Item> {
        self.pop()
    }

    /// Returns the bounds on the number of messages remaining in the iterator.
    ///
    /// Since any message reference may or may not be stale (due to expiration /
    /// load shedding), there may be anywhere between 0 and `size` messages left in
    /// the iterator.
    fn size_hint(&self) -> (usize, Option<usize>) {
        (0, Some(self.size))
    }
}

impl CanisterQueues {
    /// Pushes an ingress message into the induction pool.
    pub fn push_ingress(&mut self, msg: Ingress) {
        self.ingress_queue.push(msg)
    }

    /// Pops the next ingress message from `ingress_queue`.
    fn pop_ingress(&mut self) -> Option<Arc<Ingress>> {
        self.ingress_queue.pop()
    }

    /// Peeks the next ingress message from `ingress_queue`.
    fn peek_ingress(&self) -> Option<Arc<Ingress>> {
        self.ingress_queue.peek()
    }

    /// For each output queue, invokes `f` on every message until `f` returns
    /// `Err`; then moves on to the next output queue.
    ///
    /// All messages that `f` returned `Ok` for, are popped. Messages that `f`
    /// returned `Err` for and all those following them in the respective output
    /// queue are retained.
    ///
    /// Do note that because a queue can only be skipped over if `f` returns `Err`
    /// on a non-stale message, queues are always either fully consumed or left with
    /// a non-stale reference at the front.
    pub(crate) fn output_queues_for_each<F>(&mut self, mut f: F)
    where
        F: FnMut(&CanisterId, &RequestOrResponse) -> Result<(), ()>,
    {
        for (canister_id, (_, queue)) in self.canister_queues.iter_mut() {
            while let Some(reference) = queue.peek() {
                let Some(msg) = self.pool.get(reference) else {
                    // Expired / dropped message. Pop it and advance.
                    assert_eq!(Some(reference), queue.pop());
                    continue;
                };

                match f(canister_id, msg) {
                    // `f` rejected the message, move on to the next queue.
                    Err(_) => break,

                    // Message was consumed, pop it.
                    Ok(_) => {
                        self.pool
                            .take(reference)
                            .expect("get() returned a message, take() should not fail");
                        assert_eq!(Some(reference), queue.pop());
                    }
                }
            }
        }

        debug_assert_eq!(Ok(()), self.test_invariants());
    }

    /// Returns an iterator that loops over output queues, popping one message
    /// at a time from each in a round robin fashion. The iterator consumes all
    /// popped messages.
    pub(crate) fn output_into_iter(&mut self) -> CanisterOutputQueuesIterator {
        CanisterOutputQueuesIterator::new(&mut self.canister_queues, &mut self.pool)
    }

    /// See `IngressQueue::filter_messages()` for documentation.
    pub fn filter_ingress_messages<F>(&mut self, filter: F) -> Vec<Arc<Ingress>>
    where
        F: FnMut(&Arc<Ingress>) -> bool,
    {
        self.ingress_queue.filter_messages(filter)
    }

    /// Pushes a canister-to-canister message into the induction pool.
    ///
    /// If the message is a `Request` this will also reserve a slot in the
    /// corresponding output queue for the eventual response.
    ///
    /// If the message is a `Response` the protocol will have already reserved a
    /// slot for it, so the push should not fail due to the input queue being full
    /// (although an error may be returned in case of a bug in the upper layers).
    ///
    /// Adds the sender to the appropriate input schedule (local or remote), if not
    /// already there.
    ///
    /// # Errors
    ///
    /// If pushing fails, returns the provided message along with a
    /// `StateError`:
    ///
    ///  * `QueueFull` if pushing a `Request` and the corresponding input or
    ///    output queues are full.
    ///
    ///  * `NonMatchingResponse` if pushing a `Response` and the corresponding input
    ///    queue does not have a reserved slot; or this is a duplicate guaranteed
    ///    response.
    pub(super) fn push_input(
        &mut self,
        msg: RequestOrResponse,
        input_queue_type: InputQueueType,
    ) -> Result<(), (StateError, RequestOrResponse)> {
        fn non_matching_response(message: &str, response: &Response) -> StateError {
            StateError::NonMatchingResponse {
                err_str: message.to_string(),
                originator: response.originator,
                callback_id: response.originator_reply_callback,
                respondent: response.respondent,
                deadline: response.deadline,
            }
        }

        let sender = msg.sender();
        let input_queue = match msg {
            RequestOrResponse::Request(_) => {
                let (input_queue, output_queue) =
                    get_or_insert_queues(&mut self.canister_queues, &sender);
                if let Err(e) = input_queue.check_has_request_slot() {
                    return Err((e, msg));
                }
                // Safe to already (attempt to) reserve an output slot here, as the `push()`
                // below is guaranteed to succeed due to the check above.
                if let Err(e) = output_queue.try_reserve_response_slot() {
                    return Err((e, msg));
                }
                input_queue
            }
            RequestOrResponse::Response(ref response) => {
                match self.canister_queues.get_mut(&sender) {
                    Some((queue, _)) if queue.check_has_reserved_response_slot().is_ok() => {
                        // Check against duplicate responses.
                        if !self
                            .callbacks_with_enqueued_response
                            .insert(response.originator_reply_callback)
                        {
                            debug_assert_eq!(Ok(()), self.test_invariants());
                            // This is a critical error for guaranteed responses.
                            if response.deadline == NO_DEADLINE {
                                return Err((
                                    non_matching_response("Duplicate response", response),
                                    msg,
                                ));
                            } else {
                                // But is OK for best-effort responses (if we already generated a timeout response).
                                // Silently ignore the response.
                                return Ok(());
                            }
                        }
                        queue
                    }

                    // Queue does not exist or has no reserved slot for this response.
                    _ => {
                        return Err((
                            non_matching_response("No reserved response slot", response),
                            msg,
                        ));
                    }
                }
            }
        };

        self.queue_stats.on_push(&msg, Context::Inbound);
        let reference = self.pool.insert_inbound(msg);
        match reference.kind() {
            Kind::Request => input_queue.push_request(reference),
            Kind::Response => input_queue.push_response(reference),
        }

        // Add sender canister ID to the appropriate input schedule queue if it is not
        // already scheduled.
        if input_queue.len() == 1 {
            self.input_schedule.schedule(sender, input_queue_type);
        }

        debug_assert_eq!(Ok(()), self.test_invariants());
        debug_assert_eq!(Ok(()), self.schedules_ok(&|_| InputQueueType::RemoteSubnet));
        Ok(())
    }

    /// Pops the next canister input queue message.
    ///
    /// Note: We pop senders from the front of `input_schedule` and insert them
    /// to the back, which allows us to handle messages from different
    /// originators in a round-robin fashion.
    ///
    /// It is possible for the input schedule to contain an empty or GC-ed input
    /// queue if all messages in said queue have expired / were shed since it was
    /// scheduled. Meaning that iteration may be required.
    fn pop_canister_input(&mut self, input_queue_type: InputQueueType) -> Option<CanisterMessage> {
        while let Some(sender) = self.input_schedule.peek(input_queue_type) {
            let Some((input_queue, _)) = self.canister_queues.get_mut(sender) else {
                // Queue pair was garbage collected.
                self.input_schedule
                    .pop(input_queue_type)
                    .expect("pop() should return the sender peeked above");
                continue;
            };
            let msg = pop_and_advance(input_queue, &mut self.pool);

            // Update the input schedule.
            if input_queue.len() != 0 {
                // Input queue contains other messages, re-enqueue the sender.
                self.input_schedule.reschedule(*sender, input_queue_type);
            } else {
                // Input queue was consumed, remove the sender from the input schedule.
                self.input_schedule
                    .pop(input_queue_type)
                    .expect("pop() should return the sender peeked above");
            }

            if let Some(msg) = msg {
                if let RequestOrResponse::Response(response) = &msg {
                    assert!(self
                        .callbacks_with_enqueued_response
                        .remove(&response.originator_reply_callback));
                }
                debug_assert_eq!(Ok(()), self.test_invariants());
                debug_assert_eq!(Ok(()), self.schedules_ok(&|_| InputQueueType::RemoteSubnet));
                return Some(msg.into());
            }
        }

        debug_assert_eq!(Ok(()), self.test_invariants());
        debug_assert_eq!(Ok(()), self.schedules_ok(&|_| InputQueueType::RemoteSubnet));
        None
    }

    /// Peeks the next canister input queue message.
    ///
    /// It is possible for the input schedule to contain an empty or GC-ed input
    /// queue if all messages in said queue have expired / were shed since it was
    /// scheduled. Requires a `&mut self` reference to achieve amortized `O(1)` time
    /// complexity by immediately consuming empty input queues when encountered.
    fn peek_canister_input(&mut self, input_queue_type: InputQueueType) -> Option<CanisterMessage> {
        while let Some(sender) = self.input_schedule.peek(input_queue_type) {
            if let Some(reference) = self
                .canister_queues
                .get(sender)
                .and_then(|(input_queue, _)| input_queue.peek())
            {
                let msg = self
                    .pool
                    .get(reference)
                    .expect("stale reference at the front of input queue");
                debug_assert_eq!(Ok(()), self.test_invariants());
                debug_assert_eq!(Ok(()), self.schedules_ok(&|_| InputQueueType::RemoteSubnet));
                return Some(msg.clone().into());
            }

            // Queue was garbage collected or is empty.
            self.input_schedule
                .pop(input_queue_type)
                .expect("pop() should return the sender peeked above");
        }

        debug_assert_eq!(Ok(()), self.test_invariants());
        debug_assert_eq!(Ok(()), self.schedules_ok(&|_| InputQueueType::RemoteSubnet));
        None
    }

    /// Skips the next sender canister from the given input schedule (local or
    /// remote).
    fn skip_canister_input(&mut self, input_queue_type: InputQueueType) {
        // Skip over any empty or GC-ed input queues.
        while let Some(sender) = self.input_schedule.peek(input_queue_type) {
            // If the input queue is non-empty, re-enqueue the sender at the back of the
            // input schedule queue and exit. Else, pop the sender and try the next.
            if self
                .canister_queues
                .get(sender)
                .map(|(input_queue, _)| input_queue.len() != 0)
                .unwrap_or(false)
            {
                self.input_schedule.reschedule(*sender, input_queue_type);
                break;
            } else {
                self.input_schedule
                    .pop(input_queue_type)
                    .expect("pop() should return the sender peeked above");
            }
        }

        debug_assert_eq!(Ok(()), self.test_invariants());
        debug_assert_eq!(Ok(()), self.schedules_ok(&|_| InputQueueType::RemoteSubnet));
    }

    /// Returns `true` if `ingress_queue` or at least one of the canister input
    /// queues is not empty; `false` otherwise.
    pub fn has_input(&self) -> bool {
        !self.ingress_queue.is_empty() || self.pool.message_stats().inbound_message_count > 0
    }

    /// Returns `true` if at least one output queue is not empty; false otherwise.
    pub fn has_output(&self) -> bool {
        self.pool.message_stats().outbound_message_count > 0
    }

    /// Peeks the ingress or inter-canister input message that would be returned by
    /// `pop_input()`.
    ///
    /// Requires a `&mut self` reference to achieve amortized `O(1)` time complexity
    /// by immediately consuming empty input queues when encountered.
    pub(crate) fn peek_input(&mut self) -> Option<CanisterMessage> {
        // Try all 3 input sources: ingress, local and remote subnets.
        for _ in 0..InputSource::COUNT {
            let peeked = match self.input_schedule.input_source() {
                InputSource::Ingress => self.peek_ingress().map(CanisterMessage::Ingress),
                InputSource::RemoteSubnet => self.peek_canister_input(InputQueueType::RemoteSubnet),
                InputSource::LocalSubnet => self.peek_canister_input(InputQueueType::LocalSubnet),
            };

            match peeked {
                Some(msg) => return Some(msg),
                None => {
                    // Advance to the next input source.
                    self.input_schedule.next_input_source();
                }
            }
        }

        None
    }

    /// Skips the next ingress or inter-canister input message.
    pub(crate) fn skip_input(&mut self, loop_detector: &mut CanisterQueuesLoopDetector) {
        match self.input_schedule.next_input_source() {
            InputSource::Ingress => {
                self.ingress_queue.skip_ingress_input();
                loop_detector.ingress_queue_skip_count += 1;
            }

            InputSource::RemoteSubnet => {
                self.skip_canister_input(InputQueueType::RemoteSubnet);
                loop_detector.remote_queue_skip_count += 1;
            }

            InputSource::LocalSubnet => {
                self.skip_canister_input(InputQueueType::LocalSubnet);
                loop_detector.local_queue_skip_count += 1;
            }
        }
    }

    /// Pops the next ingress or inter-canister input message (round-robin) and
    /// advances to the next input source.
    pub(crate) fn pop_input(&mut self) -> Option<CanisterMessage> {
        // Try all 3 input sources: ingress, local and remote subnets.
        for _ in 0..InputSource::COUNT {
            let input_source = self.input_schedule.next_input_source();

            let popped = match input_source {
                InputSource::Ingress => self.pop_ingress().map(CanisterMessage::Ingress),
                InputSource::RemoteSubnet => self.pop_canister_input(InputQueueType::RemoteSubnet),
                InputSource::LocalSubnet => self.pop_canister_input(InputQueueType::LocalSubnet),
            };

            if popped.is_some() {
                return popped;
            }
        }

        None
    }

    /// Pushes a `Request` into the relevant output queue. Also reserves a slot for
    /// the eventual response in the matching input queue.
    ///
    /// # Errors
    ///
    /// Returns a `QueueFull` error along with the provided message if either
    /// the output queue or the matching input queue is full.
    pub fn push_output_request(
        &mut self,
        request: Arc<Request>,
        time: Time,
    ) -> Result<(), (StateError, Arc<Request>)> {
        let (input_queue, output_queue) =
            get_or_insert_queues(&mut self.canister_queues, &request.receiver);

        if let Err(e) = output_queue.check_has_request_slot() {
            return Err((e, request));
        }
        if let Err(e) = input_queue.try_reserve_response_slot() {
            return Err((e, request));
        }

        self.queue_stats
            .on_push_request(&request, Context::Outbound);

        let reference = self.pool.insert_outbound_request(request, time);
        output_queue.push_request(reference);

        debug_assert_eq!(Ok(()), self.test_invariants());
        Ok(())
    }

    /// Immediately reject an output request by pushing a `Response` onto the
    /// input queue without ever putting the `Request` on an output queue. This
    /// can only be used for `IC00` requests and requests to subnet IDs.
    ///
    /// This is expected to be used in cases of invalid sender canister version
    /// in management canister calls and `IC00` routing where no
    /// destination subnet is found that the `Request` could be routed to
    /// or if the canister directly includes subnet IDs in the request.
    /// Hence, an immediate (reject) `Response` is added to the relevant
    /// input queue.
    pub(crate) fn reject_subnet_output_request(
        &mut self,
        request: Request,
        reject_context: RejectContext,
        subnet_ids: &[PrincipalId],
    ) -> Result<(), StateError> {
        assert!(
            request.receiver == IC_00 || subnet_ids.contains(&request.receiver.get()),
            "reject_subnet_output_request can only be used to reject management canister requests"
        );

        let (input_queue, _output_queue) =
            get_or_insert_queues(&mut self.canister_queues, &request.receiver);
        input_queue.try_reserve_response_slot()?;
        self.queue_stats
            .on_push_request(&request, Context::Outbound);
        debug_assert_eq!(Ok(()), self.test_invariants());

        let response = RequestOrResponse::Response(Arc::new(Response {
            originator: request.sender,
            respondent: request.receiver,
            originator_reply_callback: request.sender_reply_callback,
            refund: request.payment,
            response_payload: Payload::Reject(reject_context),
            deadline: request.deadline,
        }));
        self.push_input(response, InputQueueType::LocalSubnet)
            .map_err(|(e, _msg)| e)
    }

    /// Returns the number of output requests that can be pushed to each
    /// canister before either the respective input or output queue is full.
    ///
    /// Time complexity: `O(n)`.
    pub fn available_output_request_slots(&self) -> BTreeMap<CanisterId, usize> {
        // When pushing a request we need to reserve a slot on the input
        // queue for the eventual reply. So we are limited by the amount of
        // space in both the output and input queues.
        self.canister_queues
            .iter()
            .map(|(canister, (input_queue, output_queue))| {
                (
                    *canister,
                    input_queue
                        .available_response_slots()
                        .min(output_queue.available_request_slots()),
                )
            })
            .collect()
    }

    /// Pushes a `Response` into the relevant output queue. The protocol should have
    /// already reserved a slot, so this cannot fail.
    ///
    /// # Panics
    ///
    /// Panics if the queue does not already exist or there is no reserved slot
    /// to push the `Response` into.
    pub fn push_output_response(&mut self, response: Arc<Response>) {
        self.queue_stats
            .on_push_response(&response, Context::Outbound);

        // Since we reserve an output queue slot whenever we induct a request; and
        // we would never garbage collect a non-empty queue (including one with just a
        // reserved slot); we are guaranteed that the output queue exists.
        let output_queue = &mut self
            .canister_queues
            .get_mut(&response.originator)
            .expect("pushing response into inexistent output queue")
            .1;
        let reference = self.pool.insert_outbound_response(response);
        output_queue.push_response(reference);

        debug_assert_eq!(Ok(()), self.test_invariants());
    }

    /// Returns a reference to the (non-stale) message at the front of the respective
    /// output queue, if any.
    pub(super) fn peek_output(&self, canister_id: &CanisterId) -> Option<&RequestOrResponse> {
        let output_queue = &self.canister_queues.get(canister_id)?.1;

        let msg = self.pool.get(output_queue.peek()?);
        assert!(msg.is_some(), "stale reference at front of output queue");
        msg
    }

    /// Tries to induct a message from the output queue to `own_canister_id`
    /// into the input queue from `own_canister_id`. Returns `Err(())` if there
    /// was no message to induct or the input queue was full.
    pub(super) fn induct_message_to_self(&mut self, own_canister_id: CanisterId) -> Result<(), ()> {
        let msg = self.peek_output(&own_canister_id).ok_or(())?.clone();

        self.push_input(msg, InputQueueType::LocalSubnet)
            .map_err(|_| ())?;

        let queue = &mut self
            .canister_queues
            .get_mut(&own_canister_id)
            .expect("Output queue existed above so lookup should not fail.")
            .1;
        pop_and_advance(queue, &mut self.pool)
            .expect("Message peeked above so pop should not fail.");

        debug_assert_eq!(Ok(()), self.test_invariants());
        debug_assert_eq!(Ok(()), self.schedules_ok(&|_| InputQueueType::RemoteSubnet));
        Ok(())
    }

    /// Returns the number of enqueued ingress messages.
    pub fn ingress_queue_message_count(&self) -> usize {
        self.ingress_queue.size()
    }

    /// Returns the total byte size of enqueued ingress messages.
    pub fn ingress_queue_size_bytes(&self) -> usize {
        self.ingress_queue.count_bytes()
    }

    /// Returns the number of non-stale canister messages enqueued in input queues.
    pub fn input_queues_message_count(&self) -> usize {
        self.pool.message_stats().inbound_message_count
    }

    /// Returns the number of reserved slots across all input queues.
    ///
    /// Note that this is different from memory reservations for guaranteed
    /// responses.
    pub fn input_queues_reserved_slots(&self) -> usize {
        self.queue_stats.input_queues_reserved_slots
    }

    /// Returns the total byte size of canister input queues (queues +
    /// messages).
    pub fn input_queues_size_bytes(&self) -> usize {
        self.pool.message_stats().inbound_size_bytes
            + self.canister_queues.len() * size_of::<CanisterQueue>()
    }

    /// Returns the number of non-stale requests enqueued in input queues.
    pub fn input_queues_request_count(&self) -> usize {
        self.pool.message_stats().inbound_message_count
            - self.pool.message_stats().inbound_response_count
    }

    /// Returns the number of non-stale responses enqueued in input queues.
    pub fn input_queues_response_count(&self) -> usize {
        self.pool.message_stats().inbound_response_count
    }

    /// Returns the number of actual (non-stale) messages in output queues.
    pub fn output_queues_message_count(&self) -> usize {
        self.pool.message_stats().outbound_message_count
    }

    /// Returns the number of reserved slots across all output queues.
    ///
    /// Note that this is different from memory reservations for guaranteed
    /// responses.
    pub fn output_queues_reserved_slots(&self) -> usize {
        self.queue_stats.output_queues_reserved_slots
    }

    /// Returns the memory usage of all best-effort messages.
    pub fn best_effort_memory_usage(&self) -> usize {
        self.pool.message_stats().best_effort_message_bytes
    }

    /// Returns the memory usage of all guaranteed response messages.
    pub fn guaranteed_response_memory_usage(&self) -> usize {
        self.queue_stats.guaranteed_response_memory_usage()
            + self.pool.message_stats().guaranteed_response_memory_usage()
    }

    /// Returns the total byte size of guaranteed responses across input and
    /// output queues.
    pub fn guaranteed_responses_size_bytes(&self) -> usize {
        self.pool.message_stats().guaranteed_responses_size_bytes
    }

    /// Returns the total memory reservations for guaranteed responses across input
    /// and output queues.
    ///
    /// Note that this is different from slots reserved for responses (whether
    /// best effort or guaranteed) which are used to implement backpressure.
    pub fn guaranteed_response_memory_reservations(&self) -> usize {
        self.queue_stats.guaranteed_response_memory_reservations
    }

    /// Returns the sum total of bytes above `MAX_RESPONSE_COUNT_BYTES` per
    /// oversized guaranteed response call request.
    pub fn oversized_guaranteed_requests_extra_bytes(&self) -> usize {
        self.pool
            .message_stats()
            .oversized_guaranteed_requests_extra_bytes
    }

    /// Sets the (transient) size in bytes of guaranteed responses routed from
    /// output queues into streams and not yet garbage collected.
    pub(super) fn set_stream_guaranteed_responses_size_bytes(&mut self, size_bytes: usize) {
        self.queue_stats
            .transient_stream_guaranteed_responses_size_bytes = size_bytes;
    }

    /// Garbage collects all input and output queue pairs that are both empty.
    ///
    /// Because there is no useful information in an empty queue, there is no
    /// need to retain them. In order to avoid state divergence (e.g. because
    /// some replicas have an empty queue pair and some have garbage collected
    /// it) we simply need to ensure that queues are garbage collected
    /// deterministically across all replicas (e.g. at checkpointing time or
    /// every round; but not e.g. when deserializing, which may happen at
    /// different times on restarting or state syncing replicas).
    ///
    /// Time complexity: `O(num_queues)`.
    pub fn garbage_collect(&mut self) {
        self.garbage_collect_impl();

        // Reset all fields to default if we have no messages. This is so that an empty
        // `CanisterQueues` serializes as an empty byte array (and there is no need to
        // persist it explicitly).
        if self.canister_queues.is_empty() && self.ingress_queue.is_empty() {
            // The schedules and stats will already have default (zero) values, only `pool`
            // and `input_schedule` must be reset explicitly.
            debug_assert!(self.pool.len() == 0);
            self.pool = MessagePool::default();
            self.input_schedule = InputSchedule::default();

            // Trust but verify. Ensure that everything is actually set to default.
            debug_assert_eq!(CanisterQueues::default(), *self);
        }
    }

    /// Implementation of `garbage_collect()`, ensuring the latter always resets
    /// all fields to their default values when all queues are empty, regardless
    /// of whether we bail out early or not.
    fn garbage_collect_impl(&mut self) {
        if self.canister_queues.is_empty() {
            return;
        }

        self.canister_queues
            .retain(|_canister_id, (input_queue, output_queue)| {
                input_queue.has_used_slots() || output_queue.has_used_slots()
            });
        debug_assert_eq!(Ok(()), self.test_invariants());
    }

    /// Queries whether the deadline of any message in the pool has expired.
    ///
    /// Time complexity: `O(1)`.
    pub fn has_expired_deadlines(&self, current_time: Time) -> bool {
        self.pool.has_expired_deadlines(current_time)
    }

    /// Drops expired messages given a current time, enqueuing a reject response for
    /// own requests into the matching reverse queue (input or output).
    ///
    /// Updating the correct input queues schedule after enqueuing a reject response
    /// into a previously empty input queue also requires the set of local canisters
    /// to decide whether the destination canister was local or remote.
    ///
    /// Returns the number of messages that were timed out.
    pub fn time_out_messages(
        &mut self,
        current_time: Time,
        own_canister_id: &CanisterId,
        local_canisters: &BTreeMap<CanisterId, CanisterState>,
    ) -> usize {
        let expired_messages = self.pool.expire_messages(current_time);

        let input_queue_type_fn = input_queue_type_fn(own_canister_id, local_canisters);
        for (reference, msg) in expired_messages.iter() {
            self.on_message_dropped(*reference, msg, &input_queue_type_fn);
        }

        debug_assert_eq!(Ok(()), self.test_invariants());
        debug_assert_eq!(Ok(()), self.schedules_ok(&input_queue_type_fn));
        expired_messages.len()
    }

    /// Removes the largest best-effort message in the underlying pool. Returns
    /// `true` if a message was removed; `false` otherwise.
    ///
    /// Updates the stats for the dropped message and (where applicable) the
    /// generated response. `own_canister_id` and `local_canisters` are required
    /// to determine the correct input queue schedule to update (if applicable).
    pub fn shed_largest_message(
        &mut self,
        own_canister_id: &CanisterId,
        local_canisters: &BTreeMap<CanisterId, CanisterState>,
    ) -> bool {
        if let Some((reference, msg)) = self.pool.shed_largest_message() {
            let input_queue_type_fn = input_queue_type_fn(own_canister_id, local_canisters);
            self.on_message_dropped(reference, &msg, &input_queue_type_fn);

            debug_assert_eq!(Ok(()), self.test_invariants());
            debug_assert_eq!(Ok(()), self.schedules_ok(&input_queue_type_fn));
            return true;
        }

        false
    }

    /// Handles the timing out or shedding of a message from the pool.
    ///
    /// Records the callback of a shed inbound best-effort response. Releases the
    /// outbound slot reservation of a shed inbound request. Generates and enqueues
    /// a reject response if the message was an outbound request. Updates the stats
    /// for the dropped message and (where applicable) the generated response.
    ///
    /// `input_queue_type_fn` is required to determine the appropriate sender
    /// schedule to update when generating a reject response.
    fn on_message_dropped(
        &mut self,
        reference: message_pool::Id,
        msg: &RequestOrResponse,
        input_queue_type_fn: impl Fn(&CanisterId) -> InputQueueType,
    ) {
        use Context::*;

        let context = reference.context();
        let remote = match context {
            Inbound => msg.sender(),
            Outbound => msg.receiver(),
        };
        let (input_queue, output_queue) = self
            .canister_queues
            .get_mut(&remote)
            .expect("No matching queue for dropped message.");
        let (queue, reverse_queue) = match context {
            Inbound => (input_queue, output_queue),
            Outbound => (output_queue, input_queue),
        };

        // Ensure that the first reference in a queue is never stale: if we drop the
        // message at the front of a queue, advance to the first non-stale reference.
        //
        // Defensive check, reference may have already been popped by an earlier
        // `on_message_dropped()` call if multiple messages expired at once (e.g. given
        // a queue containing references `[1, 2]`; `1` and `2` expire as part of the
        // same `time_out_messages()` call; `on_message_dropped(1)` will also pop `2`).
        if queue.peek() == Some(reference) {
            queue.pop();
            queue.pop_while(|reference| self.pool.get(reference).is_none());
        }

        // Release the response slot, generate reject responses or remember shed inbound
        // responses, as necessary.
        match (context, msg) {
            // Inbound request: release the outbound response slot.
            (Inbound, RequestOrResponse::Request(request)) => {
                reverse_queue.release_reserved_response_slot();
                self.queue_stats.on_drop_input_request(request);
            }

            // Outbound request: enqueue a `SYS_TRANSIENT` timeout reject response.
            (Outbound, RequestOrResponse::Request(request)) => {
                let response = generate_timeout_response(request);

                // Update stats for the generated response.
                self.queue_stats.on_push_response(&response, Inbound);

<<<<<<< HEAD
                assert!(self
                    .callbacks_with_enqueued_response
                    .insert(response.originator_reply_callback));
                let id = self.pool.insert_inbound(response.into());
                reverse_queue.push_response(id);
=======
                let reference = self.pool.insert_inbound(response.into());
                reverse_queue.push_response(reference);
>>>>>>> e93ea2e7

                // If the input queue is not already in a sender schedule, add it.
                if reverse_queue.len() == 1 {
                    let input_queue_type = input_queue_type_fn(&remote);
                    self.input_schedule.schedule(remote, input_queue_type);
                }
            }

            (Inbound, RequestOrResponse::Response(response)) => {
                // TODO(MR-603): Recall the `Id` -> `CallbackId` of shed inbound responses and
                // generate a reject response on the fly when the respective `Id` is popped.
                assert!(self
                    .callbacks_with_enqueued_response
                    .remove(&response.originator_reply_callback));
            }

            // Outbound (best-effort) responses can be dropped with impunity.
            (Outbound, RequestOrResponse::Response(_)) => {}
        }
    }

    /// Re-partitions the local sender schedule and remote sender schedule based on
    /// the set of all local canisters plus `own_canister_id` (since Rust's
    /// ownership rules would prevent us from mutating `self` if it was still under
    /// `local_canisters`).
    ///
    /// For use after a subnet split or other kind of canister migration. While an
    /// input queue that finds itself in the wrong schedule would get removed from
    /// said schedule as soon as it became empty (and would then get enqueued into
    /// the correct schedule), there is no guarantee that a given queue will ever
    /// become empty. Because of that, we explicitly re-partition schedules during
    /// canister migrations.
    pub(crate) fn split_input_schedules(
        &mut self,
        own_canister_id: &CanisterId,
        local_canisters: &BTreeMap<CanisterId, CanisterState>,
    ) {
        let input_queue_type_fn = input_queue_type_fn(own_canister_id, local_canisters);
        self.input_schedule.split(&input_queue_type_fn);

        debug_assert_eq!(Ok(()), self.schedules_ok(&input_queue_type_fn));
    }

    /// Helper function to concisely validate `CanisterQueues`' input schedule
    /// during deserialization; or in debug builds, by writing
    /// `debug_assert_eq!(Ok(()), self.schedules_ok(&input_queue_type_fn))`.
    ///
    /// Checks that the canister IDs of all input queues that contain at least one
    /// message are enqueued exactly once in the input schedule.
    ///
    /// Time complexity: `O(n * log(n))`.
    fn schedules_ok(
        &self,
        input_queue_type_fn: &dyn Fn(&CanisterId) -> InputQueueType,
    ) -> Result<(), String> {
        self.input_schedule.test_invariants(
            self.canister_queues
                .iter()
                .map(|(canister_id, (input_queue, _))| (canister_id, input_queue)),
            &input_queue_type_fn,
        )
    }

    /// Helper function for concisely validating invariants other than those of
    /// input queue schedules (no stale references at queue front, valid stats,
    /// accurate tracking of callbacks with enqueued responses) during
    /// deserialization; or in debug builds, by writing
    /// `debug_assert_eq!(Ok(()), self.test_invariants())`.
    ///
    /// Time complexity: `O(n * log(n))`.
    fn test_invariants(&self) -> Result<(), String> {
        // Invariant: all canister queues (input or output) are either empty or start
        // with a non-stale reference.
        for (canister_id, (input_queue, output_queue)) in self.canister_queues.iter() {
            queue_front_not_stale(input_queue, &self.pool, canister_id)?;
            queue_front_not_stale(output_queue, &self.pool, canister_id)?;
        }

        // Reserved slot stats match the actual number of reserved slots.
        let calculated_stats = Self::calculate_queue_stats(
            &self.canister_queues,
            self.queue_stats.guaranteed_response_memory_reservations,
            self.queue_stats
                .transient_stream_guaranteed_responses_size_bytes,
        );
        if self.queue_stats != calculated_stats {
            return Err(format!(
                "Inconsistent stats:\n  expected: {:?}\n  actual: {:?}",
                calculated_stats, self.queue_stats
            ));
        }

        // `callbacks_with_enqueued_response` contains the precise set of `CallbackIds`
        // of all inbound responses.
        let enqueued_response_callbacks =
            callbacks_with_enqueued_response(&self.canister_queues, &self.pool)?;
        if self.callbacks_with_enqueued_response != enqueued_response_callbacks {
            return Err(format!(
                "Inconsistent `callbacks_with_enqueued_response`:\n  expected: {:?}\n  actual: {:?}",
                enqueued_response_callbacks, self.callbacks_with_enqueued_response
            ));
        }

        Ok(())
    }

    /// Computes stats for the given canister queues. Used when deserializing and in
    /// `debug_assert!()` checks. Takes the number of memory reservations from the
    /// caller, as the queues have no need to track memory reservations, so it
    /// cannot be computed. Same with the size of guaranteed responses in streams.
    ///
    /// Time complexity: `O(canister_queues.len())`.
    fn calculate_queue_stats(
        canister_queues: &BTreeMap<CanisterId, (CanisterQueue, CanisterQueue)>,
        guaranteed_response_memory_reservations: usize,
        transient_stream_guaranteed_responses_size_bytes: usize,
    ) -> QueueStats {
        let (input_queues_reserved_slots, output_queues_reserved_slots) = canister_queues
            .values()
            .map(|(iq, oq)| (iq.reserved_slots(), oq.reserved_slots()))
            .fold((0, 0), |(acc0, acc1), (item0, item1)| {
                (acc0 + item0, acc1 + item1)
            });
        QueueStats {
            guaranteed_response_memory_reservations,
            input_queues_reserved_slots,
            output_queues_reserved_slots,
            transient_stream_guaranteed_responses_size_bytes,
        }
    }
}

/// Returns the existing matching pair of input and output queues from/to
/// the given canister; or creates a pair of empty queues, if non-existent.
///
/// Written as a free function in order to avoid borrowing the full
/// `CanisterQueues`, which then requires looking up the queues again.
fn get_or_insert_queues<'a>(
    canister_queues: &'a mut BTreeMap<CanisterId, (CanisterQueue, CanisterQueue)>,
    canister_id: &CanisterId,
) -> (&'a mut CanisterQueue, &'a mut CanisterQueue) {
    let (input_queue, output_queue) = canister_queues.entry(*canister_id).or_insert_with(|| {
        let input_queue = CanisterQueue::new(DEFAULT_QUEUE_CAPACITY);
        let output_queue = CanisterQueue::new(DEFAULT_QUEUE_CAPACITY);
        (input_queue, output_queue)
    });
    (input_queue, output_queue)
}

/// Pops and returns the message at the front of the queue and advances the
/// queue to the next message / non-stale reference.
fn pop_and_advance(queue: &mut CanisterQueue, pool: &mut MessagePool) -> Option<RequestOrResponse> {
    let reference = queue.pop()?;
    queue.pop_while(|reference| pool.get(reference).is_none());

    let msg = pool.take(reference);
    assert!(msg.is_some(), "stale reference at the front of queue");
    msg
}

/// Helper function for concisely validating the hard invariant that a canister
/// queue is either empty of has a non-stale reference at the front, by writing
/// `debug_assert_eq!(Ok(()), queue_front_not_stale(...)`.
///
/// Time complexity: `O(log(n))`.
fn queue_front_not_stale(
    queue: &CanisterQueue,
    pool: &MessagePool,
    canister_id: &CanisterId,
) -> Result<(), String> {
    if let Some(reference) = queue.peek() {
        if pool.get(reference).is_none() {
            return Err(format!(
                "Stale reference at the front of {:?} queue to/from {}",
                reference.context(),
                canister_id
            ));
        }
    }

    Ok(())
}

/// Collects the `CallbackIds` of all the responses enqueued in input queues.
///
/// Returns an error if there are duplicate `CallbackIds` among the responses.
fn callbacks_with_enqueued_response(
    canister_queues: &BTreeMap<CanisterId, (CanisterQueue, CanisterQueue)>,
    pool: &MessagePool,
) -> Result<BTreeSet<CallbackId>, String> {
    let mut callbacks_with_enqueued_response = BTreeSet::new();
    let duplicates: Vec<_> = canister_queues
        .values()
        .flat_map(|(input_queue, _)| input_queue.iter())
        .filter_map(|item| match pool.get(item.id()) {
            Some(RequestOrResponse::Response(rep)) => Some(rep.originator_reply_callback),
            _ => None,
        })
        .filter(|callback_id| !callbacks_with_enqueued_response.insert(*callback_id))
        .collect();
    if !duplicates.is_empty() {
        return Err(format!(
            "CanisterQueues: Duplicate callback(s) in inbound responses: {:?}",
            duplicates
        ));
    }

    Ok(callbacks_with_enqueued_response)
}

/// Generates a timeout reject response from a request, refunding its payment.
fn generate_timeout_response(request: &Request) -> Response {
    Response {
        originator: request.sender,
        respondent: request.receiver,
        originator_reply_callback: request.sender_reply_callback,
        refund: request.payment,
        response_payload: Payload::Reject(RejectContext::new_with_message_length_limit(
            RejectCode::SysTransient,
            "Request timed out.",
            MR_SYNTHETIC_REJECT_MESSAGE_MAX_LEN,
        )),
        deadline: request.deadline,
    }
}

/// Returns a function that determines the input queue type (local or remote) of
/// a given sender, based on a the set of all local canisters, plus
/// `own_canister_id` (since Rust's ownership rules would prevent us from
/// mutating a canister's queues if they were still under `local_canisters`).
fn input_queue_type_fn<'a>(
    own_canister_id: &'a CanisterId,
    local_canisters: &'a BTreeMap<CanisterId, CanisterState>,
) -> impl Fn(&CanisterId) -> InputQueueType + 'a {
    move |sender| {
        if sender == own_canister_id || local_canisters.contains_key(sender) {
            InputQueueType::LocalSubnet
        } else {
            InputQueueType::RemoteSubnet
        }
    }
}

impl From<&CanisterQueues> for pb_queues::CanisterQueues {
    fn from(item: &CanisterQueues) -> Self {
        let (next_input_source, local_sender_schedule, remote_sender_schedule) =
            (&item.input_schedule).into();

        Self {
            ingress_queue: (&item.ingress_queue).into(),
            input_queues: Default::default(),
            output_queues: Default::default(),
            canister_queues: item
                .canister_queues
                .iter()
                .map(|(canid, (iq, oq))| CanisterQueuePair {
                    canister_id: Some(pb_types::CanisterId::from(*canid)),
                    input_queue: Some(iq.into()),
                    output_queue: Some(oq.into()),
                })
                .collect(),
            pool: if item.pool != MessagePool::default() {
                Some((&item.pool).into())
            } else {
                None
            },
            next_input_source,
            local_sender_schedule,
            remote_sender_schedule,
            guaranteed_response_memory_reservations: item
                .queue_stats
                .guaranteed_response_memory_reservations
                as u64,
        }
    }
}

impl TryFrom<(pb_queues::CanisterQueues, &dyn CheckpointLoadingMetrics)> for CanisterQueues {
    type Error = ProxyDecodeError;
    fn try_from(
        (item, metrics): (pb_queues::CanisterQueues, &dyn CheckpointLoadingMetrics),
    ) -> Result<Self, Self::Error> {
        let mut canister_queues = BTreeMap::new();
        let mut pool = MessagePool::default();

        if !item.input_queues.is_empty() || !item.output_queues.is_empty() {
            // Backward compatibility: deserialize from `input_queues` and `output_queues`.

            if item.pool.is_some() || !item.canister_queues.is_empty() {
                return Err(ProxyDecodeError::Other(
                    "Both `input_queues`/`output_queues` and `pool`/`canister_queues` are populated"
                        .to_string(),
                ));
            }

            if item.input_queues.len() != item.output_queues.len() {
                return Err(ProxyDecodeError::Other(format!(
                    "CanisterQueues: Mismatched input ({}) and output ({}) queue lengths",
                    item.input_queues.len(),
                    item.output_queues.len()
                )));
            }
            for (ie, oe) in item
                .input_queues
                .into_iter()
                .zip(item.output_queues.into_iter())
            {
                if ie.canister_id != oe.canister_id {
                    return Err(ProxyDecodeError::Other(format!(
                        "CanisterQueues: Mismatched input {:?} and output {:?} queue entries",
                        ie.canister_id, oe.canister_id
                    )));
                }

                let canister_id = try_from_option_field(ie.canister_id, "QueueEntry::canister_id")?;
                let original_iq: queue::InputQueue =
                    try_from_option_field(ie.queue, "QueueEntry::queue")?;
                let original_oq: queue::OutputQueue =
                    try_from_option_field(oe.queue, "QueueEntry::queue")?;
                let iq = (original_iq, &mut pool).try_into()?;
                let oq = (original_oq, &mut pool).try_into()?;

                if canister_queues.insert(canister_id, (iq, oq)).is_some() {
                    metrics.observe_broken_soft_invariant(format!(
                        "CanisterQueues: Duplicate queues for canister {}",
                        canister_id
                    ));
                }
            }
        } else {
            pool = item.pool.unwrap_or_default().try_into()?;

            let mut enqueued_pool_messages = BTreeSet::new();
            canister_queues = item
                .canister_queues
                .into_iter()
                .map(|qp| {
                    let canister_id: CanisterId =
                        try_from_option_field(qp.canister_id, "CanisterQueuePair::canister_id")?;
                    let iq: CanisterQueue = try_from_option_field(
                        qp.input_queue.map(|q| (q, Context::Inbound)),
                        "CanisterQueuePair::input_queue",
                    )?;
                    let oq: CanisterQueue = try_from_option_field(
                        qp.output_queue.map(|q| (q, Context::Outbound)),
                        "CanisterQueuePair::output_queue",
                    )?;

<<<<<<< HEAD
                    iq.iter().chain(oq.iter()).for_each(|queue_item| {
                        let id = queue_item.id();
                        if pool.get(id).is_some() && !enqueued_pool_messages.insert(id) {
                            metrics.observe_broken_soft_invariant(format!(
                                "CanisterQueues: {:?} enqueued more than once",
                                id
=======
                    iq.iter().chain(oq.iter()).for_each(|&reference| {
                        if pool.get(reference).is_some()
                            && !enqueued_pool_messages.insert(reference)
                        {
                            metrics.observe_broken_soft_invariant(format!(
                                "CanisterQueues: Message {:?} enqueued more than once",
                                reference
>>>>>>> e93ea2e7
                            ));
                        }
                    });

                    Ok((canister_id, (iq, oq)))
                })
                .collect::<Result<_, Self::Error>>()?;

            if enqueued_pool_messages.len() != pool.len() {
                metrics.observe_broken_soft_invariant(format!(
                    "CanisterQueues: Pool holds {} messages, but only {} of them are enqueued",
                    pool.len(),
                    enqueued_pool_messages.len()
                ));
            }
        }

        let queue_stats = Self::calculate_queue_stats(
            &canister_queues,
            item.guaranteed_response_memory_reservations as usize,
            0,
        );

        let input_schedule = InputSchedule::try_from((
            item.next_input_source,
            item.local_sender_schedule,
            item.remote_sender_schedule,
        ))?;

        let callbacks_with_enqueued_response =
            callbacks_with_enqueued_response(&canister_queues, &pool)
                .map_err(ProxyDecodeError::Other)?;

        let queues = Self {
            ingress_queue: IngressQueue::try_from(item.ingress_queue)?,
            canister_queues,
            pool,
            queue_stats,
            input_schedule,
            callbacks_with_enqueued_response,
        };

        // Safe to pretend that all senders are remote, as the validation logic allows
        // for deleted local canisters (which would be categorized as remote).
        if let Err(msg) = queues.schedules_ok(&|_| InputQueueType::RemoteSubnet) {
            metrics.observe_broken_soft_invariant(msg);
        }
        queues.test_invariants().map_err(ProxyDecodeError::Other)?;

        Ok(queues)
    }
}

/// Tracks slot and guaranteed response memory reservations across input and
/// output queues; and holds a (transient) byte size of responses already routed
/// into streams (tracked separately, at the replicated state level, as messages
/// are routed to and GC-ed from streams).
///
/// Stats for the enqueued messages themselves (counts and sizes by kind,
/// context and class) are tracked separately in `message_pool::MessageStats`.
#[derive(Clone, Eq, PartialEq, Debug, Default)]
struct QueueStats {
    /// Count of guaranteed response memory reservations across input and output
    /// queues. This is equivalent to the number of outstanding (inbound or outbound)
    /// guaranteed response calls and is used for computing message memory
    /// usage (as `MAX_RESPONSE_COUNT_BYTES` per request).
    ///
    /// Note that this is different from slots reserved for responses (whether
    /// best effort or guaranteed), which are used to implement backpressure.
    ///
    /// This is a counter maintained by `CanisterQueues` / `QueueStats`, but not
    /// computed from the queues themselves. Rather, it is validated against the
    /// number of unresponded guaranteed response callbacks and call contexts in the
    /// `CallContextManager`.
    guaranteed_response_memory_reservations: usize,

    /// Count of slots reserved in input queues. Note that this is different from
    /// memory reservations for guaranteed responses.
    input_queues_reserved_slots: usize,

    /// Count of slots reserved in output queues. Note that this is different from
    /// memory reservations for guaranteed responses.
    output_queues_reserved_slots: usize,

    /// Transient: size in bytes of guaranteed responses routed from `output_queues`
    /// into streams and not yet garbage collected.
    ///
    /// This is updated by `ReplicatedState::put_streams()`, called by MR after
    /// every streams mutation (induction, routing, GC). And is (re)populated during
    /// checkpoint loading by `ReplicatedState::new_from_checkpoint()`.
    transient_stream_guaranteed_responses_size_bytes: usize,
}

impl QueueStats {
    /// Returns the memory usage of reservations for guaranteed responses plus
    /// guaranteed responses in streans.
    pub fn guaranteed_response_memory_usage(&self) -> usize {
        self.guaranteed_response_memory_reservations * MAX_RESPONSE_COUNT_BYTES
            + self.transient_stream_guaranteed_responses_size_bytes
    }

    /// Updates the stats to reflect the enqueuing of the given message in the given
    /// context.
    fn on_push(&mut self, msg: &RequestOrResponse, context: Context) {
        match msg {
            RequestOrResponse::Request(request) => self.on_push_request(request, context),
            RequestOrResponse::Response(response) => self.on_push_response(response, context),
        }
    }

    /// Updates the stats to reflect the enqueuing of the given request in the given
    /// context.
    fn on_push_request(&mut self, request: &Request, context: Context) {
        // If pushing a guaranteed response request, make a memory reservation.
        if request.deadline == NO_DEADLINE {
            self.guaranteed_response_memory_reservations += 1;
        }

        if context == Context::Outbound {
            // If pushing a request into an output queue, reserve an input queue slot.
            self.input_queues_reserved_slots += 1;
        } else {
            // And the other way around.
            self.output_queues_reserved_slots += 1;
        }
    }

    /// Updates the stats to reflect the enqueuing of the given response in the
    /// given context.
    fn on_push_response(&mut self, response: &Response, context: Context) {
        // If pushing a guaranteed response, consume a memory reservation.
        if response.deadline == NO_DEADLINE {
            debug_assert!(self.guaranteed_response_memory_reservations > 0);
            self.guaranteed_response_memory_reservations = self
                .guaranteed_response_memory_reservations
                .saturating_sub(1);
        }

        if context == Context::Inbound {
            // If pushing a response into an input queue, consume an input queue slot.
            debug_assert!(self.input_queues_reserved_slots > 0);
            self.input_queues_reserved_slots = self.input_queues_reserved_slots.saturating_sub(1);
        } else {
            // And the other way around.
            debug_assert!(self.output_queues_reserved_slots > 0);
            self.output_queues_reserved_slots = self.output_queues_reserved_slots.saturating_sub(1);
        }
    }

    /// Updates the stats to reflect the dropping of the given request from an input
    /// queue.
    fn on_drop_input_request(&mut self, request: &Request) {
        // We should never be expiring or shedding a guaranteed response input request.
        debug_assert_ne!(NO_DEADLINE, request.deadline);

        debug_assert!(self.output_queues_reserved_slots > 0);
        self.output_queues_reserved_slots = self.output_queues_reserved_slots.saturating_sub(1);
    }
}

/// Checks whether `available_memory` for guaranteed response messages is
/// sufficient to allow enqueuing `msg` into an input or output queue.
///
/// Returns:
///  * `Ok(())` if `msg` is a best-effort message, as best-effort messages don't
///    consume guaranteed response memory.
///  * `Ok(())` if `msg` is a guaranteed `Response`, as guaranteed responses
///    always return memory.
///  * `Ok(())` if `msg` is a guaranteed response `Request` and
///    `available_memory` is sufficient.
///  * `Err(msg.count_bytes())` if `msg` is a guaranteed response `Request` and
///    `msg.count_bytes() > available_memory`.
pub fn can_push(msg: &RequestOrResponse, available_memory: i64) -> Result<(), usize> {
    match msg {
        RequestOrResponse::Request(req) => {
            let required = memory_required_to_push_request(req);
            if required as i64 <= available_memory || required == 0 {
                Ok(())
            } else {
                Err(required)
            }
        }
        RequestOrResponse::Response(_) => Ok(()),
    }
}

/// Returns the guaranteed response memory required to push `req` onto an input
/// or output queue.
///
/// For best-effort requests, this is always zero. For guaranteed response
/// requests, this is the maximum of `MAX_RESPONSE_COUNT_BYTES` (to be reserved
/// for a guaranteed response) and `req.count_bytes()` (if larger).
pub fn memory_required_to_push_request(req: &Request) -> usize {
    if req.deadline != NO_DEADLINE {
        return 0;
    }

    req.count_bytes().max(MAX_RESPONSE_COUNT_BYTES)
}

pub mod testing {
    use super::input_schedule::testing::InputScheduleTesting;
    use super::CanisterQueues;
    use crate::{InputQueueType, StateError};
    use ic_types::messages::{CanisterMessage, Request, RequestOrResponse};
    use ic_types::{CanisterId, Time};
    use std::collections::VecDeque;
    use std::sync::Arc;

    /// Exposes public testing-only `CanisterQueues` methods to be used in other
    /// crates' unit tests.
    pub trait CanisterQueuesTesting {
        /// Returns the number of messages in `ingress_queue`.
        fn ingress_queue_size(&self) -> usize;

        /// Pops the next message from the output queue associated with
        /// `dst_canister`.
        fn pop_canister_output(&mut self, dst_canister: &CanisterId) -> Option<RequestOrResponse>;

        /// Returns the number of output queues, empty or not.
        fn output_queues_len(&self) -> usize;

        /// Returns the number of messages in `output_queues`.
        fn output_message_count(&self) -> usize;

        /// Publicly exposes `CanisterQueues::push_input()`.
        fn push_input(
            &mut self,
            msg: RequestOrResponse,
            input_queue_type: InputQueueType,
        ) -> Result<(), (StateError, RequestOrResponse)>;

        /// Publicly exposes `CanisterQueues::pop_input()`.
        fn pop_input(&mut self) -> Option<CanisterMessage>;

        /// Publicly exposes the local sender input_schedule.
        fn local_sender_schedule(&self) -> &VecDeque<CanisterId>;

        /// Publicly exposes the remote sender input_schedule.
        fn remote_sender_schedule(&self) -> &VecDeque<CanisterId>;

        /// Returns an iterator over the raw contents of the output queue to
        /// `canister_id`; or `None` if no such output queue exists.
        fn output_queue_iter_for_testing(
            &self,
            canister_id: &CanisterId,
        ) -> Option<impl Iterator<Item = RequestOrResponse>>;
    }

    impl CanisterQueuesTesting for CanisterQueues {
        fn ingress_queue_size(&self) -> usize {
            self.ingress_queue.size()
        }

        fn pop_canister_output(&mut self, dst_canister: &CanisterId) -> Option<RequestOrResponse> {
            let queue = &mut self.canister_queues.get_mut(dst_canister).unwrap().1;
            super::pop_and_advance(queue, &mut self.pool)
        }

        fn output_queues_len(&self) -> usize {
            self.canister_queues.len()
        }

        fn output_message_count(&self) -> usize {
            self.pool.message_stats().outbound_message_count
        }

        fn push_input(
            &mut self,
            msg: RequestOrResponse,
            input_queue_type: InputQueueType,
        ) -> Result<(), (StateError, RequestOrResponse)> {
            self.push_input(msg, input_queue_type)
        }

        fn pop_input(&mut self) -> Option<CanisterMessage> {
            self.pop_input()
        }

        fn local_sender_schedule(&self) -> &VecDeque<CanisterId> {
            self.input_schedule.local_sender_schedule()
        }

        fn remote_sender_schedule(&self) -> &VecDeque<CanisterId> {
            self.input_schedule.remote_sender_schedule()
        }

        fn output_queue_iter_for_testing(
            &self,
            canister_id: &CanisterId,
        ) -> Option<impl Iterator<Item = RequestOrResponse>> {
            self.canister_queues
                .get(canister_id)
                .map(|(_, output_queue)| {
                    output_queue
                        .iter()
                        .filter_map(|&reference| self.pool.get(reference).cloned())
                })
        }
    }

    #[allow(dead_code)]
    /// Produces a `CanisterQueues` with requests enqueued in output queues,
    /// together with a `VecDeque` of raw requests, in the order in which they would
    /// be returned by `CanisterOutputQueuesIterator`.
    pub fn new_canister_output_queues_for_test(
        requests: Vec<Request>,
        sender: CanisterId,
        num_receivers: usize,
    ) -> (CanisterQueues, VecDeque<RequestOrResponse>) {
        let mut canister_queues = CanisterQueues::default();
        let mut updated_requests = VecDeque::new();
        requests.into_iter().enumerate().for_each(|(i, mut req)| {
            req.sender = sender;
            req.receiver = CanisterId::from_u64((i % num_receivers) as u64);
            let req = Arc::new(req);
            updated_requests.push_back(RequestOrResponse::Request(Arc::clone(&req)));
            canister_queues
                .push_output_request(req, Time::from_nanos_since_unix_epoch(i as u64))
                .unwrap();
        });
        (canister_queues, updated_requests)
    }
}<|MERGE_RESOLUTION|>--- conflicted
+++ resolved
@@ -1050,16 +1050,11 @@
                 // Update stats for the generated response.
                 self.queue_stats.on_push_response(&response, Inbound);
 
-<<<<<<< HEAD
                 assert!(self
                     .callbacks_with_enqueued_response
                     .insert(response.originator_reply_callback));
-                let id = self.pool.insert_inbound(response.into());
-                reverse_queue.push_response(id);
-=======
                 let reference = self.pool.insert_inbound(response.into());
                 reverse_queue.push_response(reference);
->>>>>>> e93ea2e7
 
                 // If the input queue is not already in a sender schedule, add it.
                 if reverse_queue.len() == 1 {
@@ -1254,7 +1249,7 @@
     let duplicates: Vec<_> = canister_queues
         .values()
         .flat_map(|(input_queue, _)| input_queue.iter())
-        .filter_map(|item| match pool.get(item.id()) {
+        .filter_map(|reference| match pool.get(*reference) {
             Some(RequestOrResponse::Response(rep)) => Some(rep.originator_reply_callback),
             _ => None,
         })
@@ -1408,22 +1403,13 @@
                         "CanisterQueuePair::output_queue",
                     )?;
 
-<<<<<<< HEAD
-                    iq.iter().chain(oq.iter()).for_each(|queue_item| {
-                        let id = queue_item.id();
-                        if pool.get(id).is_some() && !enqueued_pool_messages.insert(id) {
-                            metrics.observe_broken_soft_invariant(format!(
-                                "CanisterQueues: {:?} enqueued more than once",
-                                id
-=======
                     iq.iter().chain(oq.iter()).for_each(|&reference| {
                         if pool.get(reference).is_some()
                             && !enqueued_pool_messages.insert(reference)
                         {
                             metrics.observe_broken_soft_invariant(format!(
-                                "CanisterQueues: Message {:?} enqueued more than once",
+                                "CanisterQueues: {:?} enqueued more than once",
                                 reference
->>>>>>> e93ea2e7
                             ));
                         }
                     });
