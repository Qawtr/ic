--- conflicted
+++ resolved
@@ -12,7 +12,6 @@
 use ic_management_canister_types::IC_00;
 use ic_protobuf::proxy::{try_from_option_field, ProxyDecodeError};
 use ic_protobuf::state::queues::v1 as pb_queues;
-<<<<<<< HEAD
 use ic_protobuf::state::queues::v1::canister_queues::{
     CanisterQueuePair, NextInputQueue as ProtoNextInputQueue,
 };
@@ -24,20 +23,6 @@
 use ic_types::{CanisterId, CountBytes, Time};
 use std::collections::{BTreeMap, BTreeSet, HashSet, VecDeque};
 use std::convert::{From, TryFrom};
-=======
-use ic_protobuf::state::queues::v1::canister_queues::NextInputQueue as ProtoNextInputQueue;
-use ic_protobuf::types::v1 as pb_types;
-use ic_types::messages::{
-    CanisterMessage, Ingress, Payload, RejectContext, Request, RequestOrResponse, Response,
-    MAX_RESPONSE_COUNT_BYTES,
-};
-use ic_types::{CanisterId, CountBytes, Cycles, Time};
-use message_pool::{Context, REQUEST_LIFETIME};
-use queue::{IngressQueue, InputQueue, OutputQueue};
-use std::collections::{BTreeMap, HashSet, VecDeque};
-use std::convert::{From, TryFrom};
-use std::ops::{AddAssign, SubAssign};
->>>>>>> e7ac7125
 use std::sync::Arc;
 
 pub const DEFAULT_QUEUE_CAPACITY: usize = 500;
@@ -959,15 +944,9 @@
         true
     }
 
-<<<<<<< HEAD
-    /// Helper function to concisely validate `CanisterQueues` input schedules
+    /// Helper function to concisely validate `CanisterQueues`' input schedules
     /// during deserialization; or in debug builds, by writing
     /// `debug_assert_eq!(Ok(()), self.schedules_ok(own_canister_id, local_canisters)`.
-=======
-    /// Helper function to concisely validate `CanisterQueues`' input schedules
-    /// during deserialization; or in debug builds, by writing
-    /// `debug_assert_eq!(Ok(()), self.schedules_ok(own_canister_id, local_canisters)``.
->>>>>>> e7ac7125
     ///
     /// Checks that all canister IDs of input queues that contain at least one message
     /// are found exactly once in either the input schedule for the local subnet or the
@@ -1024,31 +1003,6 @@
         }
 
         Ok(())
-<<<<<<< HEAD
-=======
-    }
-
-    /// Computes input queues stats from scratch. Used when deserializing and
-    /// in `debug_assert!()` checks.
-    ///
-    /// Time complexity: O(num_messages).
-    fn calculate_input_queues_stats(
-        canister_queues: &BTreeMap<CanisterId, (InputQueue, OutputQueue)>,
-    ) -> InputQueuesStats {
-        let mut stats = InputQueuesStats::default();
-        let response_count = |msg: &RequestOrResponse| match *msg {
-            RequestOrResponse::Request(_) => 0,
-            RequestOrResponse::Response(_) => 1,
-        };
-        for (q, _) in canister_queues.values() {
-            stats.message_count += q.num_messages();
-            stats.response_count += q.calculate_stat_sum(response_count);
-            stats.reserved_slots += q.reserved_slots() as isize;
-            stats.size_bytes += q.calculate_size_bytes();
-            stats.cycles += q.cycles_in_queue();
-        }
-        stats
->>>>>>> e7ac7125
     }
 
     /// Computes stats for the given canister queues. Used when deserializing and in
@@ -1103,12 +1057,9 @@
 
         debug_assert!(self.stats_ok());
         debug_assert_eq!(Ok(()), self.schedules_ok(own_canister_id, local_canisters));
-<<<<<<< HEAD
 
         expired_messages.len()
     }
-=======
->>>>>>> e7ac7125
 
     /// Removes the largest best-effort message in the underlying pool. Returns
     /// `true` if a message was removed; `false` otherwise.
@@ -1238,16 +1189,11 @@
                     output_queue: Some(oq.into()),
                 })
                 .collect(),
-<<<<<<< HEAD
             pool: if item.pool != MessagePool::default() {
                 Some((&item.pool).into())
             } else {
                 None
             },
-=======
-            canister_queues: Default::default(),
-            pool: None,
->>>>>>> e7ac7125
             next_input_queue: ProtoNextInputQueue::from(&item.next_input_queue).into(),
             local_subnet_input_schedule: item
                 .local_subnet_input_schedule
@@ -1259,22 +1205,19 @@
                 .iter()
                 .map(|canid| pb_types::CanisterId::from(*canid))
                 .collect(),
-<<<<<<< HEAD
             guaranteed_response_memory_reservations: item
                 .queue_stats
                 .guaranteed_response_memory_reservations
                 as u64,
-=======
-            guaranteed_response_memory_reservations: item.memory_usage_stats.reserved_slots as u64,
->>>>>>> e7ac7125
         }
     }
 }
 
 impl TryFrom<(pb_queues::CanisterQueues, &dyn CheckpointLoadingMetrics)> for CanisterQueues {
     type Error = ProxyDecodeError;
-<<<<<<< HEAD
-    fn try_from(item: pb_queues::CanisterQueues) -> Result<Self, Self::Error> {
+    fn try_from(
+        (item, metrics): (pb_queues::CanisterQueues, &dyn CheckpointLoadingMetrics),
+    ) -> Result<Self, Self::Error> {
         let mut canister_queues = BTreeMap::new();
         let mut pool = MessagePool::default();
 
@@ -1288,13 +1231,6 @@
                 ));
             }
 
-=======
-    fn try_from(
-        (item, metrics): (pb_queues::CanisterQueues, &dyn CheckpointLoadingMetrics),
-    ) -> Result<Self, Self::Error> {
-        let mut canister_queues = BTreeMap::new();
-        if !item.input_queues.is_empty() || !item.output_queues.is_empty() {
->>>>>>> e7ac7125
             if item.input_queues.len() != item.output_queues.len() {
                 return Err(ProxyDecodeError::Other(format!(
                     "CanisterQueues: Mismatched input ({}) and output ({}) queue lengths",
@@ -1314,24 +1250,6 @@
                     )));
                 }
 
-                let canister_id =
-                    try_from_option_field(ie.canister_id, "CanisterQueues::input_queues::K")?;
-                let iq = try_from_option_field(ie.queue, "CanisterQueues::input_queues::V")?;
-                let oq = try_from_option_field(oe.queue, "CanisterQueues::output_queues::V")?;
-
-<<<<<<< HEAD
-            for (ie, oe) in item
-                .input_queues
-                .into_iter()
-                .zip(item.output_queues.into_iter())
-            {
-                if ie.canister_id != oe.canister_id {
-                    return Err(ProxyDecodeError::Other(format!(
-                        "Mismatched input {:?} and output {:?} queues",
-                        ie.canister_id, oe.canister_id
-                    )));
-                }
-
                 let canister_id = try_from_option_field(ie.canister_id, "QueueEntry::canister_id")?;
                 let original_iq: queue::InputQueue =
                     try_from_option_field(ie.queue, "QueueEntry::queue")?;
@@ -1339,7 +1257,13 @@
                     try_from_option_field(oe.queue, "QueueEntry::queue")?;
                 let iq = (original_iq, &mut pool).try_into()?;
                 let oq = (original_oq, &mut pool).try_into()?;
-                canister_queues.insert(canister_id, (iq, oq));
+
+                if canister_queues.insert(canister_id, (iq, oq)).is_some() {
+                    metrics.observe_broken_soft_invariant(format!(
+                        "CanisterQueues: Duplicate queues for canister {}",
+                        canister_id
+                    ));
+                }
             }
         } else {
             pool = item.pool.unwrap_or_default().try_into()?;
@@ -1360,28 +1284,27 @@
                         "CanisterQueuePair::output_queue",
                     )?;
 
-                    iq.iter().chain(oq.iter()).try_for_each(|queue_item| {
+                    iq.iter().chain(oq.iter()).for_each(|queue_item| {
                         if pool.get(queue_item.id()).is_some()
                             && !enqueued_pool_messages.insert(queue_item.id())
                         {
-                            return Err(ProxyDecodeError::Other(format!(
+                            metrics.observe_broken_soft_invariant(format!(
                                 "CanisterQueues: Message {:?} enqueued more than once",
                                 queue_item.id()
-                            )));
+                            ));
                         }
-                        Ok(())
-                    })?;
+                    });
 
                     Ok((canister_id, (iq, oq)))
                 })
                 .collect::<Result<_, Self::Error>>()?;
 
             if enqueued_pool_messages.len() != pool.len() {
-                return Err(ProxyDecodeError::Other(format!(
+                metrics.observe_broken_soft_invariant(format!(
                     "CanisterQueues: Pool holds {} messages, but only {} of them are enqueued",
                     pool.len(),
                     enqueued_pool_messages.len()
-                )));
+                ));
             }
         }
 
@@ -1389,57 +1312,6 @@
             &canister_queues,
             item.guaranteed_response_memory_reservations as usize,
         );
-=======
-                if canister_queues.insert(canister_id, (iq, oq)).is_some() {
-                    metrics.observe_broken_soft_invariant(format!(
-                        "CanisterQueues: Duplicate queues for canister {}",
-                        canister_id
-                    ));
-                }
-            }
-        } else {
-            // Forward compatibility: deserialize from `canister_queues` and `pool`.
-            let pool = item.pool.unwrap_or_default().try_into()?;
-            for qp in item.canister_queues.into_iter() {
-                let canister_id =
-                    try_from_option_field(qp.canister_id, "CanisterQueuePair::canister_id")?;
-                let iq = try_from_option_field(
-                    qp.input_queue.map(|q| (q, Context::Inbound)),
-                    "CanisterQueuePair::input_queue",
-                )?;
-                let oq = try_from_option_field(
-                    qp.output_queue.map(|q| (q, Context::Outbound)),
-                    "CanisterQueuePair::output_queue",
-                )?;
-
-                if canister_queues
-                    .insert(
-                        canister_id,
-                        ((&iq, &pool).try_into()?, (&oq, &pool).try_into()?),
-                    )
-                    .is_some()
-                {
-                    metrics.observe_broken_soft_invariant(format!(
-                        "CanisterQueues: Duplicate queues for canister {}",
-                        canister_id
-                    ));
-                }
-            }
-        }
-
-        let input_queues_stats = Self::calculate_input_queues_stats(&canister_queues);
-        let memory_usage_stats = Self::calculate_memory_usage_stats(&canister_queues);
-        let output_queues_stats = Self::calculate_output_queues_stats(&canister_queues);
->>>>>>> e7ac7125
-
-        if memory_usage_stats.reserved_slots as u64 != item.guaranteed_response_memory_reservations
-        {
-            metrics.observe_broken_soft_invariant(format!(
-                "CanisterQueues: Mismatched guaranteed response memory reservations: persisted ({}) != calculated ({})",
-                item.guaranteed_response_memory_reservations,
-                memory_usage_stats.reserved_slots
-            ));
-        }
 
         let next_input_queue = NextInputQueue::from(
             ProtoNextInputQueue::try_from(item.next_input_queue).unwrap_or_default(),
@@ -1462,67 +1334,18 @@
             next_input_queue,
             local_subnet_input_schedule,
             remote_subnet_input_schedule,
-<<<<<<< HEAD
-=======
         };
 
         // Safe to call with invalid `own_canister_id` and empty `local_canisters`, as
         // the validation logic allows for deleted local canisters.
-        queues
-            .schedules_ok(
-                &CanisterId::unchecked_from_principal(PrincipalId::new_anonymous()),
-                &BTreeMap::new(),
-            )
-            .unwrap_or_else(|e| metrics.observe_broken_soft_invariant(e));
+        if let Err(e) = queues.schedules_ok(
+            &CanisterId::unchecked_from_principal(PrincipalId::new_anonymous()),
+            &BTreeMap::new(),
+        ) {
+            metrics.observe_broken_soft_invariant(e.to_string());
+        }
 
         Ok(queues)
-    }
-}
-
-/// Running message count and byte size stats across input queues.
-///
-/// Separate from [`MemoryUsageStats`] because the resulting `stats_delta()`
-/// method would become quite cumbersome with an extra `QueueType` argument and
-/// a `QueueOp` that only applied to memory usage stats; and would result in
-/// adding lots of zeros in lots of places.
-#[derive(Clone, Debug, Default, PartialEq, Eq)]
-pub struct InputQueuesStats {
-    /// Count of messages in input queues.
-    message_count: usize,
-
-    /// Count of responses in input queues.
-    response_count: usize,
-
-    /// Count of reservations in input queue. Signed type because `stats_delta()`
-    /// sometimes returns `-1`.
-    reserved_slots: isize,
-
-    /// Byte size of input queues (queues + messages).
-    size_bytes: usize,
-
-    /// Total amount of cycles contained in the input messages.
-    cycles: Cycles,
-}
-
-impl InputQueuesStats {
-    /// Calculates the change in input queue stats caused by pushing (+) or
-    /// popping (-) the given message.
-    fn stats_delta(op: QueueOp, msg: &RequestOrResponse) -> InputQueuesStats {
-        let response_count = match msg {
-            RequestOrResponse::Response(_) => 1,
-            RequestOrResponse::Request(_) => 0,
->>>>>>> e7ac7125
-        };
-
-        // Safe to call with invalid `own_canister_id` and empty `local_canisters`, as
-        // the validation logic allows for deleted local canisters.
-        queues
-            .schedules_ok(
-                &CanisterId::unchecked_from_principal(PrincipalId::new_anonymous()),
-                &BTreeMap::new(),
-            )
-            .map(|()| queues)
-            .map_err(ProxyDecodeError::Other)
     }
 }
 
