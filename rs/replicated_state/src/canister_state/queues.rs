--- conflicted
+++ resolved
@@ -16,20 +16,8 @@
     CanisterMessage, Ingress, Payload, RejectContext, Request, RequestOrResponse, Response,
     MAX_RESPONSE_COUNT_BYTES,
 };
-<<<<<<< HEAD
-use ic_types::xnet::{QueueId, SessionId};
 use ic_types::{CanisterId, CountBytes, Cycles, Time};
 use message_pool::{Context, REQUEST_LIFETIME};
-=======
-use ic_types::{
-    messages::{
-        CanisterMessage, Ingress, Payload, RejectContext, Request, RequestOrResponse, Response,
-        MAX_RESPONSE_COUNT_BYTES,
-    },
-    CanisterId, CountBytes, Cycles, Time,
-};
-use message_pool::REQUEST_LIFETIME;
->>>>>>> 78ac054a
 use queue::{IngressQueue, InputQueue, OutputQueue};
 use std::collections::{BTreeMap, HashSet, VecDeque};
 use std::convert::{From, TryFrom};
