use ic_base_types::{CanisterId, NumBytes, NumSeconds, PrincipalId, SubnetId};
use ic_btc_interface::Network;
use ic_btc_replica_types::{
    BitcoinAdapterResponse, BitcoinAdapterResponseWrapper, BitcoinReject,
    GetSuccessorsRequestInitial, GetSuccessorsResponseComplete, SendTransactionRequest,
};
use ic_error_types::RejectCode;
use ic_management_canister_types::{
    BitcoinGetSuccessorsResponse, CanisterChange, CanisterChangeDetails, CanisterChangeOrigin,
    Payload as _,
};
use ic_registry_routing_table::{CanisterIdRange, RoutingTable};
use ic_registry_subnet_type::SubnetType;
use ic_replicated_state::metadata_state::subnet_call_context_manager::BitcoinSendTransactionInternalContext;
use ic_replicated_state::replicated_state::testing::ReplicatedStateTesting;
use ic_replicated_state::testing::{CanisterQueuesTesting, SystemStateTesting};
use ic_replicated_state::{
    canister_state::execution_state::{CustomSection, CustomSectionType, WasmMetadata},
    metadata_state::subnet_call_context_manager::{BitcoinGetSuccessorsContext, SubnetCallContext},
    replicated_state::{MemoryTaken, PeekableOutputIterator, ReplicatedStateMessageRouting},
    CanisterState, IngressHistoryState, NextInputQueue, ReplicatedState, SchedulerState,
    StateError, SystemState,
};
use ic_test_utilities_state::{arb_replicated_state_with_output_queues, ExecutionStateBuilder};
use ic_test_utilities_types::ids::{canister_test_id, message_test_id, user_test_id, SUBNET_1};
use ic_test_utilities_types::messages::{RequestBuilder, ResponseBuilder};
use ic_types::ingress::{IngressState, IngressStatus};
use ic_types::messages::RejectContext;
use ic_types::{
    messages::{
        CanisterMessage, Payload, Request, RequestOrResponse, Response, MAX_RESPONSE_COUNT_BYTES,
    },
    time::UNIX_EPOCH,
    CountBytes, Cycles, MemoryAllocation, Time,
};
use maplit::btreemap;
use proptest::prelude::*;
use std::collections::{BTreeMap, VecDeque};
use std::mem::size_of;
use std::sync::Arc;
use strum::IntoEnumIterator;

const SUBNET_ID: SubnetId = SubnetId::new(PrincipalId::new(29, [0xfc; 29]));
const CANISTER_ID: CanisterId = CanisterId::from_u64(42);
const OTHER_CANISTER_ID: CanisterId = CanisterId::from_u64(13);
const SUBNET_AVAILABLE_MEMORY: i64 = i64::MAX / 2;

fn request_from(canister_id: CanisterId) -> RequestOrResponse {
    RequestBuilder::default()
        .sender(canister_id)
        .receiver(CANISTER_ID)
        .build()
        .into()
}

fn request_to(canister_id: CanisterId) -> Request {
    RequestBuilder::default()
        .sender(CANISTER_ID)
        .receiver(canister_id)
        .build()
}

fn response_from(canister_id: CanisterId) -> Response {
    ResponseBuilder::default()
        .respondent(canister_id)
        .originator(CANISTER_ID)
        .build()
}

fn response_to(canister_id: CanisterId) -> Response {
    ResponseBuilder::default()
        .respondent(CANISTER_ID)
        .originator(canister_id)
        .build()
}

/// Fixture using `SUBNET_ID` as its own subnet id and `CANISTER_ID` as the id
/// for the model canister used to send requests (responses) to and from.
/// Such messages are generated by the functions `request_from` et. al.
struct ReplicatedStateFixture {
    state: ReplicatedState,
}

impl ReplicatedStateFixture {
    fn new() -> ReplicatedStateFixture {
        Self::with_canisters(&[CANISTER_ID])
    }

    pub fn with_canisters(canister_ids: &[CanisterId]) -> ReplicatedStateFixture {
        Self::with_wasm_metadata(canister_ids, WasmMetadata::new(BTreeMap::new()))
    }

    pub fn with_wasm_metadata(
        canister_ids: &[CanisterId],
        wasm_metadata: WasmMetadata,
    ) -> ReplicatedStateFixture {
        let mut state = ReplicatedState::new(SUBNET_ID, SubnetType::Application);
        for canister_id in canister_ids {
            let scheduler_state = SchedulerState::default();
            let system_state = SystemState::new_running_for_testing(
                *canister_id,
                user_test_id(24).get(),
                Cycles::new(1 << 36),
                NumSeconds::from(100_000),
            );
            let execution_state = ExecutionStateBuilder::default()
                .with_wasm_metadata(wasm_metadata.clone())
                .build();
            state.put_canister_state(CanisterState::new(
                system_state,
                Some(execution_state),
                scheduler_state,
            ));
        }
        ReplicatedStateFixture { state }
    }

    fn push_input(
        &mut self,
        msg: RequestOrResponse,
    ) -> Result<(), (StateError, RequestOrResponse)> {
        self.state
            .push_input(msg, &mut SUBNET_AVAILABLE_MEMORY.clone())
    }

    fn pop_input(&mut self) -> Option<CanisterMessage> {
        self.state
            .canister_state_mut(&CANISTER_ID)
            .unwrap()
            .pop_input()
    }

    fn push_output_request(
        &mut self,
        request: Request,
        time: Time,
    ) -> Result<(), (StateError, Arc<Request>)> {
        self.state
            .canister_state_mut(&CANISTER_ID)
            .unwrap()
            .push_output_request(request.into(), time)
    }

    fn push_output_response(&mut self, response: Response) {
        self.state
            .canister_state_mut(&CANISTER_ID)
            .unwrap()
            .push_output_response(response.into());
    }

    fn push_to_streams(&mut self, msgs: Vec<RequestOrResponse>) {
        let mut streams = self.state.take_streams();
        for msg in msgs.into_iter() {
            streams.push(SUBNET_ID, msg);
        }
        self.state.put_streams(streams);
    }

    fn memory_taken(&self) -> MemoryTaken {
        self.state.memory_taken()
    }

    fn guaranteed_response_message_memory_taken(&self) -> NumBytes {
        self.state.guaranteed_response_message_memory_taken()
    }

    fn remote_subnet_input_schedule(&self, canister: &CanisterId) -> &VecDeque<CanisterId> {
        self.state
            .canister_state(canister)
            .unwrap()
            .system_state
            .queues()
            .get_remote_subnet_input_schedule()
    }

    fn local_subnet_input_schedule(&self, canister: &CanisterId) -> &VecDeque<CanisterId> {
        self.state
            .canister_state(canister)
            .unwrap()
            .system_state
            .queues()
            .get_local_subnet_input_schedule()
    }
}

fn assert_execution_memory_taken(total_memory_usage: usize, fixture: &ReplicatedStateFixture) {
    assert_eq!(
        total_memory_usage as u64,
        fixture.memory_taken().execution().get()
    );
}

fn assert_message_memory_taken(queues_memory_usage: usize, fixture: &ReplicatedStateFixture) {
    assert_eq!(
        queues_memory_usage as u64,
        fixture.memory_taken().guaranteed_response_messages().get()
    );
    assert_eq!(
        queues_memory_usage as u64,
        fixture.guaranteed_response_message_memory_taken().get()
    );
}

fn assert_canister_history_memory_taken(
    canister_history_memory_usage: usize,
    fixture: &ReplicatedStateFixture,
) {
    assert_eq!(
        canister_history_memory_usage as u64,
        fixture.memory_taken().canister_history().get(),
    );
}

fn assert_wasm_custom_sections_memory_taken(
    wasm_custom_sections_memory_usage: u64,
    fixture: &ReplicatedStateFixture,
) {
    assert_eq!(
        wasm_custom_sections_memory_usage,
        fixture.memory_taken().wasm_custom_sections().get()
    );
}

fn assert_subnet_available_memory(
    initial_available_memory: i64,
    queues_memory_usage: usize,
    actual: i64,
) {
    assert_eq!(
        initial_available_memory - queues_memory_usage as i64,
        actual
    );
}

#[test]
fn memory_taken_by_canister_queues() {
    let mut fixture = ReplicatedStateFixture::new();
    let mut subnet_available_memory = SUBNET_AVAILABLE_MEMORY;

    // Zero memory used initially.
    assert_execution_memory_taken(0, &fixture);
    assert_message_memory_taken(0, &fixture);
    assert_canister_history_memory_taken(0, &fixture);
    assert_wasm_custom_sections_memory_taken(0, &fixture);

    // Push a request into a canister input queue.
    fixture
        .state
        .push_input(
            request_from(OTHER_CANISTER_ID),
            &mut subnet_available_memory,
        )
        .unwrap();

    // Reserved memory for one response.
    assert_execution_memory_taken(0, &fixture);
    assert_message_memory_taken(MAX_RESPONSE_COUNT_BYTES, &fixture);
    assert_canister_history_memory_taken(0, &fixture);
    assert_wasm_custom_sections_memory_taken(0, &fixture);
    assert_subnet_available_memory(
        SUBNET_AVAILABLE_MEMORY,
        MAX_RESPONSE_COUNT_BYTES,
        subnet_available_memory,
    );

    // Pop input request.
    assert!(fixture.pop_input().is_some());

    // Unchanged memory usage.
    assert_execution_memory_taken(0, &fixture);
    assert_message_memory_taken(MAX_RESPONSE_COUNT_BYTES, &fixture);
    assert_canister_history_memory_taken(0, &fixture);
    assert_wasm_custom_sections_memory_taken(0, &fixture);

    // Push a response into the output queue.
    let response = response_to(OTHER_CANISTER_ID);
    fixture.push_output_response(response.clone());

    // Memory used by response only.
    assert_execution_memory_taken(0, &fixture);
    assert_message_memory_taken(response.count_bytes(), &fixture);
    assert_canister_history_memory_taken(0, &fixture);
    assert_wasm_custom_sections_memory_taken(0, &fixture);
}

#[test]
fn memory_taken_by_subnet_queues() {
    let mut fixture = ReplicatedStateFixture::new();
    let mut subnet_available_memory = SUBNET_AVAILABLE_MEMORY;

    // Zero memory used initially.
    assert_execution_memory_taken(0, &fixture);
    assert_message_memory_taken(0, &fixture);
    assert_canister_history_memory_taken(0, &fixture);
    assert_wasm_custom_sections_memory_taken(0, &fixture);

    // Push a request into the subnet input queues.
    fixture
        .state
        .push_input(
            request_to(SUBNET_ID.into()).into(),
            &mut subnet_available_memory,
        )
        .unwrap();

    // Reserved memory for one response.
    assert_execution_memory_taken(0, &fixture);
    assert_message_memory_taken(MAX_RESPONSE_COUNT_BYTES, &fixture);
    assert_canister_history_memory_taken(0, &fixture);
    assert_wasm_custom_sections_memory_taken(0, &fixture);
    assert_subnet_available_memory(
        SUBNET_AVAILABLE_MEMORY,
        MAX_RESPONSE_COUNT_BYTES,
        subnet_available_memory,
    );

    // Pop subnet input request.
    assert!(fixture.state.pop_subnet_input().is_some());

    // Unchanged memory usage.
    assert_execution_memory_taken(0, &fixture);
    assert_message_memory_taken(MAX_RESPONSE_COUNT_BYTES, &fixture);
    assert_canister_history_memory_taken(0, &fixture);
    assert_wasm_custom_sections_memory_taken(0, &fixture);

    // Push a response into the subnet output queues.
    let response = response_from(SUBNET_ID.into());
    fixture
        .state
        .push_subnet_output_response(response.clone().into());

    // Memory used by response only.
    assert_execution_memory_taken(0, &fixture);
    assert_message_memory_taken(response.count_bytes(), &fixture);
    assert_canister_history_memory_taken(0, &fixture);
    assert_wasm_custom_sections_memory_taken(0, &fixture);
}

#[test]
fn memory_taken_by_stream_responses() {
    let mut fixture = ReplicatedStateFixture::new();

    // Zero memory used initially.
    assert_execution_memory_taken(0, &fixture);
    assert_message_memory_taken(0, &fixture);
    assert_canister_history_memory_taken(0, &fixture);
    assert_wasm_custom_sections_memory_taken(0, &fixture);

    // Push a request and a response into a stream.
    let response = response_to(OTHER_CANISTER_ID);
    fixture.push_to_streams(vec![
        request_to(OTHER_CANISTER_ID).into(),
        response.clone().into(),
    ]);

    // Memory only used by response, not request.
    assert_execution_memory_taken(0, &fixture);
    assert_message_memory_taken(response.count_bytes(), &fixture);
    assert_canister_history_memory_taken(0, &fixture);
    assert_wasm_custom_sections_memory_taken(0, &fixture);
}

#[test]
fn memory_taken_by_wasm_custom_sections() {
    let mut custom_sections: BTreeMap<String, CustomSection> = BTreeMap::new();
    custom_sections.insert(
        String::from("candid"),
        CustomSection::new(CustomSectionType::Private, vec![0; 10 * 1024]),
    );
    let wasm_metadata = WasmMetadata::new(custom_sections);
    let wasm_metadata_memory = wasm_metadata.memory_usage();

    let mut fixture = ReplicatedStateFixture::with_wasm_metadata(&[CANISTER_ID], wasm_metadata);
    let mut subnet_available_memory = SUBNET_AVAILABLE_MEMORY;

    // Only memory for wasm custom sections is used initially.
    assert_execution_memory_taken(wasm_metadata_memory.get() as usize, &fixture);
    assert_wasm_custom_sections_memory_taken(wasm_metadata_memory.get(), &fixture);

    // Push a request into a canister input queue.
    fixture
        .state
        .push_input(
            request_from(OTHER_CANISTER_ID),
            &mut subnet_available_memory,
        )
        .unwrap();

    // Reserved memory for one response.
    assert_execution_memory_taken(wasm_metadata_memory.get() as usize, &fixture);
    assert_message_memory_taken(MAX_RESPONSE_COUNT_BYTES, &fixture);
    assert_canister_history_memory_taken(0, &fixture);
    assert_wasm_custom_sections_memory_taken(wasm_metadata_memory.get(), &fixture);
    assert_subnet_available_memory(
        SUBNET_AVAILABLE_MEMORY,
        MAX_RESPONSE_COUNT_BYTES,
        subnet_available_memory,
    );
}

#[test]
fn memory_taken_by_canister_history() {
    let mut fixture = ReplicatedStateFixture::with_wasm_metadata(
        &[CANISTER_ID],
        WasmMetadata::new(BTreeMap::new()),
    );

    // No memory is used initially.
    assert_execution_memory_taken(0, &fixture);
    assert_message_memory_taken(0, &fixture);
    assert_canister_history_memory_taken(0, &fixture);
    assert_wasm_custom_sections_memory_taken(0, &fixture);

    // Memory for two canister changes.
    let canister_history_memory: usize =
        size_of::<CanisterChange>() + (size_of::<CanisterChange>() + 4 * size_of::<PrincipalId>());

    // Push two canister changes into canister history.
    let canister_state = fixture.state.canister_state_mut(&CANISTER_ID).unwrap();
    canister_state.system_state.add_canister_change(
        Time::from_nanos_since_unix_epoch(0),
        CanisterChangeOrigin::from_user(user_test_id(42).get()),
        CanisterChangeDetails::canister_creation(vec![
            canister_test_id(777).get(),
            user_test_id(42).get(),
        ]),
    );
    canister_state.system_state.add_canister_change(
        Time::from_nanos_since_unix_epoch(16),
        CanisterChangeOrigin::from_user(user_test_id(123).get()),
        CanisterChangeDetails::controllers_change(vec![
            canister_test_id(0).get(),
            canister_test_id(1).get(),
        ]),
    );
    assert_execution_memory_taken(canister_history_memory, &fixture);
    assert_canister_history_memory_taken(canister_history_memory, &fixture);

    // Test fixed memory allocation.
    let canister_state = fixture.state.canister_state_mut(&CANISTER_ID).unwrap();
    canister_state.system_state.memory_allocation = MemoryAllocation::Reserved(NumBytes::from(888));
    assert_execution_memory_taken(888 + canister_history_memory, &fixture);
    assert_canister_history_memory_taken(canister_history_memory, &fixture);

    // Reset canister memory allocation.
    let canister_state = fixture.state.canister_state_mut(&CANISTER_ID).unwrap();
    canister_state.system_state.memory_allocation = MemoryAllocation::BestEffort;

    // Test a system subnet.
    fixture.state.metadata.own_subnet_type = SubnetType::System;

    assert_execution_memory_taken(canister_history_memory, &fixture);
    assert_canister_history_memory_taken(canister_history_memory, &fixture);
}

#[test]
fn push_subnet_queues_input_respects_subnet_available_memory() {
    let mut fixture = ReplicatedStateFixture::new();
    let initial_available_memory = MAX_RESPONSE_COUNT_BYTES as i64;
    let mut subnet_available_memory = initial_available_memory;

    // Zero memory used initially.
    assert_execution_memory_taken(0, &fixture);
    assert_message_memory_taken(0, &fixture);
    assert_canister_history_memory_taken(0, &fixture);
    assert_wasm_custom_sections_memory_taken(0, &fixture);

    // Push a request into the subnet input queues.
    fixture
        .state
        .push_input(
            request_to(SUBNET_ID.into()).into(),
            &mut subnet_available_memory,
        )
        .unwrap();

    // Reserved memory for one response.
    assert_execution_memory_taken(0, &fixture);
    assert_message_memory_taken(MAX_RESPONSE_COUNT_BYTES, &fixture);
    assert_canister_history_memory_taken(0, &fixture);
    assert_wasm_custom_sections_memory_taken(0, &fixture);
    assert_subnet_available_memory(
        initial_available_memory,
        MAX_RESPONSE_COUNT_BYTES,
        subnet_available_memory,
    );

    // Push a second request into the subnet input queues.
    let res = fixture.state.push_input(
        request_to(SUBNET_ID.into()).into(),
        &mut subnet_available_memory,
    );

    // No more memory for a second request.
    assert_eq!(
        Err((
            StateError::OutOfMemory {
                requested: (MAX_RESPONSE_COUNT_BYTES as u64).into(),
                available: 0.into()
            },
            request_to(SUBNET_ID.into()).into(),
        )),
        res
    );

    // Unchanged memory usage.
    assert_execution_memory_taken(0, &fixture);
    assert_message_memory_taken(MAX_RESPONSE_COUNT_BYTES, &fixture);
    assert_canister_history_memory_taken(0, &fixture);
    assert_wasm_custom_sections_memory_taken(0, &fixture);
    assert_eq!(0, subnet_available_memory);
}

#[test]
fn push_input_queues_respects_local_remote_subnet() {
    let mut fixture = ReplicatedStateFixture::new();

    // Assert the queues are empty.
    assert!(fixture.pop_input().is_none());
    assert!(fixture.state.canister_state(&OTHER_CANISTER_ID).is_none());

    // Push message from the remote canister, should be in the remote subnet
    // queue.
    fixture.push_input(request_from(OTHER_CANISTER_ID)).unwrap();
    assert_eq!(fixture.remote_subnet_input_schedule(&CANISTER_ID).len(), 1);

    // Push message from the local canister, should be in the local subnet queue.
    fixture.push_input(request_from(CANISTER_ID)).unwrap();
    assert_eq!(fixture.local_subnet_input_schedule(&CANISTER_ID).len(), 1);

    // Push message from the local subnet, should be in the local subnet queue.
    fixture
        .push_input(request_from(CanisterId::unchecked_from_principal(
            SUBNET_ID.get(),
        )))
        .unwrap();
    assert_eq!(fixture.local_subnet_input_schedule(&CANISTER_ID).len(), 2);
}

#[test]
fn insert_bitcoin_response_non_matching() {
    let mut state = ReplicatedState::new(SUBNET_ID, SubnetType::Application);

    assert_eq!(
        state.push_response_bitcoin(BitcoinAdapterResponse {
            response: BitcoinAdapterResponseWrapper::GetSuccessorsResponse(
                GetSuccessorsResponseComplete {
                    blocks: vec![],
                    next: vec![],
                },
            ),
            callback_id: 0,
        }),
        Err(StateError::BitcoinNonMatchingResponse { callback_id: 0 })
    );
}

#[test]
fn insert_bitcoin_response() {
    let mut state = ReplicatedState::new(SUBNET_ID, SubnetType::Application);

    state.metadata.subnet_call_context_manager.push_context(
        SubnetCallContext::BitcoinGetSuccessors(BitcoinGetSuccessorsContext {
            request: RequestBuilder::default().build(),
            payload: GetSuccessorsRequestInitial {
                network: Network::Regtest,
                anchor: vec![],
                processed_block_hashes: vec![],
            },
            time: UNIX_EPOCH,
        }),
    );

    let response = GetSuccessorsResponseComplete {
        blocks: vec![],
        next: vec![],
    };

    state
        .push_response_bitcoin(BitcoinAdapterResponse {
            response: BitcoinAdapterResponseWrapper::GetSuccessorsResponse(response.clone()),
            callback_id: 0,
        })
        .unwrap();

    assert_eq!(
        state.consensus_queue[0].payload,
        Payload::Data(BitcoinGetSuccessorsResponse::Complete(response).encode())
    );
}

#[test]
fn insert_bitcoin_get_successor_reject_response() {
    let mut state = ReplicatedState::new(SUBNET_ID, SubnetType::Application);

    state.metadata.subnet_call_context_manager.push_context(
        SubnetCallContext::BitcoinGetSuccessors(BitcoinGetSuccessorsContext {
            request: RequestBuilder::default().build(),
            payload: GetSuccessorsRequestInitial {
                network: Network::Regtest,
                anchor: vec![],
                processed_block_hashes: vec![],
            },
            time: UNIX_EPOCH,
        }),
    );

    let error_message = "Request failed with error.".to_string();
    let response = BitcoinReject {
        message: error_message.clone(),
        reject_code: RejectCode::SysTransient,
    };

    state
        .push_response_bitcoin(BitcoinAdapterResponse {
            response: BitcoinAdapterResponseWrapper::GetSuccessorsReject(response.clone()),
            callback_id: 0,
        })
        .unwrap();
    assert_eq!(
        state.consensus_queue[0].payload,
        Payload::Reject(RejectContext::new(RejectCode::SysTransient, error_message))
    );
}

#[test]
fn insert_bitcoin_send_transaction_reject_response() {
    let mut state = ReplicatedState::new(SUBNET_ID, SubnetType::Application);

    state.metadata.subnet_call_context_manager.push_context(
        SubnetCallContext::BitcoinSendTransactionInternal(BitcoinSendTransactionInternalContext {
            request: RequestBuilder::default().build(),
            payload: SendTransactionRequest {
                network: Network::Regtest,
                transaction: vec![],
            },
            time: UNIX_EPOCH,
        }),
    );

    let error_message = "Request failed with error.".to_string();
    let response = BitcoinReject {
        message: error_message.clone(),
        reject_code: RejectCode::SysTransient,
    };

    state
        .push_response_bitcoin(BitcoinAdapterResponse {
            response: BitcoinAdapterResponseWrapper::SendTransactionReject(response.clone()),
            callback_id: 0,
        })
        .unwrap();
    assert_eq!(
        state.consensus_queue[0].payload,
        Payload::Reject(RejectContext::new(RejectCode::SysTransient, error_message))
    );
}

#[test]
fn time_out_messages_updates_subnet_input_schedules_correctly() {
    let mut fixture = ReplicatedStateFixture::with_canisters(&[CANISTER_ID, OTHER_CANISTER_ID]);

    // Push 3 requests into the canister with id `local_canister_id1`:
    // - one to self.
    // - one to a another local canister.
    // - one to a remote canister.
    let remote_canister_id = CanisterId::from_u64(123);
    for receiver in [CANISTER_ID, OTHER_CANISTER_ID, remote_canister_id] {
        fixture
            .push_output_request(request_to(receiver), UNIX_EPOCH)
            .unwrap();
    }

    // Time out everything, then check that subnet input schedules are as expected.
    fixture.state.metadata.batch_time = Time::from_nanos_since_unix_epoch(u64::MAX);
    assert_eq!(3, fixture.state.time_out_messages());

    assert_eq!(2, fixture.local_subnet_input_schedule(&CANISTER_ID).len());
    for canister_id in [CANISTER_ID, OTHER_CANISTER_ID] {
        assert!(fixture
            .local_subnet_input_schedule(&CANISTER_ID)
            .contains(&canister_id));
    }
    assert_eq!(
        fixture.remote_subnet_input_schedule(&CANISTER_ID),
        &VecDeque::from(vec![remote_canister_id])
    );
}

#[test]
fn split() {
    // We will be splitting subnet A into A' and B.
    const SUBNET_A: SubnetId = SUBNET_ID;
    const SUBNET_B: SubnetId = SUBNET_1;

    const CANISTER_1: CanisterId = CANISTER_ID;
    const CANISTER_2: CanisterId = OTHER_CANISTER_ID;
    const CANISTERS: [CanisterId; 2] = [CANISTER_1, CANISTER_2];

    // Retain `CANISTER_1` on `SUBNET_A`, migrate `CANISTER_2` to `SUBNET_B`.
    let routing_table = RoutingTable::try_from(btreemap! {
        CanisterIdRange {start: CANISTER_1, end: CANISTER_1} => SUBNET_A,
        CanisterIdRange {start: CANISTER_2, end: CANISTER_2} => SUBNET_B,
    })
    .unwrap();

    // Fixture with 2 canisters.
    let mut fixture = ReplicatedStateFixture::with_canisters(&CANISTERS);

    // Stream with a couple of requests. The details don't matter, should be
    // retained unmodified on subnet A' only.
    fixture.push_to_streams(vec![
        request_to(CANISTER_1).into(),
        request_to(CANISTER_2).into(),
    ]);

    // Makes an `IngressHistoryState` with one `Received` message addressed to each
    // of `canisters`.
    let make_ingress_history = |canisters: &[CanisterId]| {
        let mut ingress_history = IngressHistoryState::default();
        for (i, canister) in CANISTERS.iter().enumerate() {
            if canisters.contains(canister) {
                ingress_history.insert(
                    message_test_id(i as u64),
                    IngressStatus::Known {
                        receiver: canister.get(),
                        user_id: user_test_id(i as u64),
                        time: UNIX_EPOCH,
                        state: IngressState::Received,
                    },
                    UNIX_EPOCH,
                    NumBytes::from(u64::MAX),
                );
            }
        }
        ingress_history
    };
    // Ingress history: 2 `Received` messages, addressed to canisters 1 and 2.
    // Should be retained on both sides after phase 1, split after phase 2.
    fixture.state.metadata.ingress_history = make_ingress_history(&CANISTERS);

    // Subnet queues. Should be preserved on subnet A' only.
    fixture
        .push_input(
            RequestBuilder::default()
                .sender(CANISTER_1)
                .receiver(SUBNET_A.into())
                .build()
                .into(),
        )
        .unwrap();

    // Set up input schedules. Add a couple of input messages to each canister.
    for sender in CANISTERS {
        for receiver in CANISTERS {
            fixture
                .push_input(
                    RequestBuilder::default()
                        .sender(sender)
                        .receiver(receiver)
                        .build()
                        .into(),
                )
                .unwrap();
        }
    }
    for canister in CANISTERS {
        assert_eq!(2, fixture.local_subnet_input_schedule(&canister).len());
        assert_eq!(0, fixture.remote_subnet_input_schedule(&canister).len());
    }

    //
    // Split off subnet A', phase 1.
    //
    let mut state_a = fixture
        .state
        .clone()
        .split(SUBNET_A, &routing_table, None)
        .unwrap();

    // Start off with the original state.
    let mut expected = fixture.state.clone();
    // Only `CANISTER_1` should be left.
    expected.canister_states.remove(&CANISTER_2);
    // And the split marker should be set.
    expected.metadata.split_from = Some(SUBNET_A);
    // Otherwise, the state should be the same.
    assert_eq!(expected, state_a);

    //
    // Subnet A', phase 2.
    //
    state_a.after_split();

    // Ingress history should only contain the message to `CANISTER_1`.
    expected.metadata.ingress_history = make_ingress_history(&[CANISTER_1]);
    // The input schedules of `CANISTER_1` should have been repartitioned.
    let mut canister_state = expected.canister_states.remove(&CANISTER_1).unwrap();
    canister_state
        .system_state
        .split_input_schedules(&CANISTER_1, &expected.canister_states);
    expected.canister_states.insert(CANISTER_1, canister_state);
    // And the split marker should be reset.
    expected.metadata.split_from = None;
    // Everything else should be the same as in phase 1.
    assert_eq!(expected, state_a);

    //
    // Split off subnet B, phase 1.
    //
    let mut state_b = fixture
        .state
        .clone()
        .split(SUBNET_B, &routing_table, None)
        .unwrap();

    // Subnet B state is based off of an empty state.
    let mut expected = ReplicatedState::new(SUBNET_B, fixture.state.metadata.own_subnet_type);
    // Only `CANISTER_2` should be left.
    expected.canister_states.insert(
        CANISTER_2,
        fixture.state.canister_state(&CANISTER_2).unwrap().clone(),
    );
    // The full ingress history should be preserved.
    expected.metadata.ingress_history = fixture.state.metadata.ingress_history;
    // And the split marker should be set.
    expected.metadata.split_from = Some(SUBNET_A);
    // Otherwise, the state should be the same.
    assert_eq!(expected, state_b);

    //
    // Subnet B, phase 2.
    //
    state_b.after_split();

    // Ingress history should only contain the message to `CANISTER_2`.
    expected.metadata.ingress_history = make_ingress_history(&[CANISTER_2]);
    // The input schedules of `CANISTER_2` should have been repartitioned.
    let mut canister_state = expected.canister_states.remove(&CANISTER_2).unwrap();
    canister_state
        .system_state
        .split_input_schedules(&CANISTER_2, &expected.canister_states);
    expected.canister_states.insert(CANISTER_2, canister_state);
    // And the split marker should be reset.
    expected.metadata.split_from = None;
    // Everything else should be the same as in phase 1.
    assert_eq!(expected, state_b);
}

#[test]
fn next_input_queue_round_trip() {
    use ic_protobuf::state::queues::v1::canister_queues as pb;

    for initial in NextInputQueue::iter() {
        let encoded = pb::NextInputQueue::from(&initial);
        let round_trip = NextInputQueue::from(encoded);

        assert_eq!(initial, round_trip);
    }
}

#[test]
fn compatibility_for_next_input_queue() {
    // If this fails, you are making a potentially incompatible change to `NextInputQueue`.
    // See note [Handling changes to Enums in Replicated State] for how to proceed.
    assert_eq!(
        NextInputQueue::iter()
            .map(|x| x as i32)
            .collect::<Vec<i32>>(),
        [0, 1, 2]
    );
}

proptest! {
    #[test]
    fn peek_and_next_consistent(
        (mut replicated_state, _, total_requests) in arb_replicated_state_with_output_queues(SUBNET_ID, 10, 10, Some(5))
    ) {
        let mut output_iter = replicated_state.output_into_iter();

        let mut num_requests = 0;
        while let Some(msg) = output_iter.peek() {
            num_requests += 1;
            prop_assert_eq!(Some(msg.clone()), output_iter.next());
        }

        drop(output_iter);
        prop_assert_eq!(total_requests, num_requests);
        prop_assert_eq!(replicated_state.output_message_count(), 0);
    }

    /// Replicated state with multiple canisters, each with multiple output queues
    /// of size 1. Some messages are consumed, some (size 1) queues are excluded.
    ///
    /// Expect consumed + excluded to equal initial size. Expect the messages in
    /// excluded queues to be left in the state.
    #[test]
    fn peek_and_next_consistent_with_exclude_queue(
        (mut replicated_state, _, total_requests) in arb_replicated_state_with_output_queues(SUBNET_ID, 10, 10, None),
        start in 0..=1,
        exclude_step in 2..=5,
    ) {
        let mut output_iter = replicated_state.output_into_iter();

        let mut i = start;
        let mut excluded = 0;
        let mut consumed = 0;
        while let Some(msg) = output_iter.peek() {
            i += 1;
            if i % exclude_step == 0 {
                output_iter.exclude_queue();
                excluded += 1;
            } else {
                prop_assert_eq!(Some(msg.clone()), output_iter.next());
                consumed += 1;
            }
        }

        drop(output_iter);
        prop_assert_eq!(total_requests, excluded + consumed);
        prop_assert_eq!(replicated_state.output_message_count(), excluded);
    }

    #[test]
    fn iter_yields_correct_elements(
       (mut replicated_state, mut raw_requests, _total_requests) in arb_replicated_state_with_output_queues(SUBNET_ID, 10, 10, None),
    ) {
        let mut output_iter = replicated_state.output_into_iter();

        for msg in &mut output_iter {
            let mut requests = raw_requests.pop_front().unwrap();
            while requests.is_empty() {
                requests = raw_requests.pop_front().unwrap();
            }

            if let Some(raw_msg) = requests.pop_front() {
                prop_assert_eq!(&msg, &raw_msg, "Popped message does not correspond with expected message. popped: {:?}. expected: {:?}.", msg, raw_msg);
            } else {
                prop_assert!(false, "Pop yielded an element that was not contained in the respective queue");
            }

            raw_requests.push_back(requests);
        }

        drop(output_iter);
        // Ensure that actually all elements have been consumed.
        prop_assert_eq!(raw_requests.iter().map(|requests| requests.len()).sum::<usize>(), 0);
        prop_assert_eq!(replicated_state.output_message_count(), 0);
    }

    #[test]
    fn iter_with_exclude_queue_yields_correct_elements(
       (mut replicated_state, mut raw_requests, total_requests) in arb_replicated_state_with_output_queues(SUBNET_ID, 10, 10, None),
        start in 0..=1,
        ignore_step in 2..=5,
    ) {
        let mut consumed = 0;
        let mut ignored_requests = Vec::new();
        // Check whether popping elements with ignores in between yields the expected messages
        {
            let mut output_iter = replicated_state.output_into_iter();

            let mut i = start;
            while let Some(msg) = output_iter.peek() {

                let mut requests = raw_requests.pop_front().unwrap();
                while requests.is_empty() {
                    requests = raw_requests.pop_front().unwrap();
                }

                i += 1;
                if i % ignore_step == 0 {
                    // Popping the front of the requests will amount to the same as ignoring as
                    // we use queues of size one in this test.
                    let popped = requests.pop_front().unwrap();
                    prop_assert_eq!(msg, &popped);
                    output_iter.exclude_queue();
                    ignored_requests.push(popped);
                    // We push the queue to the front as the canister gets another chance if one
                    // of its queues are ignored in the current implementation.
                    raw_requests.push_front(requests);
                    continue;
                }

                let msg = output_iter.next().unwrap();
                if let Some(raw_msg) = requests.pop_front() {
                    consumed += 1;
                    prop_assert_eq!(&msg, &raw_msg, "Popped message does not correspond with expected message. popped: {:?}. expected: {:?}.", msg, raw_msg);
                } else {
                    prop_assert!(false, "Pop yielded an element that was not contained in the respective queue");
                }

                raw_requests.push_back(requests);
            }
        }

        let remaining_output = replicated_state.output_message_count();

        prop_assert_eq!(remaining_output, total_requests - consumed);
        prop_assert_eq!(remaining_output, ignored_requests.len());

        for raw in ignored_requests {
            let queues = if let Some(canister) = replicated_state.canister_states.get_mut(&raw.sender()) {
                canister.system_state.queues_mut()
            } else {
                replicated_state.subnet_queues_mut()
            };

            let msg = queues.pop_canister_output(&raw.receiver()).unwrap();
            prop_assert_eq!(raw, msg);
        }

<<<<<<< HEAD
        assert_eq!(replicated_state.output_message_count(), 0);
=======
        prop_assert_eq!(replicated_state.output_message_count(), 0);

    }

    #[test]
    fn peek_next_loop_terminates(
        (mut replicated_state, _, _) in arb_replicated_state_with_output_queues(SUBNET_ID, 10, 10, Some(5)),
    ) {
        let mut output_iter = replicated_state.output_into_iter();

        while output_iter.peek().is_some() {
            output_iter.next();
        }
>>>>>>> af6561dc
    }

    #[test]
    fn ignore_leaves_state_untouched(
        (mut replicated_state, _, _) in arb_replicated_state_with_output_queues(SUBNET_ID, 10, 10, Some(5)),
    ) {
        let expected_state = replicated_state.clone();
        {
            let mut output_iter = replicated_state.output_into_iter();

            while output_iter.peek().is_some() {
                output_iter.exclude_queue();
            }
        }

        prop_assert_eq!(expected_state, replicated_state);
    }

    #[test]
    fn peek_next_loop_with_exclude_queue_terminates(
        (mut replicated_state, _, _) in arb_replicated_state_with_output_queues(SUBNET_ID, 10, 10, Some(5)),
        start in 0..=1,
        ignore_step in 2..=5,
    ) {
        let mut output_iter = replicated_state.output_into_iter();

        let mut i = start;
        while output_iter.peek().is_some() {
            i += 1;
            if i % ignore_step == 0 {
                output_iter.exclude_queue();
                continue;
            }
            output_iter.next();
        }
    }

    #[test]
    fn iter_with_stale_entries_terminates(
        (mut replicated_state, _, total_requests) in arb_replicated_state_with_queues(SUBNET_ID, 20, 20, Some(8)),
        batch_time_seconds in any::<u32>(),
    ) {
        const NANOS_PER_SEC: u64 = 1_000_000_000;
        replicated_state.metadata.batch_time = Time::from_nanos_since_unix_epoch(batch_time_seconds as u64 * NANOS_PER_SEC);
        let timed_out_messages = replicated_state.time_out_messages();

        // Just consume all output messages.
        //
        // We cannot check the exact ordering because timing out some messages messes it
        // up, both across canisters and across a cainster's output queues.
        let output_messages = replicated_state.output_into_iter().count();

        // All messages have either been timed out or output.
        assert_eq!(total_requests, timed_out_messages + output_messages);
        assert_eq!(replicated_state.output_message_count(), 0);
    }

    #[test]
    fn peek_next_loop_with_stale_entries_terminates(
        (mut replicated_state, _, total_requests) in arb_replicated_state_with_queues(SUBNET_ID, 20, 20, Some(8)),
        batch_time in any::<u32>(),
    ) {
        const NANOS_PER_SEC: u64 = 1_000_000_000;
        replicated_state.metadata.batch_time = Time::from_nanos_since_unix_epoch(batch_time as u64 * NANOS_PER_SEC);
        let timed_out_messages = replicated_state.time_out_messages();

        let mut output_iter = replicated_state.output_into_iter();

        let mut output_messages = 0;
        while let Some(msg) = output_iter.peek() {
            output_messages += 1;
            assert_eq!(Some(msg.clone()), output_iter.next());
        }
        drop(output_iter);

        // All messages have either been timed out or output.
        assert_eq!(total_requests, timed_out_messages + output_messages);
        assert_eq!(replicated_state.output_message_count(), 0);
    }
}<|MERGE_RESOLUTION|>--- conflicted
+++ resolved
@@ -1010,23 +1010,7 @@
             prop_assert_eq!(raw, msg);
         }
 
-<<<<<<< HEAD
-        assert_eq!(replicated_state.output_message_count(), 0);
-=======
         prop_assert_eq!(replicated_state.output_message_count(), 0);
-
-    }
-
-    #[test]
-    fn peek_next_loop_terminates(
-        (mut replicated_state, _, _) in arb_replicated_state_with_output_queues(SUBNET_ID, 10, 10, Some(5)),
-    ) {
-        let mut output_iter = replicated_state.output_into_iter();
-
-        while output_iter.peek().is_some() {
-            output_iter.next();
-        }
->>>>>>> af6561dc
     }
 
     #[test]
