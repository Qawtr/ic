--- conflicted
+++ resolved
@@ -2670,11 +2670,7 @@
                 .make_checkpoint_step_duration
                 .with_label_values(&["switch_to_checkpoint"])
                 .start_timer();
-<<<<<<< HEAD
-            switch_to_checkpoint(state, &cp_layout, &self.fd_factory);
-=======
             switch_to_checkpoint(state, &checkpointed_state);
->>>>>>> 3ad26ca7
             self.tip_channel
                 .send(TipRequest::ValidateReplicatedState {
                     checkpoint_layout: cp_layout.clone(),
