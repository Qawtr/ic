--- conflicted
+++ resolved
@@ -53,13 +53,8 @@
     thread::sleep,
     time::{Duration, Instant},
 };
-<<<<<<< HEAD
 use tokio::sync::mpsc::Sender;
-use tower::{buffer::Buffer as TowerBuffer, ServiceExt};
-=======
-use tokio::sync::mpsc::UnboundedSender;
 use tower::ServiceExt;
->>>>>>> ae650a57
 
 const CYCLES_BALANCE: u128 = 1 << 120;
 
@@ -156,14 +151,8 @@
 /// The code of the replica is the real one, only the interface is changed, with
 /// function calls instead of http calls.
 pub struct LocalTestRuntime {
-<<<<<<< HEAD
-    pub query_handler:
-        tower::buffer::Buffer<QueryExecutionService, (Query, Option<CertificateDelegation>)>,
+    pub query_handler: Arc<Mutex<QueryExecutionService>>,
     pub ingress_sender: Sender<UnvalidatedArtifactMutation<SignedIngress>>,
-=======
-    pub query_handler: Arc<Mutex<QueryExecutionService>>,
-    pub ingress_sender: UnboundedSender<UnvalidatedArtifactMutation<SignedIngress>>,
->>>>>>> ae650a57
     pub ingress_history_reader: Arc<dyn IngressHistoryReader>,
     pub state_reader: Arc<dyn StateReader<State = ReplicatedState>>,
     pub node_id: NodeId,
