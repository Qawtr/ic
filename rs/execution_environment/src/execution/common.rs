// This module defines common helper functions.
// TODO(RUN-60): Move helper functions here.

use crate::execution_environment::ExecutionResponse;
use crate::{as_round_instructions, metrics::CallTreeMetrics, ExecuteMessageResult, RoundLimits};
use ic_base_types::{CanisterId, NumBytes, SubnetId};
use ic_embedders::wasm_executor::{
    CanisterStateChanges, ExecutionStateChanges, SliceExecutionOutput,
};
use ic_error_types::{ErrorCode, RejectCode, UserError};
use ic_interfaces::execution_environment::{
    HypervisorError, HypervisorResult, SubnetAvailableMemory, WasmExecutionOutput,
};
use ic_logger::{error, fatal, warn, ReplicaLogger};
use ic_management_canister_types::CanisterStatusType;
use ic_registry_subnet_type::SubnetType;
use ic_replicated_state::{
    CallContext, CallContextAction, CallOrigin, CanisterState, ExecutionState, NetworkTopology,
    SystemState,
};
use ic_system_api::sandbox_safe_system_state::{RequestMetadataStats, SystemStateChanges};
use ic_types::ingress::{IngressState, IngressStatus, WasmResult};
use ic_types::messages::{
    CallContextId, CallbackId, CanisterCall, CanisterCallOrTask, MessageId, Payload, RejectContext,
    Response,
};
use ic_types::methods::{Callback, WasmMethod};
use ic_types::time::CoarseTime;
use ic_types::{Cycles, NumInstructions, Time, UserId};
use lazy_static::lazy_static;
use prometheus::IntCounter;
use std::sync::atomic::{AtomicU64, Ordering};
use std::time::Duration;

lazy_static! {
    /// Track how many system task errors have been encountered
    /// so that we can restrict logging to a sample of them.
    static ref SYSTEM_TASK_ERROR_COUNT: AtomicU64 = AtomicU64::new(0);
}

/// How often system task errors should be logged to avoid overloading the logs.
const LOG_ONE_SYSTEM_TASK_OUT_OF: u64 = 100;
/// How many first system task messages to log unconditionally.
const LOG_FIRST_N_SYSTEM_TASKS: u64 = 50;

pub(crate) fn validate_canister(canister: &CanisterState) -> Result<(), UserError> {
    if CanisterStatusType::Running != canister.status() {
        let canister_id = canister.canister_id();
        let err_code = match canister.status() {
            CanisterStatusType::Running => unreachable!(),
            CanisterStatusType::Stopping => ErrorCode::CanisterStopping,
            CanisterStatusType::Stopped => ErrorCode::CanisterStopped,
        };
        let err_msg = format!("Canister {} is not running", canister_id);
        return Err(UserError::new(err_code, err_msg));
    }
    Ok(())
}

pub(crate) fn action_to_response(
    canister: &CanisterState,
    action: CallContextAction,
    call_origin: CallOrigin,
    time: Time,
    log: &ReplicaLogger,
    ingress_with_cycles_error: &IntCounter,
) -> ExecutionResponse {
    match call_origin {
        CallOrigin::Ingress(user_id, message_id) => action_to_ingress_response(
            &canister.canister_id(),
            user_id,
            action,
            message_id,
            time,
            log,
            ingress_with_cycles_error,
        ),
        CallOrigin::CanisterUpdate(caller_canister_id, callback_id, deadline) => {
            action_to_request_response(canister, action, caller_canister_id, callback_id, deadline)
        }
        CallOrigin::CanisterQuery(_, _) | CallOrigin::Query(_) => fatal!(
            log,
            "The update path should not have created a callback with a query origin",
        ),
        CallOrigin::SystemTask => {
            // System task is either a Heartbeat or a GlobalTimer.
            // Since system tasks are invoked by the system as opposed
            // to a principal, they cannot respond since there's no one to
            // respond to. Do nothing.
            ExecutionResponse::Empty
        }
    }
}

pub(crate) fn action_to_request_response(
    canister: &CanisterState,
    action: CallContextAction,
    originator: CanisterId,
    reply_callback_id: CallbackId,
    deadline: CoarseTime,
) -> ExecutionResponse {
    let (response_payload, refund) = match action {
        CallContextAction::NotYetResponded | CallContextAction::AlreadyResponded => {
            return ExecutionResponse::Empty
        }

        CallContextAction::NoResponse { refund } => (
            Payload::Reject(RejectContext::new(RejectCode::CanisterError, "No response")),
            refund,
        ),

        CallContextAction::Reject { payload, refund } => (
            Payload::Reject(RejectContext::new(RejectCode::CanisterReject, payload)),
            refund,
        ),

        CallContextAction::Reply { payload, refund } => (Payload::Data(payload), refund),

        CallContextAction::Fail { error, refund } => {
            let user_error = error.into_user_error(&canister.canister_id());
            (
                Payload::Reject(RejectContext::new(user_error.reject_code(), user_error)),
                refund,
            )
        }
    };

    ExecutionResponse::Request(Response {
        originator,
        respondent: canister.canister_id(),
        originator_reply_callback: reply_callback_id,
        refund,
        response_payload,
        deadline,
    })
}

pub(crate) fn action_to_ingress_response(
    canister_id: &CanisterId,
    user_id: UserId,
    action: CallContextAction,
    message_id: MessageId,
    time: Time,
    log: &ReplicaLogger,
    ingress_with_cycles_error: &IntCounter,
) -> ExecutionResponse {
    let mut refund_amount = Cycles::zero();
    let receiver = canister_id.get();
    let ingress_status = match action {
        CallContextAction::NoResponse { refund } => {
            refund_amount = refund;
            Some(IngressStatus::Known {
                receiver,
                user_id,
                time,
                state: IngressState::Failed(UserError::new(
                    ErrorCode::CanisterDidNotReply,
                    format!("Canister {} did not reply to the call", canister_id),
                )),
            })
        }
        CallContextAction::Reply { payload, refund } => {
            refund_amount = refund;
            Some(IngressStatus::Known {
                receiver,
                user_id,
                time,
                state: IngressState::Completed(WasmResult::Reply(payload)),
            })
        }
        CallContextAction::Reject { payload, refund } => {
            refund_amount = refund;
            Some(IngressStatus::Known {
                receiver,
                user_id,
                time,
                state: IngressState::Completed(WasmResult::Reject(payload)),
            })
        }
        CallContextAction::Fail { error, refund } => {
            refund_amount = refund;
            Some(IngressStatus::Known {
                receiver,
                user_id,
                time,
                state: IngressState::Failed(error.into_user_error(canister_id)),
            })
        }
        CallContextAction::NotYetResponded => Some(IngressStatus::Known {
            receiver,
            user_id,
            time,
            state: IngressState::Processing,
        }),
        CallContextAction::AlreadyResponded => None,
    };
    debug_assert!(refund_amount.is_zero());
    if !refund_amount.is_zero() {
        ingress_with_cycles_error.inc();
        warn!(
            log,
            "[EXC-BUG] No funds can be included with an ingress message: user {}, canister_id {}, message_id {}.",
            user_id, canister_id, message_id
        );
    }
    match ingress_status {
        Some(status) => ExecutionResponse::Ingress((message_id, status)),
        None => ExecutionResponse::Empty,
    }
}

/// Returns an ingress status with the `Processing` ingress state if the
/// original message was an ingress message.
/// Otherwise, returns `None`.
pub(crate) fn ingress_status_with_processing_state(
    message: &CanisterCall,
    time: Time,
) -> Option<(MessageId, IngressStatus)> {
    match message {
        CanisterCall::Ingress(ingress) => Some((
            ingress.message_id.clone(),
            IngressStatus::Known {
                receiver: ingress.receiver.get(),
                user_id: ingress.source,
                time,
                state: IngressState::Processing,
            },
        )),
        CanisterCall::Request(_) => None,
    }
}

pub(crate) fn wasm_result_to_query_response(
    result: Result<Option<WasmResult>, UserError>,
    canister: &CanisterState,
    time: Time,
    call_origin: CallOrigin,
    log: &ReplicaLogger,
    refund: Cycles,
) -> ExecutionResponse {
    match call_origin {
        CallOrigin::Ingress(user_id, message_id) => {
            wasm_result_to_ingress_response(result, canister, user_id, message_id, time)
        }
        CallOrigin::CanisterUpdate(caller_canister_id, callback_id, deadline) => {
            let response = Response {
                originator: caller_canister_id,
                respondent: canister.canister_id(),
                originator_reply_callback: callback_id,
                refund,
                response_payload: Payload::from(result),
                deadline,
            };
            ExecutionResponse::Request(response)
        }
        CallOrigin::CanisterQuery(_, _) | CallOrigin::Query(_) => {
            fatal!(log, "The update path should not have a query origin",)
        }
        CallOrigin::SystemTask => {
            // System task is either a Heartbeat or a GlobalTimer.
            // Since system tasks are invoked by the system as opposed
            // to a principal, they cannot respond since there's no one to
            // respond to. Do nothing.
            ExecutionResponse::Empty
        }
    }
}

pub(crate) fn wasm_result_to_ingress_response(
    result: Result<Option<WasmResult>, UserError>,
    canister: &CanisterState,
    user_id: UserId,
    msg_id: MessageId,
    time: Time,
) -> ExecutionResponse {
    let ingress_status = match result {
        Ok(wasm_result) => match wasm_result {
            None => IngressStatus::Known {
                receiver: canister.canister_id().get(),
                user_id,
                time,
                state: IngressState::Failed(UserError::new(
                    ErrorCode::CanisterDidNotReply,
                    format!(
                        "Canister {} did not reply to the call",
                        canister.canister_id(),
                    ),
                )),
            },
            Some(wasm_result) => IngressStatus::Known {
                receiver: canister.canister_id().get(),
                user_id,
                time,
                state: IngressState::Completed(wasm_result),
            },
        },
        Err(user_error) => IngressStatus::Known {
            receiver: canister.canister_id().get(),
            user_id,
            time,
            state: IngressState::Failed(user_error),
        },
    };

    ExecutionResponse::Ingress((msg_id, ingress_status))
}

pub(crate) fn validate_method(
    method: &WasmMethod,
    canister: &CanisterState,
) -> Result<(), HypervisorError> {
    match canister.execution_state.as_ref() {
        None => return Err(HypervisorError::WasmModuleNotFound),
        Some(es) => {
            if !es.exports_method(method) {
                return Err(HypervisorError::MethodNotFound(method.clone()));
            }
        }
    }
    Ok(())
}

pub(crate) fn validate_message(
    canister: &CanisterState,
    wasm_method: &WasmMethod,
) -> Result<(), UserError> {
    validate_canister(canister)?;

    validate_method(wasm_method, canister)
        .map_err(|err| err.into_user_error(&canister.canister_id()))?;

    Ok(())
}

// Helper function that extracts the corresponding callback and call context
// from the `CallContextManager` without changing its state.
pub fn get_call_context_and_callback(
    canister: &CanisterState,
    response: &Response,
    logger: &ReplicaLogger,
    unexpected_response_error: &IntCounter,
) -> Option<(Callback, CallbackId, CallContext, CallContextId)> {
    debug_assert_ne!(canister.status(), CanisterStatusType::Stopped);
    let call_context_manager = match canister.status() {
        CanisterStatusType::Stopped => {
            // A canister by definition can only be stopped when no open call contexts.
            // Hence, if we receive a response for a stopped canister then that is
            // a either a bug in the code or potentially a faulty (or
            // malicious) subnet generating spurious messages.
            unexpected_response_error.inc();
            error!(
                logger,
                "[EXC-BUG] Stopped canister got a response.  originator {} respondent {}.",
                response.originator,
                response.respondent,
            );
            return None;
        }
        CanisterStatusType::Running | CanisterStatusType::Stopping => {
            // We are sure there's a call context manager since the canister isn't stopped.
            canister.system_state.call_context_manager().unwrap()
        }
    };

    let callback_id = response.originator_reply_callback;

    debug_assert!(call_context_manager.callback(callback_id).is_some());
    let callback = match call_context_manager.callback(callback_id) {
        Some(callback) => callback.clone(),
        None => {
            // Received an unknown callback ID. Nothing to do.
            unexpected_response_error.inc();
            error!(
                logger,
                "[EXC-BUG] Canister got a response with unknown callback ID {}.  originator {} respondent {}.",
                response.originator_reply_callback,
                response.originator,
                response.respondent,
            );
            return None;
        }
    };

    let call_context_id = callback.call_context_id;
    debug_assert!(call_context_manager.call_context(call_context_id).is_some());
    let call_context = match call_context_manager.call_context(call_context_id) {
        Some(call_context) => call_context.clone(),
        None => {
            // Unknown call context. Nothing to do.
            unexpected_response_error.inc();
            error!(
                logger,
                "[EXC-BUG] Canister got a response for unknown request.  originator {} respondent {} callback id {}.",
                response.originator,
                response.respondent,
                response.originator_reply_callback,
            );
            return None;
        }
    };

    Some((callback, callback_id, call_context, call_context_id))
}

pub fn update_round_limits(round_limits: &mut RoundLimits, slice: &SliceExecutionOutput) {
    round_limits.instructions -= as_round_instructions(slice.executed_instructions);
}

/// Tries to apply the given canister changes to the given system state and
/// subnet available memory. In case of an error, the partially applied changes
/// are not undone.
fn try_apply_canister_state_changes(
    system_state_changes: SystemStateChanges,
    output: &WasmExecutionOutput,
    system_state: &mut SystemState,
    subnet_available_memory: &mut SubnetAvailableMemory,
    time: Time,
    network_topology: &NetworkTopology,
    subnet_id: SubnetId,
    log: &ReplicaLogger,
) -> HypervisorResult<RequestMetadataStats> {
    subnet_available_memory
        .try_decrement(
            output.allocated_bytes,
            output.allocated_message_bytes,
            NumBytes::from(0),
        )
        .map_err(|_| HypervisorError::OutOfMemory)?;

    system_state_changes.apply_changes(time, system_state, network_topology, subnet_id, log)
}

/// Applies canister state change after Wasm execution if possible.
/// Otherwise, the function sets the corresponding error in
/// `output.wasm_result`.
/// Potential causes of failure:
/// - Changes in the environment such as subnet available memory while the
///   long-execution with deterministic time slicing was in progress.
/// - A mismatch between checks dones by the Wasm executor and checks done when
///   applying the changes due to a bug.
/// - An escape from the Wasm sandbox that corrupts the execution output.
pub fn apply_canister_state_changes(
    canister_state_changes: CanisterStateChanges,
    execution_state: &mut ExecutionState,
    system_state: &mut SystemState,
    output: &mut WasmExecutionOutput,
    round_limits: &mut RoundLimits,
    time: Time,
    network_topology: &NetworkTopology,
    subnet_id: SubnetId,
    log: &ReplicaLogger,
    state_changes_error: &IntCounter,
    call_tree_metrics: &dyn CallTreeMetrics,
    call_context_creation_time: Time,
) {
    let CanisterStateChanges {
        execution_state_changes,
        system_state_changes,
<<<<<<< HEAD
    } = canister_state_changes;

    let clean_system_state = system_state.clone();
    let clean_subnet_available_memory = round_limits.subnet_available_memory;
    // Everything that is passed via a mutable reference in this function
    // should be cloned and restored in case of an error.
    if output.wasm_result.is_ok() {
=======
    }) = canister_state_changes
    {
        let clean_system_state = system_state.clone();
        let clean_subnet_available_memory = round_limits.subnet_available_memory;
        let callbacks_created = system_state_changes.callbacks_created();
        // Everything that is passed via a mutable reference in this function
        // should be cloned and restored in case of an error.
>>>>>>> d212868d
        match try_apply_canister_state_changes(
            system_state_changes,
            output,
            system_state,
            &mut round_limits.subnet_available_memory,
            time,
            network_topology,
            subnet_id,
            log,
        ) {
            Ok(request_stats) => {
                if let Some(ExecutionStateChanges {
                    globals,
                    wasm_memory,
                    stable_memory,
                }) = execution_state_changes
                {
                    execution_state.wasm_memory = wasm_memory;
                    execution_state.stable_memory = stable_memory;
                    execution_state.exported_globals = globals;
                }
                // We increment the canister version here, as all the message execution
                // functions (except messages executed during `install_code`,
                // i.e., `(start)`, `canister_init`, `canister_pre_upgrade`, and `canister_post_upgrade`)
                // call this `apply_canister_state_change` to finish execution.
                system_state.canister_version += 1;
                round_limits.subnet_available_callbacks -= callbacks_created as i64;

                call_tree_metrics.observe(request_stats, call_context_creation_time, time);
            }
            Err(err) => {
                debug_assert_eq!(err, HypervisorError::OutOfMemory);
                match &err {
                    HypervisorError::WasmEngineError(err) => {
                        state_changes_error.inc();
                        error!(
                            log,
                            "[EXC-BUG]: Failed to apply state changes due to a bug: {}", err
                        )
                    }
                    HypervisorError::OutOfMemory => {
                        warn!(log, "Failed to apply state changes due to DTS: {}", err)
                    }
                    _ => {
                        state_changes_error.inc();
                        error!(
                            log,
                            "[EXC-BUG]: Failed to apply state changes due to an unexpected error: {}",
                            err
                        )
                    }
                }
                *system_state = clean_system_state;
                round_limits.subnet_available_memory = clean_subnet_available_memory;
                output.wasm_result = Err(err);
            }
        }
    }
}

pub(crate) fn finish_call_with_error(
    user_error: UserError,
    canister: CanisterState,
    call_or_task: CanisterCallOrTask,
    instructions_used: NumInstructions,
    time: Time,
    subnet_type: SubnetType,
    log: &ReplicaLogger,
) -> ExecuteMessageResult {
    let response = match call_or_task {
        CanisterCallOrTask::Call(CanisterCall::Request(request)) => {
            let response = Response {
                originator: request.sender,
                respondent: canister.canister_id(),
                originator_reply_callback: request.sender_reply_callback,
                refund: request.payment,
                response_payload: Payload::from(Err(user_error)),
                deadline: request.deadline,
            };
            ExecutionResponse::Request(response)
        }
        CanisterCallOrTask::Call(CanisterCall::Ingress(ingress)) => {
            let status = IngressStatus::Known {
                receiver: canister.canister_id().get(),
                user_id: ingress.source,
                time,
                state: IngressState::Failed(user_error),
            };
            ExecutionResponse::Ingress((ingress.message_id.clone(), status))
        }
        CanisterCallOrTask::Task(task) => {
            // We should monitor all errors in the system subnets and only
            // system errors on other subnets.
            if subnet_type == SubnetType::System || user_error.is_system_error() {
                // We could improve the rate limiting using some kind of exponential backoff.
                let log_count = SYSTEM_TASK_ERROR_COUNT.fetch_add(1, Ordering::SeqCst);
                if log_count < LOG_FIRST_N_SYSTEM_TASKS
                    || log_count % LOG_ONE_SYSTEM_TASK_OUT_OF == 0
                {
                    warn!(
                        log,
                        "Error executing canister task {:?} on canister {} with failure `{}`",
                        task,
                        canister.canister_id(),
                        user_error;
                        messaging.canister_id => canister.canister_id().to_string(),
                    );
                }
            }
            ExecutionResponse::Empty
        }
    };
    ExecuteMessageResult::Finished {
        canister,
        response,
        instructions_used,
        heap_delta: NumBytes::from(0),
        call_duration: Some(Duration::from_secs(0)),
    }
}

#[cfg(test)]
mod test {
    use super::wasm_result_to_query_response;
    use crate::ExecutionResponse;
    use ic_base_types::{CanisterId, NumSeconds};
    use ic_error_types::UserError;
    use ic_logger::LoggerImpl;
    use ic_logger::ReplicaLogger;
    use ic_replicated_state::{CanisterState, SchedulerState, SystemState};
    use ic_types::messages::CallbackId;
    use ic_types::messages::NO_DEADLINE;
    use ic_types::Cycles;
    use ic_types::Time;

    #[test]
    fn test_wasm_result_to_query_response_refunds_correctly() {
        let scheduler_state = SchedulerState::default();
        let system_state = SystemState::new_running_for_testing(
            CanisterId::from_u64(42),
            CanisterId::from(100u64).into(),
            Cycles::new(1 << 36),
            NumSeconds::from(100_000),
        );

        let logger = LoggerImpl::new(&Default::default(), "test".to_string());
        let log = ReplicaLogger::new(logger.root.clone().into());

        let response = wasm_result_to_query_response(
            Err(UserError::new(
                ic_error_types::ErrorCode::CanisterCalledTrap,
                "",
            )),
            &CanisterState::new(system_state, None, scheduler_state),
            Time::from_nanos_since_unix_epoch(100),
            ic_replicated_state::CallOrigin::CanisterUpdate(
                CanisterId::from(123u64),
                CallbackId::new(2),
                NO_DEADLINE,
            ),
            &log,
            Cycles::from(1000u128),
        );

        if let ExecutionResponse::Request(response) = response {
            assert_eq!(response.refund, Cycles::from(1000u128));
        } else {
            panic!("Unexpected response.");
        }
    }
}<|MERGE_RESOLUTION|>--- conflicted
+++ resolved
@@ -456,23 +456,14 @@
     let CanisterStateChanges {
         execution_state_changes,
         system_state_changes,
-<<<<<<< HEAD
     } = canister_state_changes;
 
     let clean_system_state = system_state.clone();
     let clean_subnet_available_memory = round_limits.subnet_available_memory;
-    // Everything that is passed via a mutable reference in this function
-    // should be cloned and restored in case of an error.
+    let callbacks_created = system_state_changes.callbacks_created();
     if output.wasm_result.is_ok() {
-=======
-    }) = canister_state_changes
-    {
-        let clean_system_state = system_state.clone();
-        let clean_subnet_available_memory = round_limits.subnet_available_memory;
-        let callbacks_created = system_state_changes.callbacks_created();
         // Everything that is passed via a mutable reference in this function
         // should be cloned and restored in case of an error.
->>>>>>> d212868d
         match try_apply_canister_state_changes(
             system_state_changes,
             output,
