use crate::as_round_instructions;
use crate::canister_settings::{validate_canister_settings, ValidatedCanisterSettings};
use crate::execution::install_code::{validate_controller, OriginalContext};
use crate::execution::{install::execute_install, upgrade::execute_upgrade};
use crate::execution_environment::{
    CompilationCostHandling, RoundContext, RoundCounters, RoundLimits,
};
use crate::{
    canister_settings::CanisterSettings,
    hypervisor::Hypervisor,
    types::{IngressResponse, Response},
    util::GOVERNANCE_CANISTER_ID,
};
use ic_base_types::NumSeconds;
use ic_config::{
    execution_environment::MAX_NUMBER_OF_SNAPSHOTS_PER_CANISTER, flag_status::FlagStatus,
};
use ic_cycles_account_manager::{CyclesAccountManager, ResourceSaturation};
use ic_error_types::{ErrorCode, RejectCode, UserError};
use ic_interfaces::execution_environment::{
    CanisterOutOfCyclesError, HypervisorError, IngressHistoryWriter, SubnetAvailableMemory,
};
use ic_logger::{error, fatal, info, ReplicaLogger};
use ic_management_canister_types::{
    CanisterChangeDetails, CanisterChangeOrigin, CanisterInstallModeV2, CanisterSnapshotResponse,
    CanisterStatusResultV2, CanisterStatusType, ChunkHash, InstallChunkedCodeArgs,
    InstallCodeArgsV2, Method as Ic00Method, StoredChunksReply, UploadChunkReply,
};
use ic_registry_provisional_whitelist::ProvisionalWhitelist;
use ic_registry_subnet_type::SubnetType;
use ic_replicated_state::canister_state::system_state::ReservationError;
use ic_replicated_state::{
    canister_snapshots::{CanisterSnapshot, CanisterSnapshotError},
    canister_state::{
        execution_state::Memory,
        system_state::{
            wasm_chunk_store::{self, WasmChunkStore},
            CyclesUseCase,
        },
        NextExecution,
    },
    metadata_state::subnet_call_context_manager::InstallCodeCallId,
    page_map::PageAllocatorFileDescriptor,
    CallOrigin, CanisterState, CanisterStatus, NetworkTopology, ReplicatedState, SchedulerState,
    SystemState,
};
use ic_system_api::ExecutionParameters;
use ic_types::{
    ingress::{IngressState, IngressStatus},
    messages::{
        CanisterCall, MessageId, Payload, RejectContext, Response as CanisterResponse,
        SignedIngressContent, StopCanisterContext,
    },
    nominal_cycles::NominalCycles,
    CanisterId, CanisterTimer, ComputeAllocation, Cycles, InvalidComputeAllocationError,
    InvalidMemoryAllocationError, MemoryAllocation, NumBytes, NumInstructions, PrincipalId,
    SnapshotId, SubnetId, Time,
};
use ic_wasm_types::{AsErrorHelp, CanisterModule, ErrorHelp, WasmHash};
use num_traits::cast::ToPrimitive;
use prometheus::IntCounter;
use serde::{Deserialize, Serialize};
use std::path::PathBuf;
use std::{collections::BTreeSet, convert::TryFrom, str::FromStr, sync::Arc};

#[derive(Debug, PartialEq, Eq)]
pub(crate) struct InstallCodeResult {
    pub heap_delta: NumBytes,
    pub old_wasm_hash: Option<[u8; 32]>,
    pub new_wasm_hash: Option<[u8; 32]>,
}

/// The result of executing a single slice of `install_code` message (i.e
/// install, re-install, upgrade).
/// * If execution has finished successfully, then the result contains the new
///   canister state with all the changes done during execution.
/// * If execution has failed, then the result contains the old canister state
///   with some changes such charging of execution cycles.
/// * If execution did not complete, then the result contains the old canister state,
///   with some changes such reservation of execution cycles and a continuation.
#[derive(Debug)]
pub(crate) enum DtsInstallCodeResult {
    Finished {
        canister: CanisterState,
        message: CanisterCall,
        call_id: InstallCodeCallId,
        instructions_used: NumInstructions,
        result: Result<InstallCodeResult, CanisterManagerError>,
    },
    Paused {
        canister: CanisterState,
        paused_execution: Box<dyn PausedInstallCodeExecution>,
        ingress_status: Option<(MessageId, IngressStatus)>,
    },
}

/// The different return types from `stop_canister()` function below.
#[derive(Debug, PartialEq, Eq)]
pub(crate) enum StopCanisterResult {
    /// The call failed.  The error and the unconsumed cycles are returned.
    Failure {
        error: CanisterManagerError,
        cycles_to_return: Cycles,
    },
    /// The canister is already stopped.  The unconsumed cycles are returned.
    AlreadyStopped { cycles_to_return: Cycles },
    /// The request was successfully accepted.  A response will follow
    /// eventually when the canister does stop.
    RequestAccepted,
}

#[derive(Clone, Debug, Deserialize, PartialEq, Eq, Serialize)]
pub(crate) struct CanisterMgrConfig {
    pub(crate) subnet_memory_capacity: NumBytes,
    pub(crate) subnet_canister_snapshots_heap_delta_capacity: NumBytes,
    pub(crate) default_provisional_cycles_balance: Cycles,
    pub(crate) default_freeze_threshold: NumSeconds,
    pub(crate) compute_capacity: u64,
    pub(crate) own_subnet_id: SubnetId,
    pub(crate) own_subnet_type: SubnetType,
    pub(crate) max_controllers: usize,
    pub(crate) max_canister_memory_size: NumBytes,
    pub(crate) rate_limiting_of_instructions: FlagStatus,
    rate_limiting_of_heap_delta: FlagStatus,
    heap_delta_rate_limit: NumBytes,
    upload_wasm_chunk_instructions: NumInstructions,
    wasm_chunk_store_max_size: NumBytes,
}

impl CanisterMgrConfig {
    #[allow(clippy::too_many_arguments)]
    pub(crate) fn new(
        subnet_memory_capacity: NumBytes,
        subnet_canister_snapshots_heap_delta_capacity: NumBytes,
        default_provisional_cycles_balance: Cycles,
        default_freeze_threshold: NumSeconds,
        own_subnet_id: SubnetId,
        own_subnet_type: SubnetType,
        max_controllers: usize,
        compute_capacity: usize,
        max_canister_memory_size: NumBytes,
        rate_limiting_of_instructions: FlagStatus,
        allocatable_capacity_in_percent: usize,
        rate_limiting_of_heap_delta: FlagStatus,
        heap_delta_rate_limit: NumBytes,
        upload_wasm_chunk_instructions: NumInstructions,
        wasm_chunk_store_max_size: NumBytes,
    ) -> Self {
        Self {
            subnet_memory_capacity,
            subnet_canister_snapshots_heap_delta_capacity,
            default_provisional_cycles_balance,
            default_freeze_threshold,
            own_subnet_id,
            own_subnet_type,
            max_controllers,
            compute_capacity: (compute_capacity * allocatable_capacity_in_percent.min(100) / 100)
                as u64,
            max_canister_memory_size,
            rate_limiting_of_instructions,
            rate_limiting_of_heap_delta,
            heap_delta_rate_limit,
            upload_wasm_chunk_instructions,
            wasm_chunk_store_max_size,
        }
    }
}

#[derive(Clone, Debug)]
pub enum WasmSource {
    CanisterModule(CanisterModule),
    ChunkStore {
        wasm_chunk_store: WasmChunkStore,
        chunk_hashes_list: Vec<Vec<u8>>,
        wasm_module_hash: WasmHash,
    },
}

impl From<&WasmSource> for WasmHash {
    fn from(item: &WasmSource) -> Self {
        match item {
            WasmSource::CanisterModule(canister_module) => {
                Self::from(canister_module.module_hash())
            }
            WasmSource::ChunkStore {
                wasm_module_hash, ..
            } => wasm_module_hash.clone(),
        }
    }
}

impl WasmSource {
    pub fn module_hash(&self) -> [u8; 32] {
        WasmHash::from(self).to_slice()
    }

    /// The number of instructions to be charged each time we try to convert to
    /// a canister module.
    pub fn instructions_to_assemble(&self) -> NumInstructions {
        match self {
            Self::CanisterModule(_module) => NumInstructions::from(0),
            // Charge one instruction per byte, assuming each chunk is the
            // maximum size.
            Self::ChunkStore {
                chunk_hashes_list, ..
            } => NumInstructions::from(
                (wasm_chunk_store::chunk_size() * chunk_hashes_list.len() as u64).get(),
            ),
        }
    }

    /// Convert the source to a canister module (assembling chunks if required).
    pub(crate) fn into_canister_module(self) -> Result<CanisterModule, CanisterManagerError> {
        match self {
            Self::CanisterModule(module) => Ok(module),
            Self::ChunkStore {
                wasm_chunk_store,
                chunk_hashes_list,
                wasm_module_hash,
            } => {
                // Assume each chunk uses the full chunk size even though the actual
                // size might be smaller.
                let mut wasm_module = Vec::with_capacity(
                    chunk_hashes_list.len() * wasm_chunk_store::chunk_size().get() as usize,
                );
                for hash in chunk_hashes_list {
                    let hash = hash.as_slice().try_into().map_err(|_| {
                        CanisterManagerError::WasmChunkStoreError {
                            message: "Chunk hash is invalid. The length is not 32".to_string(),
                        }
                    })?;
                    for page in wasm_chunk_store.get_chunk_data(&hash).ok_or_else(|| {
                        CanisterManagerError::WasmChunkStoreError {
                            message: format!("Chunk hash {:?} was not found", &hash[..32]),
                        }
                    })? {
                        wasm_module.extend_from_slice(page)
                    }
                }
                let canister_module = CanisterModule::new(wasm_module);

                if canister_module.module_hash()[..] != wasm_module_hash.to_slice() {
                    return Err(CanisterManagerError::WasmChunkStoreError {
                        message: format!(
                            "Wasm module hash {:?} does not match given hash {:?}",
                            canister_module.module_hash(),
                            wasm_module_hash
                        ),
                    });
                }
                Ok(canister_module)
            }
        }
    }

    #[allow(dead_code)]
    /// Only used for tests.
    fn unwrap_as_slice_for_testing(&self) -> &[u8] {
        match self {
            Self::CanisterModule(module) => module.as_slice(),
            Self::ChunkStore { .. } => panic!("Can't convert WasmSource::ChunkStore to slice"),
        }
    }
}

#[derive(Clone, Debug)]
pub struct InstallCodeContext {
    pub origin: CanisterChangeOrigin,
    pub mode: CanisterInstallModeV2,
    pub canister_id: CanisterId,
    pub wasm_source: WasmSource,
    pub arg: Vec<u8>,
    pub compute_allocation: Option<ComputeAllocation>,
    pub memory_allocation: Option<MemoryAllocation>,
}

impl InstallCodeContext {
    pub fn sender(&self) -> PrincipalId {
        self.origin.origin()
    }
}

/// Errors that can occur when converting from (sender, [`InstallCodeArgsV2`]) to
/// an [`InstallCodeContext`].
#[derive(Debug)]
pub enum InstallCodeContextError {
    ComputeAllocation(InvalidComputeAllocationError),
    MemoryAllocation(InvalidMemoryAllocationError),
    InvalidHash(String),
}

impl From<InstallCodeContextError> for UserError {
    fn from(err: InstallCodeContextError) -> Self {
        match err {
            InstallCodeContextError::ComputeAllocation(err) => UserError::new(
                ErrorCode::CanisterContractViolation,
                format!(
                    "ComputeAllocation expected to be in the range [{}..{}], got {}",
                    err.min(),
                    err.max(),
                    err.given()
                ),
            ),
            InstallCodeContextError::MemoryAllocation(err) => UserError::new(
                ErrorCode::CanisterContractViolation,
                format!(
                    "MemoryAllocation expected to be in the range [{}..{}], got {}",
                    err.min, err.max, err.given
                ),
            ),
            InstallCodeContextError::InvalidHash(err) => {
                UserError::new(ErrorCode::CanisterContractViolation, err)
            }
        }
    }
}

impl From<InvalidComputeAllocationError> for InstallCodeContextError {
    fn from(err: InvalidComputeAllocationError) -> Self {
        Self::ComputeAllocation(err)
    }
}

impl From<InvalidMemoryAllocationError> for InstallCodeContextError {
    fn from(err: InvalidMemoryAllocationError) -> Self {
        Self::MemoryAllocation(err)
    }
}

impl InstallCodeContext {
    pub(crate) fn chunked_install(
        origin: CanisterChangeOrigin,
        args: InstallChunkedCodeArgs,
        store: &WasmChunkStore,
    ) -> Result<Self, InstallCodeContextError> {
        let canister_id = args.target_canister_id();
        let wasm_module_hash = args.wasm_module_hash.try_into().map_err(|hash| {
            InstallCodeContextError::InvalidHash(format!("Invalid wasm hash {:?}", hash))
        })?;
        Ok(InstallCodeContext {
            origin,
            mode: args.mode,
            canister_id,
            wasm_source: WasmSource::ChunkStore {
                wasm_chunk_store: store.clone(),
                chunk_hashes_list: args
                    .chunk_hashes_list
                    .into_iter()
                    .map(|h| h.hash.to_vec())
                    .collect(),
                wasm_module_hash,
            },
            arg: args.arg,
            compute_allocation: None,
            memory_allocation: None,
        })
    }
}

impl TryFrom<(CanisterChangeOrigin, InstallCodeArgsV2)> for InstallCodeContext {
    type Error = InstallCodeContextError;

    fn try_from(input: (CanisterChangeOrigin, InstallCodeArgsV2)) -> Result<Self, Self::Error> {
        let (origin, args) = input;
        let canister_id = CanisterId::unchecked_from_principal(args.canister_id);
        let compute_allocation = match args.compute_allocation {
            Some(ca) => Some(ComputeAllocation::try_from(ca.0.to_u64().ok_or_else(
                || {
                    InstallCodeContextError::ComputeAllocation(InvalidComputeAllocationError::new(
                        ca,
                    ))
                },
            )?)?),
            None => None,
        };
        let memory_allocation = match args.memory_allocation {
            Some(ma) => Some(MemoryAllocation::try_from(NumBytes::from(
                ma.0.to_u64().ok_or_else(|| {
                    InstallCodeContextError::MemoryAllocation(InvalidMemoryAllocationError::new(ma))
                })?,
            ))?),
            None => None,
        };

        Ok(InstallCodeContext {
            origin,
            mode: args.mode,
            canister_id,
            wasm_source: WasmSource::CanisterModule(CanisterModule::new(args.wasm_module)),
            arg: args.arg,
            compute_allocation,
            memory_allocation,
        })
    }
}

/// Indicates whether `uninstall_canister` should push a canister change (with a given change origin) to canister history.
pub enum AddCanisterChangeToHistory {
    Yes(CanisterChangeOrigin),
    No,
}

/// The entity responsible for managing canisters (creation, installing, etc.)
pub(crate) struct CanisterManager {
    hypervisor: Arc<Hypervisor>,
    log: ReplicaLogger,
    config: CanisterMgrConfig,
    cycles_account_manager: Arc<CyclesAccountManager>,
    ingress_history_writer: Arc<dyn IngressHistoryWriter<State = ReplicatedState>>,
    fd_factory: Arc<dyn PageAllocatorFileDescriptor>,
}

pub(crate) struct UploadChunkResult {
    pub(crate) reply: UploadChunkReply,
    pub(crate) heap_delta_increase: NumBytes,
}

impl CanisterManager {
    pub(crate) fn new(
        hypervisor: Arc<Hypervisor>,
        log: ReplicaLogger,
        config: CanisterMgrConfig,
        cycles_account_manager: Arc<CyclesAccountManager>,
        ingress_history_writer: Arc<dyn IngressHistoryWriter<State = ReplicatedState>>,
        fd_factory: Arc<dyn PageAllocatorFileDescriptor>,
    ) -> Self {
        CanisterManager {
            hypervisor,
            log,
            config,
            cycles_account_manager,
            ingress_history_writer,
            fd_factory,
        }
    }

    /// Checks if a given ingress message directed to the management canister
    /// should be accepted or not.
    pub(crate) fn should_accept_ingress_message(
        &self,
        state: Arc<ReplicatedState>,
        provisional_whitelist: &ProvisionalWhitelist,
        ingress: &SignedIngressContent,
        effective_canister_id: Option<CanisterId>,
    ) -> Result<(), UserError> {
        let method_name = ingress.method_name();
        let sender = ingress.sender();
        let method = Ic00Method::from_str(ingress.method_name());
        // The message is targeted towards the management canister. The
        // actual type of the method will determine if the message should be
        // accepted or not.
        match method {
            // The method is either invalid or it is of a type that users
            // are not allowed to send.
            Err(_)
            | Ok(Ic00Method::CreateCanister)
            | Ok(Ic00Method::CanisterInfo)
            | Ok(Ic00Method::ECDSAPublicKey)
            | Ok(Ic00Method::SetupInitialDKG)
            | Ok(Ic00Method::SignWithECDSA)
            | Ok(Ic00Method::ComputeInitialIDkgDealings)
            | Ok(Ic00Method::SchnorrPublicKey)
            | Ok(Ic00Method::SignWithSchnorr)
            // "DepositCycles" can be called by anyone however as ingress message
            // cannot carry cycles, it does not make sense to allow them from users.
            | Ok(Ic00Method::DepositCycles)
            | Ok(Ic00Method::HttpRequest)
            // Nobody pays for `raw_rand`, so this cannot be used via ingress messages
            | Ok(Ic00Method::RawRand)
            // Bitcoin messages require cycles, so we reject all ingress messages.
            | Ok(Ic00Method::BitcoinGetBalance)
            | Ok(Ic00Method::BitcoinGetUtxos)
            | Ok(Ic00Method::BitcoinGetBlockHeaders)
            | Ok(Ic00Method::BitcoinSendTransaction)
            | Ok(Ic00Method::BitcoinSendTransactionInternal)
            | Ok(Ic00Method::BitcoinGetCurrentFeePercentiles)
            | Ok(Ic00Method::NodeMetricsHistory) => Err(UserError::new(
                ErrorCode::CanisterRejectedMessage,
                format!("Only canisters can call ic00 method {}", method_name),
            )),

            // These methods are only valid if they are sent by the controller
            // of the canister. We assume that the canister always wants to
            // accept messages from its controller.
            Ok(Ic00Method::CanisterStatus)
            | Ok(Ic00Method::StartCanister)
            | Ok(Ic00Method::UninstallCode)
            | Ok(Ic00Method::StopCanister)
            | Ok(Ic00Method::DeleteCanister)
            | Ok(Ic00Method::UpdateSettings)
            | Ok(Ic00Method::InstallCode)
            | Ok(Ic00Method::InstallChunkedCode)
            | Ok(Ic00Method::UploadChunk)
            | Ok(Ic00Method::StoredChunks)
            | Ok(Ic00Method::ClearChunkStore)
            | Ok(Ic00Method::TakeCanisterSnapshot)
            | Ok(Ic00Method::LoadCanisterSnapshot)
            | Ok(Ic00Method::ListCanisterSnapshots)
            | Ok(Ic00Method::DeleteCanisterSnapshot) => {
                match effective_canister_id {
                    Some(canister_id) => {
                        let canister = state.canister_state(&canister_id).ok_or_else(|| UserError::new(
                            ErrorCode::CanisterNotFound,
                            format!("Canister {} not found", canister_id),
                        ))?;
                        match canister.controllers().contains(&sender.get()) {
                            true => Ok(()),
                            false => Err(UserError::new(
                                ErrorCode::CanisterInvalidController,
                                format!(
                                    "Only controllers of canister {} can call ic00 method {}",
                                    canister_id, method_name,
                                ),
                            )),
                        }
                    },
                    None => Err(UserError::new(
                        ErrorCode::InvalidManagementPayload,
                        format!("Failed to decode payload for ic00 method: {}", method_name),
                    )),
                }
            },

            Ok(Ic00Method::FetchCanisterLogs) => Err(UserError::new(
                ErrorCode::CanisterRejectedMessage,
                format!(
                    "{} API is only accessible in non-replicated mode",
                    Ic00Method::FetchCanisterLogs
                ),
            )),

            Ok(Ic00Method::ProvisionalCreateCanisterWithCycles)
            | Ok(Ic00Method::BitcoinGetSuccessors)
            | Ok(Ic00Method::ProvisionalTopUpCanister) => {
                if provisional_whitelist.contains(sender.get_ref()) {
                    Ok(())
                } else {
                    Err(UserError::new(
                        ErrorCode::CanisterRejectedMessage,
                        format!("Caller {} is not allowed to call ic00 method {}", sender, method_name)
                    ))
                }
            },
        }
    }

    fn validate_settings_for_canister_creation(
        &self,
        settings: CanisterSettings,
        subnet_compute_allocation_usage: u64,
        subnet_available_memory: &SubnetAvailableMemory,
        subnet_memory_saturation: &ResourceSaturation,
        canister_cycles_balance: Cycles,
        subnet_size: usize,
    ) -> Result<ValidatedCanisterSettings, CanisterManagerError> {
        validate_canister_settings(
            settings,
            NumBytes::new(0),
            NumBytes::new(0),
            MemoryAllocation::BestEffort,
            subnet_available_memory,
            subnet_memory_saturation,
            ComputeAllocation::zero(),
            subnet_compute_allocation_usage,
            self.config.compute_capacity,
            self.config.max_controllers,
            self.config.default_freeze_threshold,
            canister_cycles_balance,
            &self.cycles_account_manager,
            subnet_size,
            Cycles::zero(),
            None,
        )
    }

    /// Applies the requested settings on the canister.
    /// Note: Called only after validating the settings.
    /// Keep this function in sync with `validate_canister_settings()`.
    fn do_update_settings(
        &self,
        settings: ValidatedCanisterSettings,
        canister: &mut CanisterState,
    ) {
        // Note: At this point, the settings are validated.
        if let Some(controllers) = settings.controllers() {
            canister.system_state.controllers.clear();
            for principal in controllers {
                canister.system_state.controllers.insert(principal);
            }
        }
        if let Some(compute_allocation) = settings.compute_allocation() {
            canister.scheduler_state.compute_allocation = compute_allocation;
        }
        if let Some(memory_allocation) = settings.memory_allocation() {
            if let MemoryAllocation::Reserved(new_bytes) = memory_allocation {
                let memory_usage = canister.memory_usage();
                if new_bytes < memory_usage {
                    // This case is unreachable because the canister settings should have been validated.
                    error!(
                        self.log,
                        "[EXC-BUG]: Canister {}: unreachable code in update settings: \
                        memory allocation {} is lower than memory usage {}.",
                        canister.canister_id(),
                        new_bytes,
                        memory_usage,
                    );
                }
            }
            canister.system_state.memory_allocation = memory_allocation;
        }
        if let Some(wasm_memory_threshold) = settings.wasm_memory_threshold() {
            canister.system_state.wasm_memory_threshold = wasm_memory_threshold;
        }
        if let Some(limit) = settings.reserved_cycles_limit() {
            canister.system_state.set_reserved_balance_limit(limit);
        }
        canister
            .system_state
            .reserve_cycles(settings.reservation_cycles())
            .expect(
                "Reserving cycles should succeed because \
                    the canister settings have been validated.",
            );
        if let Some(freezing_threshold) = settings.freezing_threshold() {
            canister.system_state.freeze_threshold = freezing_threshold;
        }
        if let Some(log_visibility) = settings.log_visibility() {
            canister.system_state.log_visibility = log_visibility;
        }
        if let Some(wasm_memory_limit) = settings.wasm_memory_limit() {
            canister.system_state.wasm_memory_limit = Some(wasm_memory_limit);
        }
    }

    /// Tries to apply the requested settings on the canister identified by
    /// `canister_id`.
    pub(crate) fn update_settings(
        &self,
        timestamp_nanos: Time,
        origin: CanisterChangeOrigin,
        settings: CanisterSettings,
        canister: &mut CanisterState,
        round_limits: &mut RoundLimits,
        subnet_memory_saturation: ResourceSaturation,
        subnet_size: usize,
    ) -> Result<(), CanisterManagerError> {
        let sender = origin.origin();

        validate_controller(canister, &sender)?;

        let validated_settings = validate_canister_settings(
            settings,
            canister.memory_usage(),
            canister.message_memory_usage(),
            canister.memory_allocation(),
            &round_limits.subnet_available_memory,
            &subnet_memory_saturation,
            canister.compute_allocation(),
            round_limits.compute_allocation_used,
            self.config.compute_capacity,
            self.config.max_controllers,
            canister.system_state.freeze_threshold,
            canister.system_state.balance(),
            &self.cycles_account_manager,
            subnet_size,
            canister.system_state.reserved_balance(),
            canister.system_state.reserved_balance_limit(),
        )?;

        let is_controllers_change = validated_settings.controllers().is_some();

        let old_usage = canister.memory_usage();
        let old_mem = canister.memory_allocation().allocated_bytes(old_usage);
        let old_compute_allocation = canister.scheduler_state.compute_allocation.as_percent();

        self.do_update_settings(validated_settings, canister);

        let new_compute_allocation = canister.scheduler_state.compute_allocation.as_percent();
        if old_compute_allocation < new_compute_allocation {
            round_limits.compute_allocation_used = round_limits
                .compute_allocation_used
                .saturating_add(new_compute_allocation - old_compute_allocation);
        } else {
            round_limits.compute_allocation_used = round_limits
                .compute_allocation_used
                .saturating_sub(old_compute_allocation - new_compute_allocation);
        }

        let new_usage = old_usage;
        let new_mem = canister.memory_allocation().allocated_bytes(new_usage);
        if new_mem >= old_mem {
            // Settings were validated before so this should always succeed.
            round_limits
                .subnet_available_memory
                .try_decrement(new_mem - old_mem, NumBytes::from(0), NumBytes::from(0))
                .ok();
        } else {
            round_limits.subnet_available_memory.increment(
                old_mem - new_mem,
                NumBytes::from(0),
                NumBytes::from(0),
            );
        }

        canister.system_state.canister_version += 1;
        if is_controllers_change {
            let new_controllers = canister.system_state.controllers.iter().copied().collect();
            canister.system_state.add_canister_change(
                timestamp_nanos,
                origin,
                CanisterChangeDetails::controllers_change(new_controllers),
            );
        }

        Ok(())
    }

    /// Creates a new canister and inserts it into `ReplicatedState`.
    ///
    /// Returns the auto-generated id the new canister that has been created.
    pub(crate) fn create_canister(
        &self,
        origin: CanisterChangeOrigin,
        sender_subnet_id: SubnetId,
        cycles: Cycles,
        mut settings: CanisterSettings,
        max_number_of_canisters: u64,
        state: &mut ReplicatedState,
        subnet_size: usize,
        round_limits: &mut RoundLimits,
        subnet_memory_saturation: ResourceSaturation,
        canister_creation_error: &IntCounter,
    ) -> (Result<CanisterId, CanisterManagerError>, Cycles) {
        // Creating a canister is possible only in the following cases:
        // 1. sender is on NNS => it can create canister on any subnet
        // 2. sender is not NNS => can create canister only if sender is on
        // same subnet.
        if sender_subnet_id != state.metadata.network_topology.nns_subnet_id
            && sender_subnet_id != self.config.own_subnet_id
        {
            return (
                Err(CanisterManagerError::InvalidSenderSubnet(sender_subnet_id)),
                cycles,
            );
        }

        let fee = self
            .cycles_account_manager
            .canister_creation_fee(subnet_size);
        if cycles < fee {
            return (
                Err(CanisterManagerError::CreateCanisterNotEnoughCycles {
                    sent: cycles,
                    required: fee,
                }),
                cycles,
            );
        }

        // Set the field to the default value if it is empty.
        settings
            .reserved_cycles_limit
            .get_or_insert_with(|| self.cycles_account_manager.default_reserved_balance_limit());

        // Validate settings before `create_canister_helper` applies them
        match self.validate_settings_for_canister_creation(
            settings,
            round_limits.compute_allocation_used,
            &round_limits.subnet_available_memory,
            &subnet_memory_saturation,
            cycles - fee,
            subnet_size,
        ) {
            Err(err) => (Err(err), cycles),
            Ok(validate_settings) => {
                let canister_id = match self.create_canister_helper(
                    origin,
                    cycles,
                    fee,
                    validate_settings,
                    max_number_of_canisters,
                    state,
                    round_limits,
                    None,
                    canister_creation_error,
                ) {
                    Ok(canister_id) => canister_id,
                    Err(err) => return (Err(err), cycles),
                };
                (Ok(canister_id), Cycles::zero())
            }
        }
    }

    #[doc(hidden)]
    /// This function is a wrapper on install_code_dts, which allows to perform
    /// canister installation or upgrade with an assumption that Pause doesn't happen.
    /// Currently CanisterManager tests use it extensively.
    #[cfg(test)]
    pub(crate) fn install_code(
        &self,
        context: InstallCodeContext,
        message: CanisterCall,
        call_id: InstallCodeCallId,
        state: &mut ReplicatedState,
        mut execution_parameters: ExecutionParameters,
        round_limits: &mut RoundLimits,
        round_counters: RoundCounters,
        subnet_size: usize,
        log_dirty_pages: FlagStatus,
    ) -> (
        Result<InstallCodeResult, CanisterManagerError>,
        NumInstructions,
        Option<CanisterState>,
    ) {
        let time = state.time();
        let network_topology = state.metadata.network_topology.clone();

        let old_canister = match state.take_canister_state(&context.canister_id) {
            None => {
                return (
                    Err(CanisterManagerError::CanisterNotFound(context.canister_id)),
                    NumInstructions::from(0),
                    None,
                );
            }
            Some(canister) => canister,
        };
        execution_parameters.compute_allocation = old_canister.scheduler_state.compute_allocation;
        execution_parameters.canister_memory_limit = match old_canister.memory_allocation() {
            MemoryAllocation::Reserved(bytes) => bytes,
            MemoryAllocation::BestEffort => execution_parameters.canister_memory_limit,
        };

        let dts_result = self.install_code_dts(
            context,
            message,
            call_id,
            None,
            old_canister,
            time,
            "NOT_USED".into(),
            &network_topology,
            execution_parameters,
            round_limits,
            CompilationCostHandling::CountFullAmount,
            round_counters,
            subnet_size,
            log_dirty_pages,
        );
        match dts_result {
            DtsInstallCodeResult::Finished {
                canister,
                call_id: _,
                message: _,
                instructions_used,
                result,
            } => (result, instructions_used, Some(canister)),
            DtsInstallCodeResult::Paused {
                canister: _,
                paused_execution,
                ingress_status: _,
            } => {
                unreachable!(
                    "Unexpected paused execution in canister manager tests: {:?}",
                    paused_execution
                );
            }
        }
    }

    /// Installs code to a canister.
    ///
    /// Only the controller of the canister can install code.
    ///
    /// There are three modes of installation that are supported:
    ///
    /// 1. `CanisterInstallModeV2::Install`
    ///    Used for installing code on an empty canister.
    ///
    /// 2. `CanisterInstallModeV2::Reinstall`
    ///    Used for installing code on a _non-empty_ canister. All existing
    ///    state in the canister is cleared.
    ///
    /// 3. `CanisterInstallModeV2::Upgrade`
    ///    Used for upgrading a canister while providing a mechanism to
    ///    preserve its state.
    ///
    /// This function is atomic. Either all of its subroutines succeed,
    /// or the changes made to old_canister are reverted to the state
    /// from before execution of the first one.
    #[allow(clippy::too_many_arguments)]
    pub(crate) fn install_code_dts(
        &self,
        context: InstallCodeContext,
        message: CanisterCall,
        call_id: InstallCodeCallId,
        prepaid_execution_cycles: Option<Cycles>,
        mut canister: CanisterState,
        time: Time,
        canister_layout_path: PathBuf,
        network_topology: &NetworkTopology,
        execution_parameters: ExecutionParameters,
        round_limits: &mut RoundLimits,
        compilation_cost_handling: CompilationCostHandling,
        round_counters: RoundCounters,
        subnet_size: usize,
        log_dirty_pages: FlagStatus,
    ) -> DtsInstallCodeResult {
        if let Err(err) = validate_controller(&canister, &context.sender()) {
            return DtsInstallCodeResult::Finished {
                canister,
                message,
                call_id,
                instructions_used: NumInstructions::from(0),
                result: Err(err),
            };
        }

        let prepaid_execution_cycles = match prepaid_execution_cycles {
            Some(prepaid_execution_cycles) => prepaid_execution_cycles,
            None => {
                let memory_usage = canister.memory_usage();
                let message_memory_usage = canister.message_memory_usage();
                let reveal_top_up = canister.controllers().contains(message.sender());
                match self.cycles_account_manager.prepay_execution_cycles(
                    &mut canister.system_state,
                    memory_usage,
                    message_memory_usage,
                    execution_parameters.compute_allocation,
                    execution_parameters.instruction_limits.message(),
                    subnet_size,
                    reveal_top_up,
                ) {
                    Ok(cycles) => cycles,
                    Err(err) => {
                        return DtsInstallCodeResult::Finished {
                            canister,
                            message,
                            call_id,
                            instructions_used: NumInstructions::from(0),
                            result: Err(CanisterManagerError::InstallCodeNotEnoughCycles(err)),
                        };
                    }
                }
            }
        };

        let original: OriginalContext = OriginalContext {
            execution_parameters,
            mode: context.mode,
            canister_layout_path,
            config: self.config.clone(),
            message,
            call_id,
            prepaid_execution_cycles,
            time,
            compilation_cost_handling,
            subnet_size,
            requested_compute_allocation: context.compute_allocation,
            requested_memory_allocation: context.memory_allocation,
            sender: context.sender(),
            canister_id: canister.canister_id(),
            log_dirty_pages,
        };

        let round = RoundContext {
            network_topology,
            hypervisor: &self.hypervisor,
            cycles_account_manager: &self.cycles_account_manager,
            counters: round_counters,
            log: &self.log,
            time,
        };

        match context.mode {
            CanisterInstallModeV2::Install | CanisterInstallModeV2::Reinstall => {
                execute_install(context, canister, original, round.clone(), round_limits)
            }
            CanisterInstallModeV2::Upgrade(..) => {
                execute_upgrade(context, canister, original, round.clone(), round_limits)
            }
        }
    }

    /// Uninstalls code from a canister.
    ///
    /// See https://internetcomputer.org/docs/current/references/ic-interface-spec#ic-uninstall_code
    pub(crate) fn uninstall_code(
        &self,
        origin: CanisterChangeOrigin,
        canister_id: CanisterId,
        state: &mut ReplicatedState,
        canister_not_found_error: &IntCounter,
    ) -> Result<(), CanisterManagerError> {
        let sender = origin.origin();
        let time = state.time();
        let canister = match state.canister_state_mut(&canister_id) {
            Some(canister) => canister,
            None => return Err(CanisterManagerError::CanisterNotFound(canister_id)),
        };

        // Skip the controller validation if the sender is the governance
        // canister. The governance canister can forcefully
        // uninstall the code of any canister.
        if sender != GOVERNANCE_CANISTER_ID.get() {
            validate_controller(canister, &sender)?
        }

        let rejects = uninstall_canister(
            &self.log,
            canister,
            time,
            AddCanisterChangeToHistory::Yes(origin),
            Arc::clone(&self.fd_factory),
        );
        crate::util::process_responses(
            rejects,
            state,
            Arc::clone(&self.ingress_history_writer),
            self.log.clone(),
            canister_not_found_error,
        );
        Ok(())
    }

    /// Signals a canister to stop.
    ///
    /// If the canister is running, then the canister is marked as "stopping".
    /// Stopping is meant to be an ephemeral state where the canister has the
    /// opportunity to close its call contexts before fully stopping. The stop
    /// message is saved in the canister's status so that, at a later point, the
    /// scheduler can respond to that message when the canister is fully
    /// stopped.
    ///
    /// If the canister is in the stopping state, then the stop message is
    /// appended to the canister's status. At a later point when the canister is
    /// ready to be fully stopped, the scheduler will respond to this message.
    ///
    /// If the canister is already stopped, then this function is a no-op.
    pub(crate) fn stop_canister(
        &self,
        canister_id: CanisterId,
        mut stop_context: StopCanisterContext,
        state: &mut ReplicatedState,
    ) -> StopCanisterResult {
        let mut canister = match state.take_canister_state(&canister_id) {
            None => {
                return StopCanisterResult::Failure {
                    error: CanisterManagerError::CanisterNotFound(canister_id),
                    cycles_to_return: stop_context.take_cycles(),
                }
            }
            Some(canister) => canister,
        };

        let result = match validate_controller(&canister, stop_context.sender()) {
            Err(err) => StopCanisterResult::Failure {
                error: err,
                cycles_to_return: stop_context.take_cycles(),
            },
            Ok(()) => {
                match &mut canister.system_state.status {
                    CanisterStatus::Stopped => StopCanisterResult::AlreadyStopped {
                        cycles_to_return: stop_context.take_cycles(),
                    },

                    CanisterStatus::Stopping { stop_contexts, .. } => {
                        // Canister is already stopping. Add the message to it
                        // so that we can respond to the message once the
                        // canister has fully stopped.
                        stop_contexts.push(stop_context);
                        StopCanisterResult::RequestAccepted
                    }

                    CanisterStatus::Running {
                        call_context_manager,
                    } => {
                        // Transition the canister into the stopping state.
                        canister.system_state.status = CanisterStatus::Stopping {
                            call_context_manager: call_context_manager.clone(),
                            // Track the stop message to later respond to it once the
                            // canister is fully stopped.
                            stop_contexts: vec![stop_context],
                        };
                        StopCanisterResult::RequestAccepted
                    }
                }
            }
        };
        canister.system_state.canister_version += 1;
        state.put_canister_state(canister);
        result
    }

    /// Signals a canister to start.
    ///
    /// If the canister is stopped, then the canister is immediately
    /// transitioned into the "running" state.
    ///
    /// If the canister is already running, this operation is a no-op.
    ///
    /// If the canister is in the process of being stopped (i.e stopping), then
    /// the canister is transitioned back into a running state and the
    /// `stop_contexts` that were used for stopping the canister are
    /// returned.
    pub(crate) fn start_canister(
        &self,
        sender: PrincipalId,
        canister: &mut CanisterState,
    ) -> Result<Vec<StopCanisterContext>, CanisterManagerError> {
        validate_controller(canister, &sender)?;

        let stop_contexts = match &mut canister.system_state.status {
            CanisterStatus::Stopping { stop_contexts, .. } => std::mem::take(stop_contexts),
            CanisterStatus::Running { .. } | CanisterStatus::Stopped => {
                Vec::new() // No stop contexts to return.
            }
        };

        // Transition the canister into "running".
        let status = match &canister.system_state.status {
            CanisterStatus::Running {
                call_context_manager,
            }
            | CanisterStatus::Stopping {
                call_context_manager,
                ..
            } => CanisterStatus::Running {
                call_context_manager: call_context_manager.clone(),
            },
            CanisterStatus::Stopped => CanisterStatus::new_running(),
        };
        canister.system_state.status = status;
        canister.system_state.canister_version += 1;

        Ok(stop_contexts)
    }

    /// Fetches the current status of the canister.
    pub(crate) fn get_canister_status(
        &self,
        sender: PrincipalId,
        canister: &mut CanisterState,
        subnet_size: usize,
    ) -> Result<CanisterStatusResultV2, CanisterManagerError> {
        // Skip the controller check if the canister itself is requesting its
        // own status, as the canister is considered in the same trust domain.
        if sender != canister.canister_id().get() {
            validate_controller(canister, &sender)?
        }

        let controller = canister.system_state.controller();
        let controllers = canister
            .controllers()
            .iter()
            .copied()
            .collect::<Vec<PrincipalId>>();

        let canister_memory_usage = canister.memory_usage();
        let canister_message_memory_usage = canister.message_memory_usage();
        let compute_allocation = canister.scheduler_state.compute_allocation;
        let memory_allocation = canister.memory_allocation();
        let freeze_threshold = canister.system_state.freeze_threshold;
        let reserved_cycles_limit = canister.system_state.reserved_balance_limit();
        let log_visibility = canister.system_state.log_visibility;
        let wasm_memory_limit = canister.system_state.wasm_memory_limit;

        Ok(CanisterStatusResultV2::new(
            canister.status(),
            canister
                .execution_state
                .as_ref()
                .map(|es| es.wasm_binary.binary.module_hash().to_vec()),
            *controller,
            controllers,
            canister_memory_usage,
            canister.system_state.balance().get(),
            compute_allocation.as_percent(),
            Some(memory_allocation.bytes().get()),
            freeze_threshold.get(),
            reserved_cycles_limit.map(|x| x.get()),
            log_visibility,
            self.cycles_account_manager
                .idle_cycles_burned_rate(
                    memory_allocation,
                    canister_memory_usage,
                    canister_message_memory_usage,
                    compute_allocation,
                    subnet_size,
                )
                .get(),
            canister.system_state.reserved_balance().get(),
            canister.scheduler_state.total_query_stats.num_calls,
            canister.scheduler_state.total_query_stats.num_instructions,
            canister
                .scheduler_state
                .total_query_stats
                .ingress_payload_size,
            canister
                .scheduler_state
                .total_query_stats
                .egress_payload_size,
            wasm_memory_limit.map(|x| x.get()),
        ))
    }

    /// Permanently deletes a canister from `ReplicatedState`.
    ///
    /// The canister must be `Stopped` and only the controller of the canister
    /// can delete it. The controller must be a canister and the canister
    /// cannot be its own controller.
    ///
    /// Any remaining cycles in the canister are discarded.
    ///
    /// #Errors
    /// CanisterManagerError::DeleteCanisterSelf is the canister attempts to
    /// delete itself.
    pub(crate) fn delete_canister(
        &self,
        sender: PrincipalId,
        canister_id_to_delete: CanisterId,
        state: &mut ReplicatedState,
    ) -> Result<(), CanisterManagerError> {
        if let Ok(canister_id) = CanisterId::try_from(sender) {
            if canister_id == canister_id_to_delete {
                // A canister cannot delete itself.
                return Err(CanisterManagerError::DeleteCanisterSelf(canister_id));
            }
        }

        let canister_to_delete = self.validate_canister_exists(state, canister_id_to_delete)?;

        // Validate the request is from the controller.
        validate_controller(canister_to_delete, &sender)?;

        self.validate_canister_is_stopped(canister_to_delete)?;

        if canister_to_delete.has_input() || canister_to_delete.has_output() {
            return Err(CanisterManagerError::DeleteCanisterQueueNotEmpty(
                canister_id_to_delete,
            ));
        }

        // When a canister is deleted:
        // - its state is permanently deleted, and
        // - its cycles are discarded.

        // Take out the canister from `ReplicatedState`.
        let canister_to_delete = state.take_canister_state(&canister_id_to_delete).unwrap();
        state
            .canister_snapshots
            .delete_snapshots(canister_to_delete.canister_id());

        // Leftover cycles in the balance are considered `consumed`.
        let leftover_cycles = NominalCycles::from(canister_to_delete.system_state.balance());
        let consumed_cycles_by_canister_to_delete = leftover_cycles
            + canister_to_delete
                .system_state
                .canister_metrics
                .consumed_cycles;

        state
            .metadata
            .subnet_metrics
            .observe_consumed_cycles_with_use_case(
                CyclesUseCase::DeletedCanisters,
                leftover_cycles,
            );

        state
            .metadata
            .subnet_metrics
            .consumed_cycles_by_deleted_canisters += consumed_cycles_by_canister_to_delete;

        for (use_case, cycles) in canister_to_delete
            .system_state
            .canister_metrics
            .get_consumed_cycles_by_use_cases()
            .iter()
        {
            state
                .metadata
                .subnet_metrics
                .observe_consumed_cycles_with_use_case(*use_case, *cycles);
        }

        // The canister has now been removed from `ReplicatedState` and is dropped
        // once the function is out of scope.
        Ok(())
    }

    /// Creates a new canister with the cycles amount specified and inserts it
    /// into `ReplicatedState`.
    ///
    /// Note that this method is meant to only be invoked in local development
    /// by a list of whitelisted principals.
    ///
    /// Returns the auto-generated id the new canister that has been created.
    pub(crate) fn create_canister_with_cycles(
        &self,
        origin: CanisterChangeOrigin,
        cycles_amount: Option<u128>,
        mut settings: CanisterSettings,
        specified_id: Option<PrincipalId>,
        state: &mut ReplicatedState,
        provisional_whitelist: &ProvisionalWhitelist,
        max_number_of_canisters: u64,
        round_limits: &mut RoundLimits,
        subnet_memory_saturation: ResourceSaturation,
        subnet_size: usize,
        canister_creation_error: &IntCounter,
    ) -> Result<CanisterId, CanisterManagerError> {
        let sender = origin.origin();

        if !provisional_whitelist.contains(&sender) {
            return Err(CanisterManagerError::SenderNotInWhitelist(sender));
        }

        let cycles = match cycles_amount {
            Some(cycles_amount) => Cycles::from(cycles_amount),
            None => self.config.default_provisional_cycles_balance,
        };

        // Set the field to the default value if it is empty.
        settings
            .reserved_cycles_limit
            .get_or_insert_with(|| self.cycles_account_manager.default_reserved_balance_limit());

        // Validate settings before `create_canister_helper` applies them
        // No creation fee applied.
        match self.validate_settings_for_canister_creation(
            settings,
            round_limits.compute_allocation_used,
            &round_limits.subnet_available_memory,
            &subnet_memory_saturation,
            cycles,
            subnet_size,
        ) {
            Err(err) => Err(err),
            Ok(validated_settings) => self.create_canister_helper(
                origin,
                cycles,
                Cycles::new(0),
                validated_settings,
                max_number_of_canisters,
                state,
                round_limits,
                specified_id,
                canister_creation_error,
            ),
        }
    }

    /// Validates specified ID is available for use.
    ///
    /// It must be used in in the context of provisional create canister flow when a specified ID is provided.
    ///
    /// Returns `Err` iff the `specified_id` is not valid.
    fn validate_specified_id(
        &self,
        state: &mut ReplicatedState,
        specified_id: PrincipalId,
    ) -> Result<CanisterId, CanisterManagerError> {
        let new_canister_id = CanisterId::unchecked_from_principal(specified_id);

        if state.canister_states.contains_key(&new_canister_id) {
            return Err(CanisterManagerError::CanisterAlreadyExists(new_canister_id));
        }

        if state
            .metadata
            .network_topology
            .routing_table
            .route(specified_id)
            == Some(state.metadata.own_subnet_id)
        {
            Ok(new_canister_id)
        } else {
            Err(CanisterManagerError::CanisterNotHostedBySubnet {
                message: format!(
                    "Specified CanisterId {} is not hosted by subnet {}.",
                    specified_id, state.metadata.own_subnet_id
                ),
            })
        }
    }

    fn create_canister_helper(
        &self,
        origin: CanisterChangeOrigin,
        cycles: Cycles,
        creation_fee: Cycles,
        settings: ValidatedCanisterSettings,
        max_number_of_canisters: u64,
        state: &mut ReplicatedState,
        round_limits: &mut RoundLimits,
        specified_id: Option<PrincipalId>,
        canister_creation_error: &IntCounter,
    ) -> Result<CanisterId, CanisterManagerError> {
        let sender = origin.origin();

        // A value of 0 is equivalent to setting no limit.
        // See documentation of `SubnetRecord` for the semantics of `max_number_of_canisters`.
        if max_number_of_canisters > 0 && state.num_canisters() as u64 >= max_number_of_canisters {
            return Err(CanisterManagerError::MaxNumberOfCanistersReached {
                subnet_id: self.config.own_subnet_id,
                max_number_of_canisters,
            });
        }

        let new_canister_id = match specified_id {
            Some(spec_id) => self.validate_specified_id(state, spec_id)?,

            None => self.generate_new_canister_id(state, canister_creation_error)?,
        };

        // Canister id available. Create the new canister.
        let mut system_state = SystemState::new_running(
            new_canister_id,
            sender,
            cycles,
            self.config.default_freeze_threshold,
            Arc::clone(&self.fd_factory),
        );

        system_state.remove_cycles(creation_fee, CyclesUseCase::CanisterCreation);
        let scheduler_state = SchedulerState::new(state.metadata.batch_time);
        let mut new_canister = CanisterState::new(system_state, None, scheduler_state);

        self.do_update_settings(settings, &mut new_canister);
        let new_usage = new_canister.memory_usage();
        let new_mem = new_canister
            .system_state
            .memory_allocation
            .bytes()
            .max(new_usage);

        // settings were validated before so this should always succeed
        round_limits
            .subnet_available_memory
            .try_decrement(new_mem, NumBytes::from(0), NumBytes::from(0))
            .ok();

        round_limits.compute_allocation_used = round_limits
            .compute_allocation_used
            .saturating_add(new_canister.scheduler_state.compute_allocation.as_percent());

        let controllers = new_canister
            .system_state
            .controllers
            .iter()
            .copied()
            .collect();
        new_canister.system_state.add_canister_change(
            state.time(),
            origin,
            CanisterChangeDetails::canister_creation(controllers),
        );

        // Add new canister to the replicated state.
        state.put_canister_state(new_canister);

        info!(
            self.log,
            "Canister {} created canister {} with {} initial balance on subnet {}.",
            sender,
            new_canister_id.get(),
            cycles,
            self.config.own_subnet_id.get()
        );

        Ok(new_canister_id)
    }

    /// Adds cycles to the canister.
    pub(crate) fn add_cycles(
        &self,
        sender: PrincipalId,
        cycles_amount: Option<u128>,
        canister: &mut CanisterState,
        provisional_whitelist: &ProvisionalWhitelist,
    ) -> Result<(), CanisterManagerError> {
        if !provisional_whitelist.contains(&sender) {
            return Err(CanisterManagerError::SenderNotInWhitelist(sender));
        }

        let cycles_amount = match cycles_amount {
            Some(cycles_amount) => Cycles::from(cycles_amount),
            None => self.config.default_provisional_cycles_balance,
        };

        canister
            .system_state
            .add_cycles(cycles_amount, CyclesUseCase::NonConsumed);

        Ok(())
    }

    fn validate_canister_is_stopped(
        &self,
        canister: &CanisterState,
    ) -> Result<(), CanisterManagerError> {
        if canister.status() != CanisterStatusType::Stopped {
            return Err(CanisterManagerError::DeleteCanisterNotStopped(
                canister.canister_id(),
            ));
        }
        Ok(())
    }

    /// Generates a new canister ID.
    ///
    /// Returns `Err` if the subnet can generate no more canister IDs; or a canister
    /// with the newly generated ID already exists.
    //
    // WARNING!!! If you change the logic here, please ensure that the sequence
    // of NNS canister ids as defined in nns/constants/src/lib.rs are also
    // updated.
    fn generate_new_canister_id(
        &self,
        state: &mut ReplicatedState,
        canister_creation_error: &IntCounter,
    ) -> Result<CanisterId, CanisterManagerError> {
        let canister_id = state.metadata.generate_new_canister_id().map_err(|err| {
            error!(self.log, "Unable to generate new canister IDs: {}", err);
            CanisterManagerError::SubnetOutOfCanisterIds
        })?;

        // Sanity check: ensure that no canister with this ID exists already.
        debug_assert!(state.canister_state(&canister_id).is_none());
        if state.canister_state(&canister_id).is_some() {
            canister_creation_error.inc();
            error!(
                self.log,
                "[EXC-BUG] New canister id {} already exists.", canister_id
            );
            return Err(CanisterManagerError::CanisterIdAlreadyExists(canister_id));
        }

        Ok(canister_id)
    }

    fn validate_canister_exists<'a>(
        &self,
        state: &'a ReplicatedState,
        canister_id: CanisterId,
    ) -> Result<&'a CanisterState, CanisterManagerError> {
        state
            .canister_state(&canister_id)
            .ok_or(CanisterManagerError::CanisterNotFound(canister_id))
    }

    pub(crate) fn upload_chunk(
        &self,
        sender: PrincipalId,
        canister: &mut CanisterState,
        chunk: &[u8],
        round_limits: &mut RoundLimits,
        subnet_size: usize,
        resource_saturation: &ResourceSaturation,
    ) -> Result<UploadChunkResult, CanisterManagerError> {
        // Allow the canister itself to perform this operation.
        if sender != canister.system_state.canister_id.into() {
            validate_controller(canister, &sender)?
        }

        canister
            .system_state
            .wasm_chunk_store
            .can_insert_chunk(self.config.wasm_chunk_store_max_size, chunk)
            .map_err(|err| CanisterManagerError::WasmChunkStoreError { message: err })?;

        let chunk_bytes = wasm_chunk_store::chunk_size();
        let new_memory_usage = canister.memory_usage() + chunk_bytes;
        let instructions = self.config.upload_wasm_chunk_instructions;

        if self.config.rate_limiting_of_heap_delta == FlagStatus::Enabled
            && canister.scheduler_state.heap_delta_debit >= self.config.heap_delta_rate_limit
        {
            return Err(CanisterManagerError::WasmChunkStoreError {
                message: format!(
                    "Canister is heap delta rate limited. Current delta debit: {}, limit: {}",
                    canister.scheduler_state.heap_delta_debit, self.config.heap_delta_rate_limit
                ),
            });
        }

        let current_memory_usage = canister.memory_usage();
        let message_memory = canister.message_memory_usage();
        let compute_allocation = canister.compute_allocation();
        let reveal_top_up = canister.controllers().contains(&sender);
        // Charge for the upload.
        let prepaid_cycles = self
            .cycles_account_manager
            .prepay_execution_cycles(
                &mut canister.system_state,
                current_memory_usage,
                message_memory,
                compute_allocation,
                instructions,
                subnet_size,
                reveal_top_up,
            )
            .map_err(|err| CanisterManagerError::WasmChunkStoreError {
                message: format!("Error charging for 'upload_chunk': {}", err),
            })?;
        // To keep the invariant that `prepay_execution_cycles` is always paired
        // with `refund_unused_execution_cycles` we refund zero immediately.
        self.cycles_account_manager.refund_unused_execution_cycles(
            &mut canister.system_state,
            NumInstructions::from(0),
            instructions,
            prepaid_cycles,
            // This counter is incremented if we refund more
            // instructions than initially charged, which is impossible
            // here.
            &IntCounter::new("no_op", "no_op").unwrap(),
            subnet_size,
            &self.log,
        );

        match canister.memory_allocation() {
            MemoryAllocation::Reserved(bytes) => {
                if bytes < new_memory_usage {
                    return Err(CanisterManagerError::NotEnoughMemoryAllocationGiven {
                        memory_allocation_given: canister.memory_allocation(),
                        memory_usage_needed: new_memory_usage,
                    });
                }
            }
            MemoryAllocation::BestEffort => {
                // Run the following checks on memory usage and return an error
                // if any fails:
                // 1. Check new usage will not freeze canister
                // 2. Check subnet has available memory
                // 3. Reserve cycles on canister
                // 4. Actually deduct memory from subnet (asserting it won't fail)

                // Calculate if any cycles will need to be reserved.
                let reservation_cycles = self.cycles_account_manager.storage_reservation_cycles(
                    chunk_bytes,
                    resource_saturation,
                    subnet_size,
                );

                // Memory usage will increase by the chunk size, so we need to
                // check that it doesn't bump us over the freezing threshold.
                let threshold = self.cycles_account_manager.freeze_threshold_cycles(
                    canister.system_state.freeze_threshold,
                    canister.memory_allocation(),
                    new_memory_usage,
                    canister.message_memory_usage(),
                    canister.compute_allocation(),
                    subnet_size,
                    canister.system_state.reserved_balance() + reservation_cycles,
                );
                // Note: if the subtraction here saturates, then we will get an
                // error later when trying to actually reserve the cycles.
                if threshold > canister.system_state.balance() - reservation_cycles {
                    return Err(CanisterManagerError::WasmChunkStoreError {
                        message: format!(
                            "Cannot upload chunk. At least {} additional cycles are required.",
                            threshold - canister.system_state.balance()
                        ),
                    });
                }
                // Verify subnet has enough memory.
                round_limits
                    .subnet_available_memory
                    .check_available_memory(chunk_bytes, NumBytes::from(0), NumBytes::from(0))
                    .map_err(
                        |_| CanisterManagerError::SubnetMemoryCapacityOverSubscribed {
                            requested: chunk_bytes,
                            available: NumBytes::from(
                                round_limits
                                    .subnet_available_memory
                                    .get_execution_memory()
                                    .max(0) as u64,
                            ),
                        },
                    )?;
                // Reserve needed cycles if the subnet is becoming saturated.
                canister
                    .system_state
                    .reserve_cycles(reservation_cycles)
                    .map_err(|err| match err {
                        ReservationError::InsufficientCycles {
                            requested,
                            available,
                        } => CanisterManagerError::InsufficientCyclesInMemoryGrow {
                            bytes: chunk_bytes,
                            available,
                            threshold: requested,
                        },
                        ReservationError::ReservedLimitExceed { requested, limit } => {
                            CanisterManagerError::ReservedCyclesLimitExceededInMemoryGrow {
                                bytes: chunk_bytes,
                                requested,
                                limit,
                            }
                        }
                    })?;
                // Actually deduct memory from the subnet. It's safe to unwrap
                // here because we already checked the available memory above.
                round_limits.subnet_available_memory
                            .try_decrement(chunk_bytes, NumBytes::from(0), NumBytes::from(0))
                            .expect("Error: Cannot fail to decrement SubnetAvailableMemory after checking for availability");
            }
        };

        if self.config.rate_limiting_of_heap_delta == FlagStatus::Enabled {
            canister.scheduler_state.heap_delta_debit += chunk_bytes;
        }

        round_limits.instructions -= as_round_instructions(instructions);

        // We initially checked that this chunk can be inserted, so the unwarp
        // here is guaranteed to succeed.
        let hash = canister
            .system_state
            .wasm_chunk_store
            .insert_chunk(self.config.wasm_chunk_store_max_size, chunk)
            .expect("Error: Insert chunk cannot fail after checking `can_insert_chunk`");
        Ok(UploadChunkResult {
            reply: UploadChunkReply {
                hash: hash.to_vec(),
            },
            heap_delta_increase: chunk_bytes,
        })
    }

    pub(crate) fn clear_chunk_store(
        &self,
        sender: PrincipalId,
        canister: &mut CanisterState,
    ) -> Result<(), CanisterManagerError> {
        // Allow the canister itself to perform this operation.
        if sender != canister.system_state.canister_id.into() {
            validate_controller(canister, &sender)?
        }
        canister.system_state.wasm_chunk_store = WasmChunkStore::new(Arc::clone(&self.fd_factory));
        Ok(())
    }

    pub(crate) fn stored_chunks(
        &self,
        sender: PrincipalId,
        canister: &CanisterState,
    ) -> Result<StoredChunksReply, CanisterManagerError> {
        // Allow the canister itself to perform this operation.
        if sender != canister.system_state.canister_id.into() {
            validate_controller(canister, &sender)?
        }

        let keys = canister
            .system_state
            .wasm_chunk_store
            .keys()
            .map(|k| ChunkHash { hash: k.to_vec() })
            .collect();
        Ok(StoredChunksReply(keys))
    }

    /// Creates a new canister snapshot.
    ///
    /// A canister snapshot can only be initiated by the controllers.
    /// In addition, if the `replace_snapshot` parameter is `Some`,
    /// the system will attempt to identify the snapshot based on the provided ID,
    /// and delete it before creating a new one.
    /// Failure to do so will result in the creation of a new snapshot being unsuccessful.
    ///
    /// If the new snapshot cannot be created, an appropiate error will be returned.
    pub(crate) fn take_canister_snapshot(
        &self,
        subnet_size: usize,
        sender: PrincipalId,
        canister: &mut CanisterState,
        replace_snapshot: Option<SnapshotId>,
        state: &mut ReplicatedState,
        round_limits: &mut RoundLimits,
        resource_saturation: &ResourceSaturation,
    ) -> Result<CanisterSnapshotResponse, CanisterManagerError> {
        // Check sender is a controller.
        validate_controller(canister, &sender)?;

        match replace_snapshot {
            // Check that replace snapshot ID exists if provided.
            Some(replace_snapshot) => {
                match state.canister_snapshots.get(replace_snapshot) {
                    None => {
                        // If not found, the operation fails due to invalid parameters.
                        return Err(CanisterManagerError::CanisterSnapshotNotFound {
                            canister_id: canister.canister_id(),
                            snapshot_id: replace_snapshot,
                        });
                    }
                    Some(snapshot) => {
                        // Verify the provided replacement snapshot belongs to this canister.
                        if snapshot.canister_id() != canister.canister_id() {
                            return Err(CanisterManagerError::CanisterSnapshotInvalidOwnership {
                                canister_id: canister.canister_id(),
                                snapshot_id: replace_snapshot,
                            });
                        }
                    }
                }
            }
            // No replace snapshot ID provided, check whether the maximum number of snapshots
            // has been reached.
            None => {
                if state
                    .canister_snapshots
                    .snapshots_count(&canister.canister_id())
                    >= MAX_NUMBER_OF_SNAPSHOTS_PER_CANISTER
                {
                    return Err(CanisterManagerError::CanisterSnapshotLimitExceeded {
                        canister_id: canister.canister_id(),
                        limit: MAX_NUMBER_OF_SNAPSHOTS_PER_CANISTER,
                    });
                }
            }
        }

        if state.metadata.canister_snapshots_heap_delta_estimate
            >= self.config.subnet_canister_snapshots_heap_delta_capacity
        {
            return Err(
                CanisterManagerError::CanisterSnapshotsHeapDeltaRateLimited {
                    value: state.metadata.canister_snapshots_heap_delta_estimate,
                    limit: self.config.subnet_canister_snapshots_heap_delta_capacity,
                },
            );
        }

        if self.config.rate_limiting_of_heap_delta == FlagStatus::Enabled
            && canister.scheduler_state.heap_delta_debit >= self.config.heap_delta_rate_limit
        {
            return Err(CanisterManagerError::CanisterHeapDeltaRateLimited {
                canister_id: canister.canister_id(),
                value: canister.scheduler_state.heap_delta_debit,
                limit: self.config.heap_delta_rate_limit,
            });
        }

        let new_snapshot_size = canister.snapshot_memory_usage();

        {
            // Run the following checks on memory usage and return an error
            // if any fails:
            // 1. Check new usage will not freeze canister
            // 2. Check subnet has available memory
            // 3. Reserve cycles on canister
            // 4. Actually deduct memory from subnet (asserting it won't fail)

            // Calculate if any cycles will need to be reserved.
            let reservation_cycles = self.cycles_account_manager.storage_reservation_cycles(
                new_snapshot_size,
                resource_saturation,
                subnet_size,
            );

            // Memory usage will increase by the snapshot size.
            // Check that it doesn't bump the canister over the freezing threshold.
            let threshold = self.cycles_account_manager.freeze_threshold_cycles(
                canister.system_state.freeze_threshold,
                canister.memory_allocation(),
                canister.memory_usage() + new_snapshot_size,
                canister.message_memory_usage(),
                canister.compute_allocation(),
                subnet_size,
                canister.system_state.reserved_balance(),
            );

            if canister.system_state.balance() < threshold + reservation_cycles {
                return Err(CanisterManagerError::InsufficientCyclesInMemoryGrow {
                    bytes: new_snapshot_size,
                    available: canister.system_state.balance(),
                    threshold,
                });
            }
            // Verify that the subnet has enough memory.
            round_limits
                .subnet_available_memory
                .check_available_memory(new_snapshot_size, NumBytes::from(0), NumBytes::from(0))
                .map_err(
                    |_| CanisterManagerError::SubnetMemoryCapacityOverSubscribed {
                        requested: new_snapshot_size,
                        available: NumBytes::from(
                            round_limits
                                .subnet_available_memory
                                .get_execution_memory()
                                .max(0) as u64,
                        ),
                    },
                )?;
            // Reserve needed cycles if the subnet is becoming saturated.
            canister
                .system_state
                .reserve_cycles(reservation_cycles)
                .map_err(|err| match err {
                    ReservationError::InsufficientCycles {
                        requested,
                        available,
                    } => CanisterManagerError::InsufficientCyclesInMemoryGrow {
                        bytes: new_snapshot_size,
                        available,
                        threshold: requested,
                    },
                    ReservationError::ReservedLimitExceed { requested, limit } => {
                        CanisterManagerError::ReservedCyclesLimitExceededInMemoryGrow {
                            bytes: new_snapshot_size,
                            requested,
                            limit,
                        }
                    }
                })?;
            // Actually deduct memory from the subnet. It's safe to unwrap
            // here because we already checked the available memory above.
            round_limits.subnet_available_memory
                        .try_decrement(new_snapshot_size, NumBytes::from(0), NumBytes::from(0))
                        .expect("Error: Cannot fail to decrement SubnetAvailableMemory after checking for availability");
        }

        // Create new snapshot.
        let new_snapshot = CanisterSnapshot::from_canister(canister, state.time())
            .map_err(CanisterManagerError::from)?;

        // Delete old snapshot identified by `replace_snapshot` ID.
        if let Some(replace_snapshot) = replace_snapshot {
            // Already confirmed that `replace_snapshot` exists.
            let is_removed = state.canister_snapshots.remove(replace_snapshot);
            debug_assert!(is_removed.is_some());
        }

        if self.config.rate_limiting_of_heap_delta == FlagStatus::Enabled {
            canister.scheduler_state.heap_delta_debit += new_snapshot.heap_delta();
        }
        state.metadata.heap_delta_estimate += new_snapshot.heap_delta();
<<<<<<< HEAD
        state.metadata.canister_snapshots_heap_delta_estimate += new_snapshot.heap_delta();
=======
>>>>>>> a1dfb3e6

        let snapshot_id =
            SnapshotId::from((canister.canister_id(), canister.new_local_snapshot_id()));
        state
            .canister_snapshots
            .push(snapshot_id, Arc::new(new_snapshot));
        Ok(CanisterSnapshotResponse::new(
            &snapshot_id,
            state.time().as_nanos_since_unix_epoch(),
            new_snapshot_size,
        ))
    }

    pub(crate) fn load_canister_snapshot(
        &self,
        sender: PrincipalId,
        canister: &CanisterState,
        snapshot_id: SnapshotId,
        state: &mut ReplicatedState,
        round_limits: &mut RoundLimits,
        origin: CanisterChangeOrigin,
        long_execution_already_in_progress: &IntCounter,
    ) -> (NumInstructions, Result<CanisterState, CanisterManagerError>) {
        let canister_id = canister.canister_id();
        // Check sender is a controller.
        if let Err(err) = validate_controller(canister, &sender) {
            return (NumInstructions::new(0), Err(err));
        }

        if self.config.rate_limiting_of_heap_delta == FlagStatus::Enabled
            && canister.scheduler_state.heap_delta_debit >= self.config.heap_delta_rate_limit
        {
            return (
                NumInstructions::new(0),
                Err(CanisterManagerError::CanisterHeapDeltaRateLimited {
                    canister_id,
                    value: canister.scheduler_state.heap_delta_debit,
                    limit: self.config.heap_delta_rate_limit,
                }),
            );
        }

        // Check that snapshot ID exists.
        let snapshot: &Arc<CanisterSnapshot> = match state.canister_snapshots.get(snapshot_id) {
            None => {
                // If not found, the operation fails due to invalid parameters.
                return (
                    NumInstructions::new(0),
                    Err(CanisterManagerError::CanisterSnapshotNotFound {
                        canister_id,
                        snapshot_id,
                    }),
                );
            }
            Some(snapshot) => {
                // Verify the provided snapshot id belongs to this canister.
                if snapshot.canister_id() != canister_id {
                    return (
                        NumInstructions::new(0),
                        Err(CanisterManagerError::CanisterSnapshotInvalidOwnership {
                            canister_id,
                            snapshot_id,
                        }),
                    );
                }
                snapshot
            }
        };

        // Check the precondition:
        // Unable to start executing a `load_canister_snapshot`
        // if there is already a long-running message in progress for the specified canister.
        match canister.next_execution() {
            NextExecution::None | NextExecution::StartNew => {}
            NextExecution::ContinueLong | NextExecution::ContinueInstallCode => {
                long_execution_already_in_progress.inc();
                error!(
                    self.log,
                    "[EXC-BUG] Attempted to start a new `load_canister_snapshot` execution while the previous execution is still in progress for {}.", canister_id
                );
                return (
                    NumInstructions::new(0),
                    Err(CanisterManagerError::LongExecutionAlreadyInProgress { canister_id }),
                );
            }
        }

        let (_old_execution_state, mut system_state, scheduler_state) =
            canister.clone().into_parts();

        let (instructions_used, new_execution_state) = {
            let execution_snapshot = snapshot.execution_snapshot();
            let new_wasm_hash = WasmHash::from(&execution_snapshot.wasm_binary);
            let compilation_cost_handling = if state
                .metadata
                .expected_compiled_wasms
                .contains(&new_wasm_hash)
            {
                CompilationCostHandling::CountReducedAmount
            } else {
                CompilationCostHandling::CountFullAmount
            };

            let (instructions_used, new_execution_state) = self.hypervisor.create_execution_state(
                execution_snapshot.wasm_binary.clone(),
                "NOT_USED".into(),
                canister_id,
                round_limits,
                compilation_cost_handling,
            );

            let mut new_execution_state = match new_execution_state {
                Ok(execution_state) => execution_state,
                Err(err) => {
                    let err = CanisterManagerError::from((canister_id, err));
                    return (instructions_used, Err(err));
                }
            };

            new_execution_state.stable_memory = Memory::from(&execution_snapshot.stable_memory);
            new_execution_state.wasm_memory = Memory::from(&execution_snapshot.wasm_memory);
            (instructions_used, Some(new_execution_state))
        };

        system_state.wasm_chunk_store = snapshot.chunk_store().clone();
        system_state
            .certified_data
            .clone_from(snapshot.certified_data());

        let mut new_canister =
            CanisterState::new(system_state, new_execution_state, scheduler_state);
        let new_memory_usage = new_canister.memory_usage();
        let memory_allocation_given = canister.memory_limit(self.config.max_canister_memory_size);
        if new_memory_usage > memory_allocation_given {
            return (
                instructions_used,
                Err(CanisterManagerError::NotEnoughMemoryAllocationGiven {
                    memory_allocation_given: canister.memory_allocation(),
                    memory_usage_needed: new_memory_usage,
                }),
            );
        }

        // Increment canister version.
        new_canister.system_state.canister_version += 1;
        new_canister.system_state.add_canister_change(
            state.time(),
            origin,
            CanisterChangeDetails::load_snapshot(
                new_canister.system_state.canister_version,
                snapshot_id.to_vec(),
                snapshot.taken_at_timestamp().as_nanos_since_unix_epoch(),
            ),
        );
        state
            .canister_snapshots
            .add_restore_operation(canister_id, snapshot_id);

        if self.config.rate_limiting_of_heap_delta == FlagStatus::Enabled {
            new_canister.scheduler_state.heap_delta_debit += new_canister.heap_delta();
        }
        state.metadata.heap_delta_estimate += new_canister.heap_delta();

        (instructions_used, Ok(new_canister))
    }

    /// Returns the canister snapshots list, or
    /// an error if it failed to retrieve the information.
    ///
    /// Retrieving the canister snapshots list can only be initiated by the controllers.
    pub(crate) fn list_canister_snapshot(
        &self,
        sender: PrincipalId,
        canister: &CanisterState,
        state: &ReplicatedState,
    ) -> Result<Vec<CanisterSnapshotResponse>, CanisterManagerError> {
        // Check sender is a controller.
        validate_controller(canister, &sender)?;

        let mut responses = vec![];
        for (snapshot_id, snapshot) in state
            .canister_snapshots
            .list_snapshots(canister.canister_id())
        {
            let snapshot_response = CanisterSnapshotResponse::new(
                &snapshot_id,
                snapshot.taken_at_timestamp().as_nanos_since_unix_epoch(),
                snapshot.size(),
            );
            responses.push(snapshot_response);
        }

        Ok(responses)
    }

    /// Deletes the specified canister snapshot if it exists,
    /// or returns an error if it failed.
    ///
    /// Deleting a canister snapshot can only be initiated by the controllers.
    pub(crate) fn delete_canister_snapshot(
        &self,
        sender: PrincipalId,
        canister: &mut CanisterState,
        delete_snapshot_id: SnapshotId,
        state: &mut ReplicatedState,
    ) -> Result<(), CanisterManagerError> {
        // Check sender is a controller.
        validate_controller(canister, &sender)?;

        match state.canister_snapshots.get(delete_snapshot_id) {
            None => {
                // If not found, the operation fails due to invalid parameters.
                return Err(CanisterManagerError::CanisterSnapshotNotFound {
                    canister_id: canister.canister_id(),
                    snapshot_id: delete_snapshot_id,
                });
            }
            Some(delete_snapshot) => {
                // Verify the provided `delete_snapshot_id` belongs to this canister.
                if delete_snapshot.canister_id() != canister.canister_id() {
                    return Err(CanisterManagerError::CanisterSnapshotInvalidOwnership {
                        canister_id: canister.canister_id(),
                        snapshot_id: delete_snapshot_id,
                    });
                }
            }
        }
        state.canister_snapshots.remove(delete_snapshot_id);
        Ok(())
    }
}

#[derive(Debug, PartialEq, Eq)]
pub(crate) enum CanisterManagerError {
    CanisterInvalidController {
        canister_id: CanisterId,
        controllers_expected: BTreeSet<PrincipalId>,
        controller_provided: PrincipalId,
    },
    CanisterAlreadyExists(CanisterId),
    CanisterIdAlreadyExists(CanisterId),
    CanisterNotFound(CanisterId),
    CanisterNonEmpty(CanisterId),
    InvalidSenderSubnet(SubnetId),
    SubnetComputeCapacityOverSubscribed {
        requested: ComputeAllocation,
        available: u64,
    },
    SubnetMemoryCapacityOverSubscribed {
        requested: NumBytes,
        available: NumBytes,
    },
    SubnetWasmCustomSectionCapacityOverSubscribed {
        requested: NumBytes,
        available: NumBytes,
    },
    Hypervisor(CanisterId, HypervisorError),
    DeleteCanisterNotStopped(CanisterId),
    DeleteCanisterSelf(CanisterId),
    DeleteCanisterQueueNotEmpty(CanisterId),
    SenderNotInWhitelist(PrincipalId),
    NotEnoughMemoryAllocationGiven {
        memory_allocation_given: MemoryAllocation,
        memory_usage_needed: NumBytes,
    },
    CreateCanisterNotEnoughCycles {
        sent: Cycles,
        required: Cycles,
    },
    InstallCodeNotEnoughCycles(CanisterOutOfCyclesError),
    InstallCodeRateLimited(CanisterId),
    SubnetOutOfCanisterIds,
    InvalidSettings {
        message: String,
    },
    MaxNumberOfCanistersReached {
        subnet_id: SubnetId,
        max_number_of_canisters: u64,
    },
    CanisterNotHostedBySubnet {
        message: String,
    },
    InsufficientCyclesInComputeAllocation {
        compute_allocation: ComputeAllocation,
        available: Cycles,
        threshold: Cycles,
    },
    InsufficientCyclesInMemoryAllocation {
        memory_allocation: MemoryAllocation,
        available: Cycles,
        threshold: Cycles,
    },
    InsufficientCyclesInMemoryGrow {
        bytes: NumBytes,
        available: Cycles,
        threshold: Cycles,
    },
    ReservedCyclesLimitExceededInMemoryAllocation {
        memory_allocation: MemoryAllocation,
        requested: Cycles,
        limit: Cycles,
    },
    ReservedCyclesLimitExceededInMemoryGrow {
        bytes: NumBytes,
        requested: Cycles,
        limit: Cycles,
    },
    ReservedCyclesLimitIsTooLow {
        cycles: Cycles,
        limit: Cycles,
    },
    WasmChunkStoreError {
        message: String,
    },
    CanisterSnapshotNotFound {
        canister_id: CanisterId,
        snapshot_id: SnapshotId,
    },
    CanisterHeapDeltaRateLimited {
        canister_id: CanisterId,
        value: NumBytes,
        limit: NumBytes,
    },
    CanisterSnapshotsHeapDeltaRateLimited {
        value: NumBytes,
        limit: NumBytes,
    },
    CanisterSnapshotInvalidOwnership {
        canister_id: CanisterId,
        snapshot_id: SnapshotId,
    },
    CanisterSnapshotExecutionStateNotFound {
        canister_id: CanisterId,
    },
    CanisterSnapshotLimitExceeded {
        canister_id: CanisterId,
        limit: usize,
    },
    LongExecutionAlreadyInProgress {
        canister_id: CanisterId,
    },
    MissingUpgradeOptionError {
        message: String,
    },
    InvalidUpgradeOptionError {
        message: String,
    },
}

impl AsErrorHelp for CanisterManagerError {
    fn error_help(&self) -> ErrorHelp {
        match self {
            CanisterManagerError::Hypervisor(_, hypervisor_err) => hypervisor_err.error_help(),
            CanisterManagerError::CanisterAlreadyExists(_)
            | CanisterManagerError::CanisterIdAlreadyExists(_)
            | CanisterManagerError::InvalidSenderSubnet(_)
            | CanisterManagerError::SenderNotInWhitelist(_)
            | CanisterManagerError::CanisterNotHostedBySubnet { .. } => ErrorHelp::InternalError,
            CanisterManagerError::CanisterInvalidController { .. }
            | CanisterManagerError::CanisterNotFound(_)
            | CanisterManagerError::CanisterNonEmpty(_)
            | CanisterManagerError::SubnetComputeCapacityOverSubscribed { .. }
            | CanisterManagerError::SubnetMemoryCapacityOverSubscribed { .. }
            | CanisterManagerError::SubnetWasmCustomSectionCapacityOverSubscribed { .. }
            | CanisterManagerError::DeleteCanisterNotStopped(_)
            | CanisterManagerError::DeleteCanisterSelf(_)
            | CanisterManagerError::DeleteCanisterQueueNotEmpty(_)
            | CanisterManagerError::NotEnoughMemoryAllocationGiven { .. }
            | CanisterManagerError::CreateCanisterNotEnoughCycles { .. }
            | CanisterManagerError::InstallCodeNotEnoughCycles(_)
            | CanisterManagerError::InstallCodeRateLimited(_)
            | CanisterManagerError::SubnetOutOfCanisterIds
            | CanisterManagerError::InvalidSettings { .. }
            | CanisterManagerError::MaxNumberOfCanistersReached { .. }
            | CanisterManagerError::InsufficientCyclesInComputeAllocation { .. }
            | CanisterManagerError::InsufficientCyclesInMemoryAllocation { .. }
            | CanisterManagerError::InsufficientCyclesInMemoryGrow { .. }
            | CanisterManagerError::ReservedCyclesLimitExceededInMemoryAllocation { .. }
            | CanisterManagerError::ReservedCyclesLimitExceededInMemoryGrow { .. }
            | CanisterManagerError::ReservedCyclesLimitIsTooLow { .. }
            | CanisterManagerError::WasmChunkStoreError { .. }
            | CanisterManagerError::CanisterSnapshotNotFound { .. }
            | CanisterManagerError::CanisterHeapDeltaRateLimited { .. }
            | CanisterManagerError::CanisterSnapshotsHeapDeltaRateLimited { .. }
            | CanisterManagerError::CanisterSnapshotInvalidOwnership { .. }
            | CanisterManagerError::CanisterSnapshotExecutionStateNotFound { .. }
            | CanisterManagerError::CanisterSnapshotLimitExceeded { .. }
            | CanisterManagerError::LongExecutionAlreadyInProgress { .. }
            | CanisterManagerError::MissingUpgradeOptionError { .. }
            | CanisterManagerError::InvalidUpgradeOptionError { .. } => ErrorHelp::UserError {
                suggestion: "".to_string(),
                doc_link: "".to_string(),
            },
        }
    }
}

impl From<CanisterManagerError> for UserError {
    fn from(err: CanisterManagerError) -> Self {
        use CanisterManagerError::*;

        let error_help = err.error_help().to_string();
        let additional_help = if !error_help.is_empty() {
            format!("\n{error_help}")
        } else {
            "".to_string()
        };

        match err {
            CanisterAlreadyExists(canister_id) => {
                Self::new(
                    ErrorCode::CanisterAlreadyInstalled,
                    format!("Canister {} is already installed.{additional_help}", canister_id))
            },
            SubnetComputeCapacityOverSubscribed {requested , available } => {
                Self::new(
                    ErrorCode::SubnetOversubscribed,
                    format!(
                        "Canister requested a compute allocation of {} which cannot be satisfied because the Subnet's remaining compute capacity is {}%.{additional_help}",
                        requested,
                        available
                    ))
            }
            CanisterNotFound(canister_id) => {
                Self::new(
                    ErrorCode::CanisterNotFound,
                    format!("Canister {} not found.{additional_help}", &canister_id),
                )
            }
            CanisterIdAlreadyExists(canister_id) => {
                Self::new(
                    ErrorCode::CanisterIdAlreadyExists,
                        format!("Unsuccessful canister creation: canister id {} already exists.{additional_help}", canister_id)
                )
            }
            Hypervisor(canister_id, err) => err.into_user_error(&canister_id),
            SubnetMemoryCapacityOverSubscribed {requested, available} => {
                Self::new(
                    ErrorCode::SubnetOversubscribed,
                    format!(
                        "Canister requested {} of memory but only {} are available in the subnet.{additional_help}",
                        requested.display(),
                        available.display(),
                    )
                )
            }
            SubnetWasmCustomSectionCapacityOverSubscribed {requested, available } => {
                Self::new(
                    ErrorCode::SubnetOversubscribed,
                    format!(
                        "Canister requested {} of Wasm custom sections memory but only {} are available in the subnet.{additional_help}",
                        requested.display(),
                        available.display(),
                    )
                )
            }
            CanisterNonEmpty(canister_id) => {
                Self::new(
                    ErrorCode::CanisterNonEmpty,
                    format!("Canister {} cannot be installed because the canister is not empty. Try installing with mode='reinstall' instead.{additional_help}",
                            canister_id),
                )
            }
            CanisterInvalidController {
                canister_id,
                controllers_expected,
                controller_provided } => {
                let controllers_expected = controllers_expected.iter().map(|id| format!("{}{additional_help}", id)).collect::<Vec<String>>().join(" ");
                Self::new(
                    ErrorCode::CanisterInvalidController,
                    format!(
                        "Only the controllers of the canister {} can control it.\n\
                        Canister's controllers: {}\n\
                        Sender's ID: {}{additional_help}",
                        canister_id, controllers_expected, controller_provided
                    )
                )
            }
            DeleteCanisterNotStopped(canister_id) => {
                Self::new(
                    ErrorCode::CanisterNotStopped,
                    format!(
                        "Canister {} must be stopped before it is deleted.{additional_help}",
                        canister_id,
                    )
                )
            }
            DeleteCanisterQueueNotEmpty(canister_id) => {
                Self::new(
                    ErrorCode::CanisterQueueNotEmpty,
                    format!(
                        "Canister {} has messages in its queues and cannot be \
                        deleted now. Please retry after some time.{additional_help}",
                        canister_id,
                    )
                )
            }
            DeleteCanisterSelf(canister_id) => {
                Self::new(
                    ErrorCode::CanisterInvalidController,
                    format!(
                        "Canister {} cannot delete itself.{additional_help}",
                        canister_id,
                    )
                )
            }
            SenderNotInWhitelist(_) => {
                // Methods that are whitelisted are private and should be invisible to users
                // outside of the whitelist. Therefore, not finding the sender in the whitelist is
                // concealed as a "method not found" error.
                Self::new(
                    ErrorCode::CanisterMethodNotFound,
                    String::from("Sender not authorized to use method.")
                )
            }
            NotEnoughMemoryAllocationGiven { memory_allocation_given, memory_usage_needed} => {
                Self::new(
                    ErrorCode::InsufficientMemoryAllocation,
                    format!(
                        "Canister was given {} memory allocation but at least {} of memory is needed.{additional_help}",
                        memory_allocation_given, memory_usage_needed,
                    )
                )
            }
            CreateCanisterNotEnoughCycles {sent, required} => {
                Self::new(
                    ErrorCode::InsufficientCyclesForCreateCanister,
                    format!(
                        "Creating a canister requires a fee of {} that is deducted from the canister's initial balance but only {} cycles were received with the create_canister request.{additional_help}",
                        required, sent,
                    ),
                )
            }
            InvalidSenderSubnet(_subnet_id) => {
                Self::new(
                    ErrorCode::CanisterContractViolation,
                        "Cannot create canister. Sender should be on the same subnet or on the NNS subnet.".to_string(),
                )
            }
            InstallCodeNotEnoughCycles(err) => {
                Self::new(
                ErrorCode::CanisterOutOfCycles,
                    format!("Canister installation failed with `{}`.{additional_help}", err),
                )
            }
            InstallCodeRateLimited(canister_id) => {
                Self::new(
                ErrorCode::CanisterInstallCodeRateLimited,
                    format!("Canister {} is rate limited because it executed too many instructions in the previous install_code messages. Please retry installation after several minutes.{additional_help}", canister_id),
                )
            }
            SubnetOutOfCanisterIds => {
                Self::new(
                    ErrorCode::SubnetOversubscribed,
                    "Could not create canister. Subnet has surpassed its canister ID allocation.{additional_help}",
                )
            }
            InvalidSettings { message } => {
                Self::new(ErrorCode::CanisterContractViolation,
                          format!("Could not validate the settings: {} {additional_help}", message),
                )
            }
            MaxNumberOfCanistersReached { subnet_id, max_number_of_canisters } => {
                Self::new(
                    ErrorCode::MaxNumberOfCanistersReached,
                    format!("Subnet {} has reached the allowed canister limit of {} canisters. Retry creating the canister.{additional_help}", subnet_id, max_number_of_canisters),
                )
            }
            CanisterNotHostedBySubnet {message} => {
                Self::new(
                    ErrorCode::CanisterNotHostedBySubnet,
                    format!("Unsuccessful validation of specified ID: {}{additional_help}", message),
                )
            }
            InsufficientCyclesInComputeAllocation { compute_allocation, available, threshold} =>
            {
                Self::new(
                    ErrorCode::InsufficientCyclesInComputeAllocation,
                    format!(
                        "Cannot increase compute allocation to {} due to insufficient cycles. At least {} additional cycles are required.{additional_help}",
                        compute_allocation, threshold - available
                    ),
                )

            }
            InsufficientCyclesInMemoryAllocation { memory_allocation, available, threshold} =>
            {
                Self::new(
                    ErrorCode::InsufficientCyclesInMemoryAllocation,
                    format!(
                        "Cannot increase memory allocation to {} due to insufficient cycles. At least {} additional cycles are required.{additional_help}",
                        memory_allocation, threshold - available
                    ),
                )

            }
            InsufficientCyclesInMemoryGrow { bytes, available, threshold} =>
            {
                Self::new(
                    ErrorCode::InsufficientCyclesInMemoryGrow,
                    format!(
                        "Canister cannot grow memory by {} bytes due to insufficient cycles. \
                         At least {} additional cycles are required.{additional_help}",
                         bytes,
                         threshold - available)
                )
            }
            ReservedCyclesLimitExceededInMemoryAllocation { memory_allocation, requested, limit} =>
            {
                Self::new(
                    ErrorCode::ReservedCyclesLimitExceededInMemoryAllocation,
                    format!(
                        "Cannot increase memory allocation to {} due to its reserved cycles limit. \
                         The current limit ({}) would be exceeded by {}.{additional_help}",
                        memory_allocation, limit, requested - limit,
                    ),
                )

            }
            ReservedCyclesLimitExceededInMemoryGrow { bytes, requested, limit} =>
            {
                Self::new(
                    ErrorCode::ReservedCyclesLimitExceededInMemoryGrow,
                    format!(
                        "Canister cannot grow memory by {} bytes due to its reserved cycles limit. \
                         The current limit ({}) would exceeded by {}.{additional_help}",
                        bytes, limit, requested - limit,
                    ),
                )
            }
            ReservedCyclesLimitIsTooLow { cycles, limit } => {
                Self::new(
                    ErrorCode::ReservedCyclesLimitIsTooLow,
                    format!(
                        "Cannot set the reserved cycles limit {} below the reserved cycles balance of \
                        the canister {}.{additional_help}",
                        limit, cycles,
                    ),
                )
            }
            WasmChunkStoreError { message } => {
                Self::new(
                    ErrorCode::CanisterContractViolation,
                    format!(
                        "Error from Wasm chunk store: {}.{additional_help}", message
                    )
                )
            }
            CanisterSnapshotNotFound { canister_id, snapshot_id } => {
                Self::new(
                    ErrorCode::CanisterSnapshotNotFound,
                    format!(
                        "Could not find the snapshot ID {} for canister {}.{additional_help}", snapshot_id, canister_id,
                    )
                )
            }
            CanisterHeapDeltaRateLimited { canister_id, value, limit } => {
                Self::new(
                    ErrorCode::CanisterHeapDeltaRateLimited,
                    format!("Canister {} is heap delta rate limited: current delta debit is {}, but limit is {}.{additional_help}", canister_id, value, limit)
                )
            }
            CanisterSnapshotsHeapDeltaRateLimited { value, limit } => {
                Self::new(
                    ErrorCode::SubnetCanisterSnapshotsRateLimited,
                    format!(
                        "Subnet has reached its canister snapshots rate limit per checkpoint: current usage is {}, but limit is {}.{additional_help}",
                        value, limit
                    )
                )
            }
            CanisterSnapshotInvalidOwnership { canister_id, snapshot_id } => {
                Self::new(
                    ErrorCode::CanisterRejectedMessage,
                    format!(
                        "The snapshot {} does not belong to canister {}.{additional_help}", snapshot_id, canister_id,
                    )
                )
            }
            CanisterSnapshotExecutionStateNotFound {canister_id} => {
                Self::new(
                    ErrorCode::CanisterRejectedMessage,
                    format!(
                        "Failed to create snapshot for empty canister {}:", canister_id,
                    )
                )
            }
            CanisterSnapshotLimitExceeded { canister_id, limit } => {
                Self::new(
                    ErrorCode::CanisterRejectedMessage,
                    format!(
                        "Canister {} has reached the maximum number of snapshots allowed: {}.{additional_help}", canister_id, limit,
                    )
                )
            }
            LongExecutionAlreadyInProgress { canister_id } => {
                Self::new(
                    ErrorCode::CanisterRejectedMessage,
                    format!(
                        "The canister {} is currently executing a long-running message.", canister_id,
                    )
                )
            }
            MissingUpgradeOptionError { message } => {
                Self::new(
                    ErrorCode::CanisterContractViolation,
                    format!(
                        "Missing upgrade option: {}", message
                    )
                )
            }
            InvalidUpgradeOptionError { message } => {
                Self::new(
                    ErrorCode::CanisterContractViolation,
                    format!(
                        "Invalid upgrade option: {}", message
                    )
                )
            }
        }
    }
}

impl From<CanisterSnapshotError> for CanisterManagerError {
    fn from(err: CanisterSnapshotError) -> Self {
        match err {
            CanisterSnapshotError::EmptyExecutionState(canister_id) => {
                CanisterManagerError::CanisterSnapshotExecutionStateNotFound { canister_id }
            }
        }
    }
}

impl From<(CanisterId, HypervisorError)> for CanisterManagerError {
    fn from(val: (CanisterId, HypervisorError)) -> Self {
        CanisterManagerError::Hypervisor(val.0, val.1)
    }
}

impl From<CanisterManagerError> for RejectContext {
    fn from(error: CanisterManagerError) -> Self {
        let error = UserError::from(error);
        Self::from(error)
    }
}

/// Uninstalls a canister.
///
/// See https://internetcomputer.org/docs/current/references/ic-interface-spec#ic-uninstall_code
///
/// Returns a list of rejects that need to be sent out to their callers.
#[doc(hidden)]
pub fn uninstall_canister(
    log: &ReplicaLogger,
    canister: &mut CanisterState,
    time: Time,
    add_canister_change: AddCanisterChangeToHistory,
    fd_factory: Arc<dyn PageAllocatorFileDescriptor>,
) -> Vec<Response> {
    // Drop the canister's execution state.
    canister.execution_state = None;

    // Clear log.
    canister.clear_log();

    // Clear the Wasm chunk store.
    canister.system_state.wasm_chunk_store = WasmChunkStore::new(fd_factory);

    // Drop its certified data.
    canister.system_state.certified_data = Vec::new();

    // Deactivate global timer.
    canister.system_state.global_timer = CanisterTimer::Inactive;
    // Increment canister version.
    canister.system_state.canister_version += 1;
    match add_canister_change {
        AddCanisterChangeToHistory::Yes(origin) => {
            canister.system_state.add_canister_change(
                time,
                origin,
                CanisterChangeDetails::CanisterCodeUninstall,
            );
        }
        AddCanisterChangeToHistory::No => {}
    };

    let mut rejects = Vec::new();
    let canister_id = canister.canister_id();
    if let Some(call_context_manager) = canister.system_state.call_context_manager_mut() {
        // Mark all call contexts as deleted and prepare reject responses.
        // Note that callbacks will be unregistered at a later point once they are
        // received.
        for call_context in call_context_manager.call_contexts_mut() {
            // Mark the call context as deleted.
            call_context.mark_deleted();

            if call_context.has_responded() {
                // Call context has already been responded to. Nothing to do.
                continue;
            }

            // Generate a reject response.
            match call_context.call_origin() {
                CallOrigin::Ingress(user_id, message_id) => {
                    rejects.push(Response::Ingress(IngressResponse {
                        message_id: message_id.clone(),
                        status: IngressStatus::Known {
                            receiver: canister_id.get(),
                            user_id: *user_id,
                            time,
                            state: IngressState::Failed(UserError::new(
                                ErrorCode::CanisterRejectedMessage,
                                "Canister has been uninstalled.",
                            )),
                        },
                    }));
                }
                CallOrigin::CanisterUpdate(caller_canister_id, callback_id, deadline) => {
                    rejects.push(Response::Canister(CanisterResponse {
                        originator: *caller_canister_id,
                        respondent: canister_id,
                        originator_reply_callback: *callback_id,
                        refund: call_context.available_cycles(),
                        response_payload: Payload::Reject(RejectContext::new(
                            RejectCode::CanisterReject,
                            "Canister has been uninstalled.",
                        )),
                        deadline: *deadline,
                    }));
                }
                CallOrigin::CanisterQuery(_, _) | CallOrigin::Query(_) => fatal!(
                    log,
                    "No callbacks with a query origin should be found when uninstalling"
                ),
                CallOrigin::SystemTask => {
                    // Cannot respond to system tasks. Nothing to do.
                }
            }
        }

        // Mark all call contexts as responded to.
        let call_context_ids = call_context_manager
            .call_contexts()
            .keys()
            .cloned()
            .collect::<Vec<_>>();
        for call_context_id in call_context_ids {
            call_context_manager
                .mark_responded(call_context_id)
                .unwrap(); // Safe to do, we only just collected the IDs above.
        }
    }

    rejects
}

/// Holds necessary information for the deterministic time slicing execution of
/// install code. Install code can be executed in three modes - install,
/// reinstall and upgrade.
pub(crate) trait PausedInstallCodeExecution: Send + std::fmt::Debug {
    fn resume(
        self: Box<Self>,
        canister: CanisterState,
        round: RoundContext,
        round_limits: &mut RoundLimits,
    ) -> DtsInstallCodeResult;

    /// Aborts the paused execution.
    /// Returns the original message, the cycles prepaid for execution,
    /// and a call id that exist only for inter-canister messages.
    fn abort(self: Box<Self>, log: &ReplicaLogger) -> (CanisterCall, InstallCodeCallId, Cycles);
}

#[cfg(test)]
pub(crate) mod tests;<|MERGE_RESOLUTION|>--- conflicted
+++ resolved
@@ -1937,10 +1937,7 @@
             canister.scheduler_state.heap_delta_debit += new_snapshot.heap_delta();
         }
         state.metadata.heap_delta_estimate += new_snapshot.heap_delta();
-<<<<<<< HEAD
         state.metadata.canister_snapshots_heap_delta_estimate += new_snapshot.heap_delta();
-=======
->>>>>>> a1dfb3e6
 
         let snapshot_id =
             SnapshotId::from((canister.canister_id(), canister.new_local_snapshot_id()));
@@ -2103,6 +2100,7 @@
             new_canister.scheduler_state.heap_delta_debit += new_canister.heap_delta();
         }
         state.metadata.heap_delta_estimate += new_canister.heap_delta();
+        state.metadata.canister_snapshots_heap_delta_estimate += new_canister.heap_delta();
 
         (instructions_used, Ok(new_canister))
     }
