use candid::{Decode, Encode};
use ic_config::{
    embedders::Config as EmbeddersConfig,
    execution_environment::Config as HypervisorConfig,
    subnet_config::{CyclesAccountManagerConfig, SubnetConfig, VET_KD_FEE},
};
use ic_management_canister_types::{
    self as ic00, BoundedHttpHeaders, CanisterHttpRequestArgs, CanisterIdRecord,
    CanisterInstallMode, CanisterSettingsArgsBuilder, DerivationPath, EcdsaCurve, EcdsaKeyId,
    HttpMethod, MasterPublicKeyId, TransformContext, TransformFunc,
};
use ic_registry_subnet_features::SubnetFeatures;
use ic_registry_subnet_type::SubnetType;
use ic_state_machine_tests::{StateMachine, StateMachineBuilder, StateMachineConfig};
use ic_test_utilities::universal_canister::{call_args, wasm, UNIVERSAL_CANISTER_WASM};
use ic_test_utilities_types::messages::SignedIngressBuilder;
use ic_types::canister_http::MAX_CANISTER_HTTP_RESPONSE_BYTES;
use ic_types::ingress::WasmResult;
use ic_types::messages::{SignedIngressContent, MAX_INTER_CANISTER_PAYLOAD_IN_BYTES};
use ic_types::{
    CanisterId, ComputeAllocation, Cycles, NumBytes, NumInstructions, PrincipalId, SubnetId,
};
use more_asserts::assert_lt;
use std::time::Duration;
use std::{convert::TryFrom, str::FromStr};

const B: u64 = 1_000_000_000;

const DEFAULT_REFERENCE_SUBNET_SIZE: usize = 13;
const TEST_SUBNET_SIZES: [usize; 3] = [4, 13, 34];

pub const ECDSA_SIGNATURE_FEE: Cycles = Cycles::new(10 * B as u128);
pub const SCHNORR_SIGNATURE_FEE: Cycles = Cycles::new(10 * B as u128);
pub const VETKD_FEE: Cycles = Cycles::new(10 * B as u128);
const DEFAULT_CYCLES_PER_NODE: Cycles = Cycles::new(100 * B as u128);
const TEST_CANISTER_INSTALL_EXECUTION_INSTRUCTIONS: u64 = 0;

// instruction cost of executing inc method on the test canister
fn inc_instruction_cost(config: HypervisorConfig) -> u64 {
    use ic_config::embedders::MeteringType;
    use ic_embedders::wasm_utils::instrumentation::instruction_to_cost;
    use ic_embedders::wasm_utils::instrumentation::WasmMemoryType;

    let instruction_to_cost = match config.embedders_config.metering_type {
        MeteringType::New => instruction_to_cost,
        MeteringType::None => |_op: &wasmparser::Operator, _mem_type: WasmMemoryType| 0u64,
    };

    let cost_const = instruction_to_cost(
        &wasmparser::Operator::I32Const { value: 1 },
        WasmMemoryType::Wasm32,
    );
    let cost_store = instruction_to_cost(
        &wasmparser::Operator::I32Store {
            memarg: wasmparser::MemArg {
                align: 0,
                max_align: 0,
                offset: 0,
                memory: 0,
            },
        },
        WasmMemoryType::Wasm32,
    );
    let cost_load = instruction_to_cost(
        &wasmparser::Operator::I32Load {
            memarg: wasmparser::MemArg {
                align: 0,
                max_align: 0,
                offset: 0,
                memory: 0,
            },
        },
        WasmMemoryType::Wasm32,
    );
    let cost_add = instruction_to_cost(&wasmparser::Operator::I32Add, WasmMemoryType::Wasm32);
    let cost_call = instruction_to_cost(
        &wasmparser::Operator::Call { function_index: 0 },
        WasmMemoryType::Wasm32,
    );
    let cost_sys = match config.embedders_config.metering_type {
        MeteringType::New => {
            ic_embedders::wasmtime_embedder::system_api_complexity::overhead::MSG_REPLY_DATA_APPEND
                .get()
                + ic_embedders::wasmtime_embedder::system_api_complexity::overhead::MSG_REPLY.get()
        }
        MeteringType::None => 0,
    };

    let cost_dirty = if let MeteringType::New = config.embedders_config.metering_type {
        ic_config::subnet_config::SchedulerConfig::application_subnet()
            .dirty_page_overhead
            .get()
    } else {
        0
    };

    let cost_default = 1; // Default cost of executing a function, even if it is empty.

    // Total cost of `(func $inc ...)`:
    cost_default +
    // (i32.store
    cost_store + cost_dirty +
    // (i32.const 0)
    cost_const +
    // (i32.add
    cost_add +
    // (i32.load (i32.const 0))
    cost_load + cost_const +
    // (i32.const 1)
    cost_const +
    // (call $msg_reply_data_append (i32.const 0) (i32.const 0))
    // (call $msg_reply)
    cost_sys +
    cost_call + cost_const + cost_const +
    cost_call
}

/// This is a canister that keeps a counter on the heap and exposes various test
/// methods. Exposed methods:
///  * "inc"       increment the counter
///  * "read"      read the counter value
///  * "persist"   copy the counter value to stable memory
///  * "load"      restore the counter value from stable memory
///  * "copy_to"   copy the counter value to the specified address on the heap
///  * "read_at"   read a 32-bit integer at the specified address on the heap
///  * "grow_page" grow stable memory by 1 page
///  * "grow_mem"  grow memory by the current counter value
const TEST_CANISTER: &str = r#"
(module
    (import "ic0" "msg_arg_data_copy"
    (func $msg_arg_data_copy (param $dst i32) (param $offset i32) (param $size i32)))
    (import "ic0" "msg_reply" (func $msg_reply))
    (import "ic0" "msg_reply_data_append"
    (func $msg_reply_data_append (param i32 i32)))
    (import "ic0" "stable_grow" (func $stable_grow (param i32) (result i32)))
    (import "ic0" "stable_read"
    (func $stable_read (param $dst i32) (param $offset i32) (param $size i32)))
    (import "ic0" "stable_write"
    (func $stable_write (param $offset i32) (param $src i32) (param $size i32)))

    (func $inc

    ;; load the old counter value, increment, and store it back
    (i32.store

        ;; store at the beginning of the heap
        (i32.const 0)

        ;; increment heap[0]
        (i32.add

        ;; the old value at heap[0]
        (i32.load (i32.const 0))

        ;; "1"
        (i32.const 1)
        )
    )
    (call $msg_reply_data_append (i32.const 0) (i32.const 0))
    (call $msg_reply)
    )

    (func $read
    ;; now we copied the counter address into heap[0]
    (call $msg_reply_data_append
        (i32.const 0) ;; the counter address from heap[0]
        (i32.const 4) ;; length
    )
    (call $msg_reply)
    )

    (func $copy_to
    (call $msg_arg_data_copy (i32.const 4) (i32.const 0) (i32.const 4))
    (i32.store (i32.load (i32.const 4)) (i32.load (i32.const 0)))
    (call $msg_reply)
    )

    (func $read_at
    (call $msg_arg_data_copy (i32.const 4) (i32.const 0) (i32.const 4))
    (call $msg_reply_data_append (i32.load (i32.const 4)) (i32.const 4))
    (call $msg_reply)
    )

    (func $grow_page
    (drop (call $stable_grow (i32.const 1)))
    (call $msg_reply)
    )

    (func $grow_mem
    (call $msg_arg_data_copy (i32.const 4) (i32.const 0) (i32.const 4))
    (i32.store (i32.const 4)
        (memory.grow (i32.load (i32.const 4))))
    (call $msg_reply_data_append (i32.const 4) (i32.const 4))
    (call $msg_reply)
    )

    (func $persist
    (call $stable_write
        (i32.const 0) ;; offset
        (i32.const 0) ;; src
        (i32.const 4) ;; length
    )
    (call $msg_reply)
    )

    (func $load
    (call $stable_read
        (i32.const 0) ;; dst
        (i32.const 0) ;; offset
        (i32.const 4) ;; length
    )
    (call $msg_reply)
    )

    (memory $memory 1)
    (export "memory" (memory $memory))
    (export "canister_query read" (func $read))
    (export "canister_query read_at" (func $read_at))
    (export "canister_update inc" (func $inc))
    (export "canister_update persist" (func $persist))
    (export "canister_update load" (func $load))
    (export "canister_update copy_to" (func $copy_to))
    (export "canister_update grow_page" (func $grow_page))
    (export "canister_update grow_mem" (func $grow_mem))
)"#;

const TEST_HEARTBEAT_CANISTER_EXECUTE_HEARTBEAT_INSTRUCTIONS: u64 = 1;

/// This is an empty canister that only exposes canister_heartbeat method.
const TEST_HEARTBEAT_CANISTER: &str = r#"
(module
    (func $x)
    (export "canister_heartbeat" (func $x))
)"#;

/// Creates a canister with cycles and installs a wasm module on it.
fn create_canister_with_cycles_install_wasm(
    env: &StateMachine,
    cycles: Cycles,
    wasm: Vec<u8>,
) -> CanisterId {
    let canister_id = env.create_canister_with_cycles(None, cycles, None);
    env.install_wasm_in_mode(canister_id, CanisterInstallMode::Install, wasm, vec![])
        .unwrap();
    canister_id
}

/// Creates universal canister with cycles.
fn create_universal_canister_with_cycles(env: &StateMachine, cycles: Cycles) -> CanisterId {
    create_canister_with_cycles_install_wasm(env, cycles, UNIVERSAL_CANISTER_WASM.to_vec())
}

/// Simulates `execute_round` to get the storage cost of 1 GiB for 1 second
/// with a given compute allocation.
/// Since the duration between allocation charges may not be equal to 1 second
/// the final cost is scaled proportionally.
fn simulate_one_gib_per_second_cost(
    subnet_type: SubnetType,
    subnet_size: usize,
    compute_allocation: ComputeAllocation,
) -> Cycles {
    let one_gib: u64 = 1 << 30;
    let one_second = Duration::from_secs(1);

    let env = StateMachineBuilder::new()
        .with_subnet_type(subnet_type)
        .with_subnet_size(subnet_size)
        .build();
    let canister_id = env.create_canister_with_cycles(
        None,
        DEFAULT_CYCLES_PER_NODE * subnet_size,
        Some(
            CanisterSettingsArgsBuilder::new()
                .with_freezing_threshold(1)
                .with_compute_allocation(compute_allocation.as_percent())
                .with_memory_allocation(one_gib)
                .build(),
        ),
    );

    // The time delta is long enough that allocation charging should be triggered.
    let duration_between_allocation_charges = Duration::from_secs(10);
    env.advance_time(duration_between_allocation_charges);

    let balance_before = env.cycle_balance(canister_id);
    env.tick();
    let balance_after = env.cycle_balance(canister_id);

    // Scale the cost from a defined in config value to a 1 second duration.
    let cost = balance_before - balance_after;
    let one_second_cost =
        (cost * one_second.as_millis()) / duration_between_allocation_charges.as_millis();

    Cycles::from(one_second_cost)
}

/// Specifies fees to keep in `CyclesAccountManagerConfig` for specific operations,
/// eg. `ingress induction cost`, `execution cost` etc.
enum KeepFeesFilter {
    Execution,
    IngressInduction,
    XnetCall,
}

/// Helps to distinguish different costs that are withdrawn within the same execution round.
/// All irrelevant fees in `CyclesAccountManagerConfig` are dropped to zero.
/// This hack allows to calculate operation cost by comparing canister's balance before and after
/// execution round.
fn apply_filter(
    initial_config: CyclesAccountManagerConfig,
    filter: KeepFeesFilter,
) -> CyclesAccountManagerConfig {
    let mut filtered_config = CyclesAccountManagerConfig::system_subnet();
    match filter {
        KeepFeesFilter::Execution => {
            filtered_config.update_message_execution_fee =
                initial_config.update_message_execution_fee;
            filtered_config.ten_update_instructions_execution_fee =
                initial_config.ten_update_instructions_execution_fee;
            filtered_config.ten_update_instructions_execution_fee_wasm64 =
                initial_config.ten_update_instructions_execution_fee_wasm64;
            filtered_config
        }
        KeepFeesFilter::IngressInduction => {
            filtered_config.ingress_message_reception_fee =
                initial_config.ingress_message_reception_fee;
            filtered_config.ingress_byte_reception_fee = initial_config.ingress_byte_reception_fee;
            filtered_config
        }
        KeepFeesFilter::XnetCall => {
            filtered_config.xnet_call_fee = initial_config.xnet_call_fee;
            filtered_config.xnet_byte_transmission_fee = initial_config.xnet_byte_transmission_fee;
            filtered_config
        }
    }
}

/// Create a `SubnetConfig` with a redacted `CyclesAccountManagerConfig` to have only the fees
/// for specific operation.
fn filtered_subnet_config(subnet_type: SubnetType, filter: KeepFeesFilter) -> SubnetConfig {
    let mut subnet_config = SubnetConfig::new(subnet_type);
    subnet_config.cycles_account_manager_config =
        apply_filter(subnet_config.cycles_account_manager_config, filter);

    subnet_config
}

/// Simulates `execute_round` to get the cost of installing code,
/// including charging and refunding execution cycles.
/// Filtered `CyclesAccountManagerConfig` is used to avoid irrelevant costs,
/// eg. ingress induction cost.
fn simulate_execute_install_code_cost(subnet_type: SubnetType, subnet_size: usize) -> Cycles {
    let env = StateMachineBuilder::new()
        .with_subnet_type(subnet_type)
        .with_subnet_size(subnet_size)
        .with_config(Some(StateMachineConfig::new(
            filtered_subnet_config(subnet_type, KeepFeesFilter::Execution),
            HypervisorConfig {
                embedders_config: EmbeddersConfig {
                    cost_to_compile_wasm_instruction: NumInstructions::from(0),
                    ..Default::default()
                },
                ..Default::default()
            },
        )))
        .build();
    let canister_id =
        env.create_canister_with_cycles(None, DEFAULT_CYCLES_PER_NODE * subnet_size, None);

    let balance_before = env.cycle_balance(canister_id);
    env.install_wasm_in_mode(
        canister_id,
        CanisterInstallMode::Install,
        wat::parse_str(TEST_CANISTER).expect("invalid WAT"),
        vec![],
    )
    .unwrap();
    let balance_after = env.cycle_balance(canister_id);

    Cycles::from(balance_before - balance_after)
}

/// Simulates `execute_round` to get the cost during executing ingress.
/// Filtered `CyclesAccountManagerConfig` is used to avoid irrelevant costs.
fn simulate_execute_ingress_cost(
    subnet_type: SubnetType,
    subnet_size: usize,
    filter: KeepFeesFilter,
) -> Cycles {
    let env = StateMachineBuilder::new()
        .with_subnet_type(subnet_type)
        .with_subnet_size(subnet_size)
        .with_config(Some(StateMachineConfig::new(
            filtered_subnet_config(subnet_type, filter),
            HypervisorConfig::default(),
        )))
        .build();
    let canister_id = create_canister_with_cycles_install_wasm(
        &env,
        DEFAULT_CYCLES_PER_NODE * subnet_size,
        wat::parse_str(TEST_CANISTER).expect("invalid WAT"),
    );

    let balance_before = env.cycle_balance(canister_id);
    env.execute_ingress(canister_id, "inc", vec![]).unwrap();
    let balance_after = env.cycle_balance(canister_id);

    Cycles::from(balance_before - balance_after)
}

fn simulate_ingress_induction_cost(subnet_type: SubnetType, subnet_size: usize) -> Cycles {
    simulate_execute_ingress_cost(subnet_type, subnet_size, KeepFeesFilter::IngressInduction)
}

fn simulate_execute_message_cost(subnet_type: SubnetType, subnet_size: usize) -> Cycles {
    simulate_execute_ingress_cost(subnet_type, subnet_size, KeepFeesFilter::Execution)
}

/// Simulates `execute_round` to get the cost of executing a heartbeat,
/// including charging and refunding execution cycles.
fn simulate_execute_canister_heartbeat_cost(subnet_type: SubnetType, subnet_size: usize) -> Cycles {
    let env = StateMachineBuilder::new()
        .with_subnet_type(subnet_type)
        .with_subnet_size(subnet_size)
        .build();
    let canister_id = create_canister_with_cycles_install_wasm(
        &env,
        DEFAULT_CYCLES_PER_NODE * subnet_size,
        wat::parse_str(TEST_HEARTBEAT_CANISTER).expect("invalid WAT"),
    );

    let balance_before = env.cycle_balance(canister_id);
    env.tick();
    let balance_after = env.cycle_balance(canister_id);

    Cycles::from(balance_before - balance_after)
}

/// Simulates `execute_round` to get the cost of executing signing with ECDSA.
/// Payment is done via attaching cycles to request and the cost is subtracted from it
/// after executing the message.
fn simulate_sign_with_ecdsa_cost(
    subnet_type: SubnetType,
    subnet_size: usize,
    nns_subnet_id: SubnetId,
    subnet_id: SubnetId,
) -> Cycles {
    let key_id = EcdsaKeyId {
        curve: EcdsaCurve::Secp256k1,
        name: "key_id_secp256k1".to_string(),
    };
    let env = StateMachineBuilder::new()
        .with_subnet_type(subnet_type)
        .with_subnet_size(subnet_size)
        .with_nns_subnet_id(nns_subnet_id)
        .with_subnet_id(subnet_id)
        .with_idkg_key(MasterPublicKeyId::Ecdsa(key_id.clone()))
        .build();
    // Create canister with initial cycles for some unrelated costs (eg. ingress induction, heartbeat).
    let canister_id =
        create_universal_canister_with_cycles(&env, DEFAULT_CYCLES_PER_NODE * subnet_size);

    // SignWithECDSA is paid with cycles attached to the request.
    let payment_before = Cycles::new((2 * B).into()) * subnet_size;
    let sign_with_ecdsa = wasm()
        .call_with_cycles(
            ic00::IC_00,
            ic00::Method::SignWithECDSA,
            call_args().other_side(
                Encode!(&ic00::SignWithECDSAArgs {
                    message_hash: [0; 32],
                    derivation_path: DerivationPath::new(Vec::new()),
                    key_id,
                })
                .unwrap(),
            ),
            payment_before,
        )
        .build();
    // Ignore ingress message response, since SignWithECDSA requires a response
    // from consensus, which is not simulated in staet_machine_tests.
    let _msg_id = env.send_ingress(
        PrincipalId::new_anonymous(),
        canister_id,
        "update",
        sign_with_ecdsa,
    );
    // Run `execute_subnet_message`.
    env.tick();

    // Expect `SignWithEcdsa` request to be added into subnet call context manager.
    // Signature fee is deduced from `request.payment`, the excess amount
    // will be reimbursed after the consensus response.
    let sign_with_ecdsa_contexts = env.sign_with_ecdsa_contexts();
    assert_eq!(sign_with_ecdsa_contexts.len(), 1);
    let (_, context) = sign_with_ecdsa_contexts.iter().next().unwrap();
    let payment_after = context.request.payment;

    payment_before - payment_after
}

/// Simulates `execute_round` to get the cost of executing HTTP request.
/// Payment is done via attaching cycles to request and the cost is subtracted from it
/// after executing the message.
fn simulate_http_request_cost(subnet_type: SubnetType, subnet_size: usize) -> Cycles {
    let env = StateMachineBuilder::new()
        .with_subnet_type(subnet_type)
        .with_subnet_size(subnet_size)
        .with_features(SubnetFeatures::from_str("http_requests").unwrap())
        .build();
    // Create canister with initial cycles for some unrelated costs (eg. ingress induction, heartbeat).
    let canister_id =
        create_universal_canister_with_cycles(&env, DEFAULT_CYCLES_PER_NODE * subnet_size);

    // HttpRequest is paid with cycles attached to the request.
    let payment_before = Cycles::new((20 * B).into()) * subnet_size;
    let http_request = wasm()
        .call_with_cycles(
            ic00::IC_00,
            ic00::Method::HttpRequest,
            call_args().other_side(
                Encode!(&CanisterHttpRequestArgs {
                    url: "https://".to_string(),
                    max_response_bytes: None,
                    headers: BoundedHttpHeaders::new(vec![]),
                    body: None,
                    method: HttpMethod::GET,
                    transform: Some(TransformContext {
                        function: TransformFunc(candid::Func {
                            principal: canister_id.get().0,
                            method: "transform".to_string(),
                        }),
                        context: vec![],
                    }),
                })
                .unwrap(),
            ),
            payment_before,
        )
        .build();
    // Ignore ingress message response, since HttpRequest requires a consensus response,
    // which is not simulated in staet_machine_tests.
    let _msg_id = env.send_ingress(
        PrincipalId::new_anonymous(),
        canister_id,
        "update",
        http_request,
    );

    // Run `execute_subnet_message`.
    env.tick();

    // Expect `HttpRequest` request to be added into subnet call context manager.
    // HttpRequest fee is deduced from `request.payment`, the excess amount
    // will be reimbursed after the consensus response.
    let canister_http_request_contexts = env.canister_http_request_contexts();
    assert_eq!(canister_http_request_contexts.len(), 1);
    let (_, context) = canister_http_request_contexts.iter().next().unwrap();
    let payment_after = context.request.payment;

    payment_before - payment_after
}

/// Simulates sending cycles from canister `Alice` to canister `Bob` to get the cost of xnet call.
/// Filtered subnet config is used to avoid dealing with irrelevant costs.
fn simulate_xnet_call_cost(subnet_type: SubnetType, subnet_size: usize) -> Cycles {
    let env = StateMachineBuilder::new()
        .with_subnet_type(subnet_type)
        .with_subnet_size(subnet_size)
        .with_config(Some(StateMachineConfig::new(
            filtered_subnet_config(subnet_type, KeepFeesFilter::XnetCall),
            HypervisorConfig::default(),
        )))
        .build();

    // Create two identical canisters Alice and Bob.
    let cycles = DEFAULT_CYCLES_PER_NODE * subnet_size;
    let alice = create_universal_canister_with_cycles(&env, cycles);
    let bob = create_universal_canister_with_cycles(&env, cycles);

    // Preserve canister's balances before the operation.
    let alice_balance_before = env.cycle_balance(alice);
    let bob_balance_before = env.cycle_balance(bob);

    // Canister Alice sends cycles to canister Bob, Bob accepts only a half of those cycles.
    let cycles_to_send = Cycles::new(2_000);
    let accept_cycles = Cycles::new(cycles_to_send.get() / 2);
    env.execute_ingress(
        alice,
        "update",
        wasm()
            .call_with_cycles(
                bob,
                "update",
                call_args().other_side(wasm().accept_cycles(accept_cycles)),
                cycles_to_send,
            )
            .build(),
    )
    .unwrap();

    // Calculate xnet call cost as a difference between canister balance changes.
    let alices_loss = alice_balance_before - env.cycle_balance(alice);
    let bobs_gain = env.cycle_balance(bob) - bob_balance_before;
    let xnet_call_cost = alices_loss - bobs_gain;

    Cycles::new(xnet_call_cost)
}

/// Simulates creating canister B from canister A to get a canister creation cost.
fn simulate_create_canister_cost(subnet_type: SubnetType, subnet_size: usize) -> Cycles {
    let env = StateMachineBuilder::new()
        .with_subnet_type(subnet_type)
        .with_subnet_size(subnet_size)
        .build();

    // Create a canister A with enough cycles to create another canister B.
    let canister_a_initial_balance = Cycles::new((200 * B).into()) * subnet_size;
    let canister_b_initial_balance = Cycles::new((100 * B).into()) * subnet_size;
    assert_lt!(canister_b_initial_balance, canister_a_initial_balance);

    let canister_a = create_universal_canister_with_cycles(&env, canister_a_initial_balance);

    // Canister B creation fee is deduced from its initial balance sent as a payment with the request.
    let create_canister = wasm()
        .call_with_cycles(
            ic00::IC_00,
            ic00::Method::CreateCanister,
            call_args().other_side(
                Encode!(&ic00::CreateCanisterArgs {
                    settings: None,
                    sender_canister_version: None
                })
                .unwrap(),
            ),
            canister_b_initial_balance,
        )
        .build();
    let result = env
        .execute_ingress(canister_a, "update", create_canister)
        .unwrap();
    let canister_b = match result {
        WasmResult::Reply(bytes) => Decode!(&bytes, CanisterIdRecord).unwrap().get_canister_id(),
        WasmResult::Reject(err) => panic!("Expected CreateCanister to succeed but got {}", err),
    };

    canister_b_initial_balance - Cycles::new(env.cycle_balance(canister_b))
}

fn calculate_create_canister_cost(
    config: &CyclesAccountManagerConfig,
    subnet_size: usize,
) -> Cycles {
    scale_cost(config, config.canister_creation_fee, subnet_size)
}

fn calculate_xnet_call_cost(
    config: &CyclesAccountManagerConfig,
    request_size: NumBytes,
    response_size: NumBytes,
    subnet_size: usize,
) -> Cycles {
    // Prepayed cost.
    let prepayment_for_response_transmission = scale_cost(
        config,
        config.xnet_byte_transmission_fee * MAX_INTER_CANISTER_PAYLOAD_IN_BYTES.get(),
        subnet_size,
    );
    let prepayment_for_response_execution = Cycles::new(0);
    let prepayed = scale_cost(
        config,
        config.xnet_call_fee + config.xnet_byte_transmission_fee * request_size.get(),
        subnet_size,
    ) + prepayment_for_response_transmission
        + prepayment_for_response_execution;

    // Actually transmitted cost and refund.
    let transmission_cost = scale_cost(
        config,
        config.xnet_byte_transmission_fee * response_size.get(),
        subnet_size,
    );
    let refund = prepayment_for_response_transmission
        - transmission_cost.min(prepayment_for_response_transmission);

    prepayed - refund
}

fn calculate_http_request_cost(
    config: &CyclesAccountManagerConfig,
    request_size: NumBytes,
    response_size_limit: Option<NumBytes>,
    subnet_size: usize,
) -> Cycles {
    let response_size = match response_size_limit {
        Some(response_size) => response_size.get(),
        // Defaults to maximum response size.
        None => MAX_CANISTER_HTTP_RESPONSE_BYTES,
    };
    (config.http_request_linear_baseline_fee
        + config.http_request_quadratic_baseline_fee * (subnet_size as u64)
        + config.http_request_per_byte_fee * request_size.get()
        + config.http_response_per_byte_fee * response_size)
        * (subnet_size as u64)
}

fn calculate_sign_with_ecdsa_cost(
    config: &CyclesAccountManagerConfig,
    subnet_size: usize,
) -> Cycles {
    scale_cost(config, config.ecdsa_signature_fee, subnet_size)
}

fn trillion_cycles(value: f64) -> Cycles {
    Cycles::new((value * 1e12) as u128)
}

fn get_cycles_account_manager_config(subnet_type: SubnetType) -> CyclesAccountManagerConfig {
    let ten_update_instructions_execution_fee_in_cycles = 10;
    const WASM64_INSTRUCTION_COST_MULTIPLIER: u128 = 2;
    match subnet_type {
        SubnetType::System => CyclesAccountManagerConfig {
            reference_subnet_size: DEFAULT_REFERENCE_SUBNET_SIZE,
            canister_creation_fee: Cycles::new(0),
            compute_percent_allocated_per_second_fee: Cycles::new(0),
            update_message_execution_fee: Cycles::new(0),
            ten_update_instructions_execution_fee: Cycles::new(0),
            ten_update_instructions_execution_fee_wasm64: Cycles::new(0),
            xnet_call_fee: Cycles::new(0),
            xnet_byte_transmission_fee: Cycles::new(0),
            ingress_message_reception_fee: Cycles::new(0),
            ingress_byte_reception_fee: Cycles::new(0),
            gib_storage_per_second_fee: Cycles::new(0),
            duration_between_allocation_charges: Duration::from_secs(10),
            // ECDSA and Schnorr signature fees are the fees charged when creating a
            // signature on this subnet. The request likely came from a
            // different subnet which is not a system subnet. There is an
            // explicit exception for requests originating from the NNS when the
            // charging occurs.
            ecdsa_signature_fee: ECDSA_SIGNATURE_FEE,
            schnorr_signature_fee: SCHNORR_SIGNATURE_FEE,
<<<<<<< HEAD
            vet_kd_fee: VET_KD_FEE,
=======
            vetkd_fee: VETKD_FEE,
>>>>>>> 9d768e5d
            http_request_linear_baseline_fee: Cycles::new(0),
            http_request_quadratic_baseline_fee: Cycles::new(0),
            http_request_per_byte_fee: Cycles::new(0),
            http_response_per_byte_fee: Cycles::new(0),
            max_storage_reservation_period: Duration::from_secs(0),
            default_reserved_balance_limit: CyclesAccountManagerConfig::system_subnet()
                .default_reserved_balance_limit,
        },
        SubnetType::Application | SubnetType::VerifiedApplication => CyclesAccountManagerConfig {
            reference_subnet_size: DEFAULT_REFERENCE_SUBNET_SIZE,
            canister_creation_fee: Cycles::new(500_000_000_000),
            compute_percent_allocated_per_second_fee: Cycles::new(10_000_000),

            // The following fields are set based on a thought experiment where
            // we estimated how many resources a representative benchmark on a
            // verified subnet is using.
            update_message_execution_fee: Cycles::new(5_000_000),
            ten_update_instructions_execution_fee: Cycles::new(
                ten_update_instructions_execution_fee_in_cycles,
            ),
            ten_update_instructions_execution_fee_wasm64: Cycles::new(
                WASM64_INSTRUCTION_COST_MULTIPLIER
                    * ten_update_instructions_execution_fee_in_cycles,
            ),
            xnet_call_fee: Cycles::new(260_000),
            xnet_byte_transmission_fee: Cycles::new(1_000),
            ingress_message_reception_fee: Cycles::new(1_200_000),
            ingress_byte_reception_fee: Cycles::new(2_000),
            // 4 SDR per GiB per year => 4e12 Cycles per year
            gib_storage_per_second_fee: Cycles::new(127_000),
            duration_between_allocation_charges: Duration::from_secs(10),
            ecdsa_signature_fee: ECDSA_SIGNATURE_FEE,
            schnorr_signature_fee: SCHNORR_SIGNATURE_FEE,
<<<<<<< HEAD
            vet_kd_fee: VET_KD_FEE,
=======
            vetkd_fee: VETKD_FEE,
>>>>>>> 9d768e5d
            http_request_linear_baseline_fee: Cycles::new(3_000_000),
            http_request_quadratic_baseline_fee: Cycles::new(60_000),
            http_request_per_byte_fee: Cycles::new(400),
            http_response_per_byte_fee: Cycles::new(800),
            max_storage_reservation_period: Duration::from_secs(0),
            default_reserved_balance_limit: CyclesAccountManagerConfig::application_subnet()
                .default_reserved_balance_limit,
        },
    }
}

fn scale_cost(config: &CyclesAccountManagerConfig, cycles: Cycles, subnet_size: usize) -> Cycles {
    (cycles * subnet_size) / config.reference_subnet_size
}

fn memory_cost(
    config: &CyclesAccountManagerConfig,
    bytes: NumBytes,
    duration: Duration,
    subnet_size: usize,
) -> Cycles {
    let one_gib = 1024 * 1024 * 1024;
    let cycles = Cycles::from(
        (bytes.get() as u128
            * config.gib_storage_per_second_fee.get()
            * duration.as_secs() as u128)
            / one_gib,
    );
    scale_cost(config, cycles, subnet_size)
}

fn compute_allocation_cost(
    config: &CyclesAccountManagerConfig,
    compute_allocation: ComputeAllocation,
    duration: Duration,
    subnet_size: usize,
) -> Cycles {
    let cycles = config.compute_percent_allocated_per_second_fee
        * duration.as_secs()
        * compute_allocation.as_percent();
    scale_cost(config, cycles, subnet_size)
}

fn calculate_one_gib_per_second_cost(
    config: &CyclesAccountManagerConfig,
    subnet_size: usize,
    compute_allocation: ComputeAllocation,
) -> Cycles {
    let one_gib = NumBytes::from(1 << 30);
    let duration = Duration::from_secs(1);
    memory_cost(config, one_gib, duration, subnet_size)
        + compute_allocation_cost(config, compute_allocation, duration, subnet_size)
}

// This function compares Cycles with absolute and relative tolerance.
//
// Simulated and calculated costs may carry calculation error, that has to be ignored in assertions.
// Eg. simulated cost may lose precision when is composed from several other integer costs (accumulated error).
//
// a = scale(x) + err_x + scale(y) + err_y + scale(z) + err_z
// b = scale(x + y + z) + err_xyz
// err_x + err_y + err_z != err_xyz
fn is_almost_eq(a: Cycles, b: Cycles) -> bool {
    let a = a.get();
    let b = b.get();
    let mx = std::cmp::max(a, b);
    let rel_tolerance = mx / 1_000;
    let abs_tolerance = 1;
    let diff = a.abs_diff(b);

    // Absolute tolerance works for big diff values (>0.1%), eg. is_almost_eq(50, 51) == true.
    // Relative tolerance works for small diff values (<0.1%), eg. is_almost_eq(1_000_000, 1_000_500) == true.
    diff <= std::cmp::max(abs_tolerance, rel_tolerance)
}

fn convert_instructions_to_cycles(
    config: &CyclesAccountManagerConfig,
    num_instructions: NumInstructions,
) -> Cycles {
    config.ten_update_instructions_execution_fee * num_instructions.get() / 10_u64
}

fn prepay_execution_cycles(
    config: &CyclesAccountManagerConfig,
    num_instructions: NumInstructions,
    subnet_size: usize,
) -> Cycles {
    scale_cost(
        config,
        config.update_message_execution_fee
            + convert_instructions_to_cycles(config, num_instructions),
        subnet_size,
    )
}

fn refund_unused_execution_cycles(
    config: &CyclesAccountManagerConfig,
    num_instructions: NumInstructions,
    num_instructions_initially_charged: NumInstructions,
    prepaid_execution_cycles: Cycles,
    subnet_size: usize,
) -> Cycles {
    let num_instructions_to_refund =
        std::cmp::min(num_instructions, num_instructions_initially_charged);
    let cycles = convert_instructions_to_cycles(config, num_instructions_to_refund);

    scale_cost(config, cycles, subnet_size).min(prepaid_execution_cycles)
}

fn calculate_execution_cost(
    config: &CyclesAccountManagerConfig,
    instructions: NumInstructions,
    subnet_size: usize,
) -> Cycles {
    let instructions_limit = NumInstructions::from(200 * B);
    let instructions_left = instructions_limit - instructions;

    let prepaid_execution_cycles = prepay_execution_cycles(config, instructions_limit, subnet_size);
    let refund = refund_unused_execution_cycles(
        config,
        instructions_left,
        instructions_limit,
        prepaid_execution_cycles,
        subnet_size,
    );

    prepaid_execution_cycles - refund
}

fn ingress_induction_cost_from_bytes(
    config: &CyclesAccountManagerConfig,
    bytes: NumBytes,
    subnet_size: usize,
) -> Cycles {
    scale_cost(
        config,
        config.ingress_message_reception_fee + config.ingress_byte_reception_fee * bytes.get(),
        subnet_size,
    )
}

fn calculate_induction_cost(
    config: &CyclesAccountManagerConfig,
    ingress: &SignedIngressContent,
    subnet_size: usize,
) -> Cycles {
    let bytes_to_charge = ingress.arg().len()
        + ingress.method_name().len()
        + ingress.nonce().map(|n| n.len()).unwrap_or(0);

    ingress_induction_cost_from_bytes(config, NumBytes::from(bytes_to_charge as u64), subnet_size)
}

#[test]
fn test_subnet_size_one_gib_storage_default_cost() {
    let subnet_size_lo = 13;
    let subnet_size_hi = 34;
    let subnet_type = SubnetType::Application;
    let compute_allocation = ComputeAllocation::zero();
    let per_year: u64 = 60 * 60 * 24 * 365;

    // Assert small subnet size cost per year.
    let cost = simulate_one_gib_per_second_cost(subnet_type, subnet_size_lo, compute_allocation);
    assert_eq!(cost * per_year, trillion_cycles(4.005_072));

    // Assert big subnet size cost per year.
    let cost = simulate_one_gib_per_second_cost(subnet_type, subnet_size_hi, compute_allocation);
    assert_eq!(cost * per_year, trillion_cycles(10.474_777_008));

    // Assert big subnet size cost per year scaled to a small size.
    let adjusted_cost = (cost * subnet_size_lo) / subnet_size_hi;
    assert_eq!(adjusted_cost * per_year, trillion_cycles(4.005_040_464));
}

// Storage cost tests split into 2: zero and non-zero compute allocation.
// Reasons:
// - storage cost includes both memory cost and compute allocation cost
// - memory cost differs depending on subnet size
//   -  <20 nodes: memory cost is subsidised and does not scale
//   - >=20 nodes: memory cost is not-subsidised and scales according to subnet size
// - allocation cost always scales according to subnet size

#[test]
fn test_subnet_size_one_gib_storage_zero_compute_allocation_cost() {
    let compute_allocation = ComputeAllocation::zero();
    let subnet_type = SubnetType::Application;
    let config = get_cycles_account_manager_config(subnet_type);
    let reference_subnet_size = config.reference_subnet_size;

    // Check default cost.
    assert_eq!(
        simulate_one_gib_per_second_cost(subnet_type, reference_subnet_size, compute_allocation),
        calculate_one_gib_per_second_cost(&config, reference_subnet_size, compute_allocation)
    );

    // Check if cost is increasing with subnet size.
    assert_lt!(
        simulate_one_gib_per_second_cost(subnet_type, 1, compute_allocation),
        simulate_one_gib_per_second_cost(subnet_type, 2, compute_allocation)
    );
    assert_lt!(
        simulate_one_gib_per_second_cost(subnet_type, 11, compute_allocation),
        simulate_one_gib_per_second_cost(subnet_type, 12, compute_allocation)
    );
    assert_lt!(
        simulate_one_gib_per_second_cost(subnet_type, 101, compute_allocation),
        simulate_one_gib_per_second_cost(subnet_type, 102, compute_allocation)
    );
    assert_lt!(
        simulate_one_gib_per_second_cost(subnet_type, 1_001, compute_allocation),
        simulate_one_gib_per_second_cost(subnet_type, 1_002, compute_allocation)
    );

    // Check linear scaling.
    let reference_subnet_size = config.reference_subnet_size;
    let reference_cost =
        calculate_one_gib_per_second_cost(&config, reference_subnet_size, compute_allocation);
    for subnet_size in TEST_SUBNET_SIZES {
        let simulated_cost =
            calculate_one_gib_per_second_cost(&config, subnet_size, compute_allocation);
        let calculated_cost = (reference_cost * subnet_size) / reference_subnet_size;
        assert!(
            is_almost_eq(simulated_cost, calculated_cost),
            "compute_allocation={compute_allocation:?}, subnet_size={subnet_size}",
        );
    }
}

#[test]
fn test_subnet_size_one_gib_storage_non_zero_compute_allocation_cost() {
    for compute_allocation in [
        ComputeAllocation::try_from(1).unwrap(),
        ComputeAllocation::try_from(50).unwrap(),
        ComputeAllocation::try_from(100).unwrap(),
    ] {
        let subnet_type = SubnetType::Application;
        let config = get_cycles_account_manager_config(subnet_type);
        let reference_subnet_size = config.reference_subnet_size;

        // Check default cost.
        assert_eq!(
            simulate_one_gib_per_second_cost(
                subnet_type,
                reference_subnet_size,
                compute_allocation
            ),
            calculate_one_gib_per_second_cost(&config, reference_subnet_size, compute_allocation)
        );

        // Check if cost is increasing with subnet size.
        assert_lt!(
            simulate_one_gib_per_second_cost(subnet_type, 1, compute_allocation),
            simulate_one_gib_per_second_cost(subnet_type, 2, compute_allocation)
        );
        assert_lt!(
            simulate_one_gib_per_second_cost(subnet_type, 11, compute_allocation),
            simulate_one_gib_per_second_cost(subnet_type, 12, compute_allocation)
        );
        assert_lt!(
            simulate_one_gib_per_second_cost(subnet_type, 101, compute_allocation),
            simulate_one_gib_per_second_cost(subnet_type, 102, compute_allocation)
        );
        assert_lt!(
            simulate_one_gib_per_second_cost(subnet_type, 1_001, compute_allocation),
            simulate_one_gib_per_second_cost(subnet_type, 1_002, compute_allocation)
        );

        // Check linear scaling.
        let reference_subnet_size = config.reference_subnet_size;
        let reference_cost =
            calculate_one_gib_per_second_cost(&config, reference_subnet_size, compute_allocation);
        for subnet_size in TEST_SUBNET_SIZES {
            let simulated_cost =
                calculate_one_gib_per_second_cost(&config, subnet_size, compute_allocation);
            let calculated_cost = (reference_cost * subnet_size) / reference_subnet_size;
            assert!(
                is_almost_eq(simulated_cost, calculated_cost),
                "compute_allocation={compute_allocation:?}, subnet_size={subnet_size}",
            );
        }
    }
}

#[test]
fn test_subnet_size_execute_install_code_cost() {
    let subnet_type = SubnetType::Application;
    let config = get_cycles_account_manager_config(subnet_type);
    let reference_subnet_size = config.reference_subnet_size;
    let reference_cost = calculate_execution_cost(
        &config,
        NumInstructions::from(TEST_CANISTER_INSTALL_EXECUTION_INSTRUCTIONS),
        reference_subnet_size,
    );

    // Check default cost.
    assert_eq!(
        simulate_execute_install_code_cost(subnet_type, reference_subnet_size),
        reference_cost
    );

    // Check if cost is increasing with subnet size.
    assert_lt!(
        simulate_execute_install_code_cost(subnet_type, 1),
        simulate_execute_install_code_cost(subnet_type, 2)
    );
    assert_lt!(
        simulate_execute_install_code_cost(subnet_type, 11),
        simulate_execute_install_code_cost(subnet_type, 12)
    );
    assert_lt!(
        simulate_execute_install_code_cost(subnet_type, 101),
        simulate_execute_install_code_cost(subnet_type, 102)
    );
    assert_lt!(
        simulate_execute_install_code_cost(subnet_type, 1_001),
        simulate_execute_install_code_cost(subnet_type, 1_002)
    );

    // Check linear scaling.
    let reference_subnet_size = config.reference_subnet_size;
    let reference_cost = simulate_execute_install_code_cost(subnet_type, reference_subnet_size);
    for subnet_size in TEST_SUBNET_SIZES {
        let simulated_cost = simulate_execute_install_code_cost(subnet_type, subnet_size);
        let calculated_cost = (reference_cost * subnet_size) / reference_subnet_size;
        assert!(
            is_almost_eq(simulated_cost, calculated_cost),
            "subnet_size={subnet_size}, simulated_cost={simulated_cost}, calculated_cost={calculated_cost}"
        );
    }
}

#[test]
fn test_subnet_size_ingress_induction_cost() {
    let subnet_type = SubnetType::Application;
    let config = get_cycles_account_manager_config(subnet_type);
    let reference_subnet_size = config.reference_subnet_size;
    let signed_ingress = SignedIngressBuilder::new()
        .method_name("inc")
        .nonce(3)
        .build();
    let reference_cost =
        calculate_induction_cost(&config, signed_ingress.content(), reference_subnet_size);

    // Check default cost.
    assert_eq!(
        simulate_ingress_induction_cost(subnet_type, reference_subnet_size),
        reference_cost
    );

    // Check if cost is increasing with subnet size.
    assert_lt!(
        simulate_execute_install_code_cost(subnet_type, 1),
        simulate_execute_install_code_cost(subnet_type, 2)
    );
    assert_lt!(
        simulate_execute_install_code_cost(subnet_type, 11),
        simulate_execute_install_code_cost(subnet_type, 12)
    );
    assert_lt!(
        simulate_execute_install_code_cost(subnet_type, 101),
        simulate_execute_install_code_cost(subnet_type, 102)
    );
    assert_lt!(
        simulate_execute_install_code_cost(subnet_type, 1_001),
        simulate_execute_install_code_cost(subnet_type, 1_002)
    );

    // Check linear scaling.
    let reference_subnet_size = config.reference_subnet_size;
    let reference_cost = simulate_execute_install_code_cost(subnet_type, reference_subnet_size);
    for subnet_size in TEST_SUBNET_SIZES {
        let simulated_cost = simulate_execute_install_code_cost(subnet_type, subnet_size);
        let calculated_cost = (reference_cost * subnet_size) / reference_subnet_size;
        assert!(
            is_almost_eq(simulated_cost, calculated_cost),
            "subnet_size={subnet_size}, simulated_cost={simulated_cost}, calculated_cost={calculated_cost}"
        );
    }
}

#[test]
fn test_subnet_size_execute_message_cost() {
    let subnet_type = SubnetType::Application;
    let config = get_cycles_account_manager_config(subnet_type);
    let reference_subnet_size = config.reference_subnet_size;
    let reference_instructions_cost = inc_instruction_cost(HypervisorConfig::default());
    let reference_cost = calculate_execution_cost(
        &config,
        NumInstructions::from(reference_instructions_cost),
        reference_subnet_size,
    );

    // Check default cost.
    assert_eq!(reference_instructions_cost, 2019);
    let simulated_cost = simulate_execute_message_cost(subnet_type, reference_subnet_size);
    assert_eq!(
        simulated_cost,
        reference_cost,
        "subnet_size={reference_subnet_size}, simulated_cost={simulated_cost}, reference_cost={reference_cost}"
    );

    // Check if cost is increasing with subnet size.
    assert_lt!(
        simulate_execute_message_cost(subnet_type, 1),
        simulate_execute_message_cost(subnet_type, 2)
    );
    assert_lt!(
        simulate_execute_message_cost(subnet_type, 11),
        simulate_execute_message_cost(subnet_type, 12)
    );
    assert_lt!(
        simulate_execute_message_cost(subnet_type, 101),
        simulate_execute_message_cost(subnet_type, 102)
    );
    assert_lt!(
        simulate_execute_message_cost(subnet_type, 1_001),
        simulate_execute_message_cost(subnet_type, 1_002)
    );

    // Check linear scaling.
    let reference_subnet_size = config.reference_subnet_size;
    let reference_cost = simulate_execute_message_cost(subnet_type, reference_subnet_size);
    for subnet_size in TEST_SUBNET_SIZES {
        let simulated_cost = simulate_execute_message_cost(subnet_type, subnet_size);
        let calculated_cost = (reference_cost * subnet_size) / reference_subnet_size;
        assert!(
            is_almost_eq(simulated_cost, calculated_cost),
            "subnet_size={subnet_size}, simulated_cost={simulated_cost}, calculated_cost={calculated_cost}"
        );
    }
}

#[test]
fn test_subnet_size_execute_heartbeat_cost() {
    let subnet_type = SubnetType::Application;
    let config = get_cycles_account_manager_config(subnet_type);
    let reference_subnet_size = config.reference_subnet_size;
    let reference_cost = calculate_execution_cost(
        &config,
        NumInstructions::from(TEST_HEARTBEAT_CANISTER_EXECUTE_HEARTBEAT_INSTRUCTIONS),
        reference_subnet_size,
    );

    // Check default cost.
    assert_eq!(
        simulate_execute_canister_heartbeat_cost(subnet_type, reference_subnet_size),
        reference_cost
    );

    // Check if cost is increasing with subnet size.
    assert_lt!(
        simulate_execute_canister_heartbeat_cost(subnet_type, 1),
        simulate_execute_canister_heartbeat_cost(subnet_type, 2)
    );
    assert_lt!(
        simulate_execute_canister_heartbeat_cost(subnet_type, 11),
        simulate_execute_canister_heartbeat_cost(subnet_type, 12)
    );
    assert_lt!(
        simulate_execute_canister_heartbeat_cost(subnet_type, 101),
        simulate_execute_canister_heartbeat_cost(subnet_type, 102)
    );
    assert_lt!(
        simulate_execute_canister_heartbeat_cost(subnet_type, 1_001),
        simulate_execute_canister_heartbeat_cost(subnet_type, 1_002)
    );

    // Check linear scaling.
    let reference_subnet_size = config.reference_subnet_size;
    let reference_cost =
        simulate_execute_canister_heartbeat_cost(subnet_type, reference_subnet_size);
    for subnet_size in TEST_SUBNET_SIZES {
        let simulated_cost = simulate_execute_canister_heartbeat_cost(subnet_type, subnet_size);
        let calculated_cost = (reference_cost * subnet_size) / reference_subnet_size;
        assert!(
            is_almost_eq(simulated_cost, calculated_cost),
            "subnet_size={subnet_size}, simulated_cost={simulated_cost}, calculated_cost={calculated_cost}"
        );
    }
}

#[test]
fn test_subnet_size_execute_heartbeat_default_cost() {
    let subnet_size_lo = 13;
    let subnet_size_hi = 34;
    let subnet_type = SubnetType::Application;
    let heart_beat_rate_ms = 917; // Based on production statistics for the past 2 days.
    let per_year: u64 = 60 * 60 * 24 * 365 * 1_000 / heart_beat_rate_ms;

    // Assert small subnet size costs per single heartbeat and per year.
    let cost = simulate_execute_canister_heartbeat_cost(subnet_type, subnet_size_lo);
    assert_eq!(cost, Cycles::new(5_000_001));
    assert_eq!(cost * per_year, Cycles::new(171_952_049_390_403));

    // Assert big subnet size cost per single heartbeat and per year.
    let cost = simulate_execute_canister_heartbeat_cost(subnet_type, subnet_size_hi);
    // Scaled instrumentation + update message cost.
    assert_eq!(cost, Cycles::new(13_076_926));
    assert_eq!(cost * per_year, Cycles::new(449_720_755_141_178));

    // Assert big subnet size cost scaled to a small size.
    let adjusted_cost = (cost * subnet_size_lo) / subnet_size_hi;
    assert_eq!(adjusted_cost, Cycles::new(5_000_001));
    assert_eq!(adjusted_cost * per_year, Cycles::new(171_952_049_390_403));
}

#[test]
fn test_subnet_size_sign_with_ecdsa_non_zero_cost() {
    // This test is testing non-zero cost of ECDSA signature, which happens in 2 cases:
    // - when called from application subnet
    // - when called from system subnet that is not NNS subnet
    let nns_subnet_id = SubnetId::from(PrincipalId::new_subnet_test_id(1));
    let subnet_id = SubnetId::from(PrincipalId::new_subnet_test_id(2));
    // Own subnet and NNS subnet IDs must be different.
    assert_ne!(nns_subnet_id, subnet_id);

    for subnet_type in [SubnetType::Application, SubnetType::System] {
        let config = get_cycles_account_manager_config(subnet_type);
        let reference_subnet_size = config.reference_subnet_size;
        let reference_cost = calculate_sign_with_ecdsa_cost(&config, reference_subnet_size);

        // Check default cost.
        assert_eq!(
            simulate_sign_with_ecdsa_cost(
                subnet_type,
                reference_subnet_size,
                nns_subnet_id,
                subnet_id
            ),
            reference_cost
        );

        // Check if cost is increasing with subnet size.
        assert_lt!(
            simulate_sign_with_ecdsa_cost(subnet_type, 1, nns_subnet_id, subnet_id),
            simulate_sign_with_ecdsa_cost(subnet_type, 2, nns_subnet_id, subnet_id)
        );
        assert_lt!(
            simulate_sign_with_ecdsa_cost(subnet_type, 11, nns_subnet_id, subnet_id),
            simulate_sign_with_ecdsa_cost(subnet_type, 12, nns_subnet_id, subnet_id)
        );
        assert_lt!(
            simulate_sign_with_ecdsa_cost(subnet_type, 101, nns_subnet_id, subnet_id),
            simulate_sign_with_ecdsa_cost(subnet_type, 102, nns_subnet_id, subnet_id)
        );
        assert_lt!(
            simulate_sign_with_ecdsa_cost(subnet_type, 1_001, nns_subnet_id, subnet_id),
            simulate_sign_with_ecdsa_cost(subnet_type, 1_002, nns_subnet_id, subnet_id)
        );

        // Check linear scaling.
        let reference_subnet_size = config.reference_subnet_size;
        let reference_cost = simulate_sign_with_ecdsa_cost(
            subnet_type,
            reference_subnet_size,
            nns_subnet_id,
            subnet_id,
        );
        for subnet_size in TEST_SUBNET_SIZES {
            let simulated_cost =
                simulate_sign_with_ecdsa_cost(subnet_type, subnet_size, nns_subnet_id, subnet_id);
            let calculated_cost = (reference_cost * subnet_size) / reference_subnet_size;
            assert!(
                is_almost_eq(simulated_cost, calculated_cost),
                "subnet_type={subnet_type:?}, subnet_size={subnet_size}, subnet_id={subnet_id}, nns_subnet_id={nns_subnet_id}",
            );
        }
    }
}

#[test]
fn test_subnet_size_sign_with_ecdsa_zero_cost() {
    // This test is testing zero cost of ECDSA signature, which happens only when called from NNS subnet.
    let subnet_type = SubnetType::System;
    let nns_subnet_id = SubnetId::from(PrincipalId::new_subnet_test_id(1));
    let subnet_id = nns_subnet_id;
    // Own subnet and NNS subnet IDs must be the same.
    assert_eq!(nns_subnet_id, subnet_id);

    // Check that the cost is zero independently of the subnet size.
    for subnet_size in TEST_SUBNET_SIZES {
        assert_eq!(
            simulate_sign_with_ecdsa_cost(subnet_type, subnet_size, nns_subnet_id, subnet_id),
            Cycles::zero(),
            "subnet_type={subnet_type:?}, subnet_size={subnet_size}, subnet_id={subnet_id}, nns_subnet_id={nns_subnet_id}"
        );
    }
}

#[test]
fn test_subnet_size_http_request_cost() {
    let subnet_type = SubnetType::Application;
    let config = get_cycles_account_manager_config(subnet_type);
    let reference_subnet_size = config.reference_subnet_size;
    let reference_cost =
        calculate_http_request_cost(&config, NumBytes::new(17), None, reference_subnet_size);

    // Check default cost.
    assert_eq!(
        simulate_http_request_cost(subnet_type, reference_subnet_size),
        reference_cost
    );

    // Check if cost is increasing with subnet size.
    assert_lt!(
        simulate_http_request_cost(subnet_type, 1),
        simulate_http_request_cost(subnet_type, 2)
    );
    assert_lt!(
        simulate_http_request_cost(subnet_type, 11),
        simulate_http_request_cost(subnet_type, 12)
    );
    assert_lt!(
        simulate_http_request_cost(subnet_type, 101),
        simulate_http_request_cost(subnet_type, 102)
    );
    assert_lt!(
        simulate_http_request_cost(subnet_type, 1_001),
        simulate_http_request_cost(subnet_type, 1_002)
    );

    // Check linear scaling.
    let reference_subnet_size = config.reference_subnet_size;
    let reference_cost = simulate_http_request_cost(subnet_type, reference_subnet_size);
    for subnet_size in TEST_SUBNET_SIZES {
        let simulated_cost = simulate_http_request_cost(subnet_type, subnet_size);
        let calculated_cost = (reference_cost * subnet_size) / reference_subnet_size;
        assert!(
            is_almost_eq(simulated_cost, calculated_cost),
            "subnet_size={subnet_size}, simulated_cost={simulated_cost}, calculated_cost={calculated_cost}"
        );
    }
}

#[test]
fn test_subnet_size_xnet_call_cost() {
    let subnet_type = SubnetType::Application;
    let config = get_cycles_account_manager_config(subnet_type);
    let reference_subnet_size = config.reference_subnet_size;
    let reference_cost = calculate_xnet_call_cost(
        &config,
        NumBytes::new(25),
        NumBytes::new(12),
        reference_subnet_size,
    );

    // Check default cost.
    assert_eq!(
        simulate_xnet_call_cost(subnet_type, reference_subnet_size),
        reference_cost
    );

    // Check if cost is increasing with subnet size.
    assert_lt!(
        simulate_xnet_call_cost(subnet_type, 1),
        simulate_xnet_call_cost(subnet_type, 2)
    );
    assert_lt!(
        simulate_xnet_call_cost(subnet_type, 11),
        simulate_xnet_call_cost(subnet_type, 12)
    );
    assert_lt!(
        simulate_xnet_call_cost(subnet_type, 101),
        simulate_xnet_call_cost(subnet_type, 102)
    );
    assert_lt!(
        simulate_xnet_call_cost(subnet_type, 1_001),
        simulate_xnet_call_cost(subnet_type, 1_002)
    );

    // Check linear scaling.
    let reference_subnet_size = config.reference_subnet_size;
    let reference_cost = simulate_xnet_call_cost(subnet_type, reference_subnet_size);
    for subnet_size in TEST_SUBNET_SIZES {
        let simulated_cost = simulate_xnet_call_cost(subnet_type, subnet_size);
        let calculated_cost = (reference_cost * subnet_size) / reference_subnet_size;
        assert!(
            is_almost_eq(simulated_cost, calculated_cost),
            "subnet_size={subnet_size}, simulated_cost={simulated_cost}, calculated_cost={calculated_cost}"
        );
    }
}

#[test]
fn test_subnet_size_create_canister_cost() {
    let subnet_type = SubnetType::Application;
    let config = get_cycles_account_manager_config(subnet_type);
    let reference_subnet_size = config.reference_subnet_size;
    let reference_cost = calculate_create_canister_cost(&config, reference_subnet_size);

    // Check default cost.
    assert_eq!(
        simulate_create_canister_cost(subnet_type, reference_subnet_size),
        reference_cost
    );

    // Check if cost is increasing with subnet size.
    assert_lt!(
        simulate_create_canister_cost(subnet_type, 1),
        simulate_create_canister_cost(subnet_type, 2)
    );
    assert_lt!(
        simulate_create_canister_cost(subnet_type, 11),
        simulate_create_canister_cost(subnet_type, 12)
    );
    assert_lt!(
        simulate_create_canister_cost(subnet_type, 101),
        simulate_create_canister_cost(subnet_type, 102)
    );
    assert_lt!(
        simulate_create_canister_cost(subnet_type, 1_001),
        simulate_create_canister_cost(subnet_type, 1_002)
    );

    // Check linear scaling.
    let reference_subnet_size = config.reference_subnet_size;
    let reference_cost = simulate_create_canister_cost(subnet_type, reference_subnet_size);
    for subnet_size in TEST_SUBNET_SIZES {
        let simulated_cost = simulate_create_canister_cost(subnet_type, subnet_size);
        let calculated_cost = (reference_cost * subnet_size) / reference_subnet_size;
        assert!(
            is_almost_eq(simulated_cost, calculated_cost),
            "subnet_size={subnet_size}, simulated_cost={simulated_cost}, calculated_cost={calculated_cost}"
        );
    }
}

#[test]
fn test_subnet_size_system_subnet_has_zero_cost() {
    let subnet_type = SubnetType::System;

    for subnet_size in TEST_SUBNET_SIZES {
        let compute_allocation = ComputeAllocation::zero();
        assert_eq!(
            simulate_one_gib_per_second_cost(subnet_type, subnet_size, compute_allocation),
            Cycles::zero(),
            "subnet_size={subnet_size}"
        );

        let compute_allocation = ComputeAllocation::try_from(50).unwrap();
        assert_eq!(
            simulate_one_gib_per_second_cost(subnet_type, subnet_size, compute_allocation),
            Cycles::zero(),
            "subnet_size={subnet_size}"
        );

        let compute_allocation = ComputeAllocation::try_from(100).unwrap();
        assert_eq!(
            simulate_one_gib_per_second_cost(subnet_type, subnet_size, compute_allocation),
            Cycles::zero(),
            "subnet_size={subnet_size}"
        );

        assert_eq!(
            simulate_execute_message_cost(subnet_type, subnet_size),
            Cycles::zero(),
            "subnet_size={subnet_size}"
        );

        assert_eq!(
            simulate_execute_install_code_cost(subnet_type, subnet_size),
            Cycles::zero(),
            "subnet_size={subnet_size}"
        );

        assert_eq!(
            simulate_execute_canister_heartbeat_cost(subnet_type, subnet_size),
            Cycles::zero(),
            "subnet_size={subnet_size}"
        );

        assert_eq!(
            simulate_http_request_cost(subnet_type, subnet_size),
            Cycles::zero(),
            "subnet_size={subnet_size}"
        );

        assert_eq!(
            simulate_xnet_call_cost(subnet_type, subnet_size),
            Cycles::zero(),
            "subnet_size={subnet_size}"
        );

        assert_eq!(
            simulate_create_canister_cost(subnet_type, subnet_size),
            Cycles::zero(),
            "subnet_size={subnet_size}"
        );
    }
}<|MERGE_RESOLUTION|>--- conflicted
+++ resolved
@@ -739,11 +739,7 @@
             // charging occurs.
             ecdsa_signature_fee: ECDSA_SIGNATURE_FEE,
             schnorr_signature_fee: SCHNORR_SIGNATURE_FEE,
-<<<<<<< HEAD
-            vet_kd_fee: VET_KD_FEE,
-=======
             vetkd_fee: VETKD_FEE,
->>>>>>> 9d768e5d
             http_request_linear_baseline_fee: Cycles::new(0),
             http_request_quadratic_baseline_fee: Cycles::new(0),
             http_request_per_byte_fee: Cycles::new(0),
@@ -777,11 +773,7 @@
             duration_between_allocation_charges: Duration::from_secs(10),
             ecdsa_signature_fee: ECDSA_SIGNATURE_FEE,
             schnorr_signature_fee: SCHNORR_SIGNATURE_FEE,
-<<<<<<< HEAD
-            vet_kd_fee: VET_KD_FEE,
-=======
             vetkd_fee: VETKD_FEE,
->>>>>>> 9d768e5d
             http_request_linear_baseline_fee: Cycles::new(3_000_000),
             http_request_quadratic_baseline_fee: Cycles::new(60_000),
             http_request_per_byte_fee: Cycles::new(400),
