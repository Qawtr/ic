pub mod config_ini;
pub mod deployment_json;
pub mod generate_testnet_config;
<<<<<<< HEAD
pub mod types;
pub mod update_config;
=======
>>>>>>> 245e13eb

use anyhow::{Context, Result};
use serde::{Deserialize, Serialize};
use std::fs::{create_dir_all, File};
use std::io::Write;
use std::path::Path;

pub static DEFAULT_SETUPOS_CONFIG_OBJECT_PATH: &str = "/var/ic/config/config.json";
pub static DEFAULT_SETUPOS_CONFIG_INI_FILE_PATH: &str = "/config/config.ini";
pub static DEFAULT_SETUPOS_DEPLOYMENT_JSON_PATH: &str = "/data/deployment.json";

pub static DEFAULT_SETUPOS_HOSTOS_CONFIG_OBJECT_PATH: &str = "/var/ic/config/config-hostos.json";

pub static DEFAULT_HOSTOS_CONFIG_INI_FILE_PATH: &str = "/boot/config/config.ini";
pub static DEFAULT_HOSTOS_DEPLOYMENT_JSON_PATH: &str = "/boot/config/deployment.json";
pub static DEFAULT_HOSTOS_CONFIG_OBJECT_PATH: &str = "/boot/config/config.json";
pub static DEFAULT_HOSTOS_GUESTOS_CONFIG_OBJECT_PATH: &str = "/boot/config/config-guestos.json";
pub static DEFAULT_GUESTOS_CONFIG_OBJECT_PATH: &str = "/boot/config/config.json";

pub fn serialize_and_write_config<T: Serialize>(path: &Path, config: &T) -> Result<()> {
    let serialized_config =
        serde_json::to_string_pretty(config).expect("Failed to serialize configuration");

    if let Some(parent) = path.parent() {
        create_dir_all(parent)?;
    }

    let mut file = File::create(path)?;
    file.write_all(serialized_config.as_bytes())?;
    Ok(())
}

pub fn deserialize_config<T: for<'de> Deserialize<'de>, P: AsRef<Path>>(file_path: P) -> Result<T> {
    let file =
        File::open(&file_path).context(format!("Failed to open file: {:?}", file_path.as_ref()))?;
    serde_json::from_reader(file).context(format!(
        "Failed to deserialize JSON from file: {:?}",
        file_path.as_ref()
    ))
}

#[cfg(test)]
mod tests {
    use config_types::*;
    use deterministic_ips::Deployment;

    #[test]
    fn test_serialize_and_deserialize() {
        let ipv6_config = Ipv6Config::Deterministic(DeterministicIpv6Config {
            prefix: "2a00:fb01:400:200".to_string(),
            prefix_length: 64_u8,
            gateway: "2a00:fb01:400:200::1".parse().unwrap(),
        });
        let network_settings = NetworkSettings {
            ipv6_config,
            ipv4_config: None,
            domain_name: None,
        };
        let logging = Logging {
            elasticsearch_hosts: [
                "elasticsearch-node-0.mercury.dfinity.systems:443",
                "elasticsearch-node-1.mercury.dfinity.systems:443",
                "elasticsearch-node-2.mercury.dfinity.systems:443",
                "elasticsearch-node-3.mercury.dfinity.systems:443",
            ]
            .join(" "),
            elasticsearch_tags: None,
        };
        let icos_dev_settings = ICOSDevSettings::default();
        let icos_settings = ICOSSettings {
            node_reward_type: Some("type3.1".to_string()),
            mgmt_mac: "ec:2a:72:31:a2:0c".parse().unwrap(),
            deployment_environment: Deployment::Mainnet,
            logging,
            use_nns_public_key: true,
            nns_urls: vec!["http://localhost".parse().unwrap()],
            use_node_operator_private_key: true,
            use_ssh_authorized_keys: false,
            icos_dev_settings,
        };
        let setupos_settings = SetupOSSettings;
        let hostos_settings = HostOSSettings {
            vm_memory: 490,
            vm_cpu: "kvm".to_string(),
            verbose: false,
        };
        let guestos_settings = GuestOSSettings {
            inject_ic_crypto: false,
            inject_ic_state: false,
            inject_ic_registry_local_store: false,
            guestos_dev_settings: GuestOSDevSettings::default(),
        };

        let setupos_config_struct = SetupOSConfig {
            config_version: CONFIG_VERSION.to_string(),
            network_settings: network_settings.clone(),
            icos_settings: icos_settings.clone(),
            setupos_settings: setupos_settings.clone(),
            hostos_settings: hostos_settings.clone(),
            guestos_settings: guestos_settings.clone(),
        };
        let hostos_config_struct = HostOSConfig {
            config_version: CONFIG_VERSION.to_string(),
            network_settings: network_settings.clone(),
            icos_settings: icos_settings.clone(),
            hostos_settings: hostos_settings.clone(),
            guestos_settings: guestos_settings.clone(),
        };
        let guestos_config_struct = GuestOSConfig {
            config_version: CONFIG_VERSION.to_string(),
            network_settings: network_settings.clone(),
            icos_settings: icos_settings.clone(),
            guestos_settings: guestos_settings.clone(),
        };

        fn serialize_and_deserialize<T>(config: &T)
        where
            T: serde::Serialize
                + serde::de::DeserializeOwned
                + std::cmp::PartialEq
                + std::fmt::Debug,
        {
            // Test serialization
            let buffer = serde_json::to_vec_pretty(config).expect("Failed to serialize config");
            assert!(!buffer.is_empty());

            // Test deserialization
            let deserialized_config: T =
                serde_json::from_slice(&buffer).expect("Failed to deserialize config");
            assert_eq!(*config, deserialized_config);
        }

        serialize_and_deserialize(&setupos_config_struct);
        serialize_and_deserialize(&hostos_config_struct);
        serialize_and_deserialize(&guestos_config_struct);
    }

    // Test config version 1.0.0
    const HOSTOS_CONFIG_JSON_V1_0_0: &str = r#"
    {
        "config_version": "1.0.0",
        "network_settings": {
            "ipv6_config": {
                "Deterministic": {
                    "prefix": "2a00:fb01:400:200",
                    "prefix_length": 64,
                    "gateway": "2a00:fb01:400:200::1"
                }
            },
            "ipv4_config": {
                "address": "192.168.0.2",
                "gateway": "192.168.0.1",
                "prefix_length": 24
            },
            "domain_name": "example.com"
        },
        "icos_settings": {
            "node_reward_type": "type3.1",
            "mgmt_mac": "ec:2a:72:31:a2:0c",
            "deployment_environment": "Mainnet",
            "logging": {
                "elasticsearch_hosts": "elasticsearch-node-0.mercury.dfinity.systems:443 elasticsearch-node-1.mercury.dfinity.systems:443",
                "elasticsearch_tags": "tag1 tag2"
            },
            "use_nns_public_key": true,
            "nns_urls": [
                "http://localhost"
            ],
            "use_node_operator_private_key": true,
            "use_ssh_authorized_keys": false,
            "icos_dev_settings": {}
        },
        "hostos_settings": {
            "vm_memory": 490,
            "vm_cpu": "kvm",
            "verbose": false
        },
        "guestos_settings": {
            "inject_ic_crypto": false,
            "inject_ic_state": false,
            "inject_ic_registry_local_store": false,
            "guestos_dev_settings": {
                "backup_spool": {
                    "backup_retention_time_seconds": 3600,
                    "backup_purging_interval_seconds": 600
                },
                "malicious_behavior": null,
                "query_stats_epoch_length": 1000,
                "bitcoind_addr": "127.0.0.1:8333",
                "jaeger_addr": "127.0.0.1:6831",
                "socks_proxy": "127.0.0.1:1080",
                "hostname": "my-node",
                "generate_ic_boundary_tls_cert": "domain"
            }
        }
    }
    "#;

    const GUESTOS_CONFIG_JSON_V1_0_0: &str = r#"
    {
        "config_version": "1.0.0",
        "network_settings": {
            "ipv6_config": {
                "Deterministic": {
                    "prefix": "2a00:fb01:400:200",
                    "prefix_length": 64,
                    "gateway": "2a00:fb01:400:200::1"
                }
            },
            "ipv4_config": {
                "address": "192.168.0.2",
                "gateway": "192.168.0.1",
                "prefix_length": 24
            },
            "domain_name": "example.com"
        },
        "icos_settings": {
            "node_reward_type": "type3.1",
            "mgmt_mac": "ec:2a:72:31:a2:0c",
            "deployment_environment": "Mainnet",
            "logging": {
                "elasticsearch_hosts": "elasticsearch-node-0.mercury.dfinity.systems:443 elasticsearch-node-1.mercury.dfinity.systems:443",
                "elasticsearch_tags": "tag1 tag2"
            },
            "use_nns_public_key": true,
            "nns_urls": [
                "http://localhost"
            ],
            "use_node_operator_private_key": true,
            "use_ssh_authorized_keys": false,
            "icos_dev_settings": {}
        },
        "guestos_settings": {
            "inject_ic_crypto": false,
            "inject_ic_state": false,
            "inject_ic_registry_local_store": false,
            "guestos_dev_settings": {
                "backup_spool": {
                    "backup_retention_time_seconds": 3600,
                    "backup_purging_interval_seconds": 600
                },
                "malicious_behavior": null,
                "query_stats_epoch_length": 1000,
                "bitcoind_addr": "127.0.0.1:8333",
                "jaeger_addr": "127.0.0.1:6831",
                "socks_proxy": "127.0.0.1:1080",
                "hostname": "my-node",
                "generate_ic_boundary_tls_cert": "domain"
            }
        }
    }
    "#;

    #[test]
    fn test_deserialize_hostos_config_v1_0_0() {
        let config: HostOSConfig = serde_json::from_str(HOSTOS_CONFIG_JSON_V1_0_0).unwrap();
        assert_eq!(config.config_version, "1.0.0");
        assert_eq!(config.hostos_settings.vm_cpu, "kvm");
    }

    #[test]
    fn test_deserialize_guestos_config_v1_0_0() {
        let config: GuestOSConfig = serde_json::from_str(GUESTOS_CONFIG_JSON_V1_0_0).unwrap();
        assert_eq!(config.config_version, "1.0.0");
        assert_eq!(
            config.icos_settings.mgmt_mac.to_string(),
            "ec:2a:72:31:a2:0c"
        );
    }
}<|MERGE_RESOLUTION|>--- conflicted
+++ resolved
@@ -1,11 +1,7 @@
 pub mod config_ini;
 pub mod deployment_json;
 pub mod generate_testnet_config;
-<<<<<<< HEAD
-pub mod types;
 pub mod update_config;
-=======
->>>>>>> 245e13eb
 
 use anyhow::{Context, Result};
 use serde::{Deserialize, Serialize};
