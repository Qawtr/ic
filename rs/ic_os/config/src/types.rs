--- conflicted
+++ resolved
@@ -1,6 +1,3 @@
-<<<<<<< HEAD
-use crate::types::firewall::FirewallSettings;
-=======
 //! # Configuration Update Protocol
 //!
 //! When updating the IC-OS configuration, it's crucial to maintain backwards compatibility.
@@ -17,21 +14,18 @@
 //! - **Removing Fields**: To prevent backwards-compatibility deserialization errors, required fields must not be removed directly: In a first step, they have to be made optional and code that reads the value must be removed/handle missing values. In a second step, after the first step has rolled out to all OSes and there is no risk of a rollback, the field can be removed. Additionally, to avoid reintroducing a previously removed field, add your removed field to the RESERVED_FIELD_NAMES list.
 //!
 //! - **Renaming Fields**: Avoid renaming fields unless absolutely necessary. If you must rename a field, use `#[serde(rename = "old_name")]`.
->>>>>>> 49000055
+use crate::types::firewall::FirewallSettings;
 use ic_types::malicious_behaviour::MaliciousBehaviour;
 use mac_address::mac_address::FormattedMacAddress;
 use serde::{Deserialize, Serialize};
 use std::net::{Ipv4Addr, Ipv6Addr};
 use url::Url;
 
-<<<<<<< HEAD
 pub mod firewall;
-=======
 pub const CONFIG_VERSION: &str = "1.0.0";
 
 /// List of field names that have been removed and should not be reused.
 pub static RESERVED_FIELD_NAMES: &[&str] = &["DUMMY_RESERVED_VALUE"];
->>>>>>> 49000055
 
 /// SetupOS configuration. User-facing configuration files
 /// (e.g., `config.ini`, `deployment.json`) are transformed into `SetupOSConfig`.
@@ -150,38 +144,6 @@
 }
 
 #[derive(Serialize, Deserialize, Debug, PartialEq, Eq, Clone)]
-<<<<<<< HEAD
-pub struct ICOSSettings {
-    /// in nested testing, mgmt_mac is set in deployment.json.template,
-    /// else found dynamically in call to config tool CreateSetuposConfig
-    pub mgmt_mac: FormattedMacAddress,
-    /// "mainnet" or "testnet"
-    pub deployment_environment: String,
-    pub logging: Logging,
-    /// This file must be a text file containing the public key of the NNS to be used.
-    pub nns_public_key_path: PathBuf,
-    /// The URL (HTTP) of the NNS node(s).
-    pub nns_urls: Vec<Url>,
-    /// This file contains the Node Operator private key,
-    /// which is registered with the NNS and used to sign the IC join request.
-    // FIXME: these should probably be under its own structure Auth.
-    pub node_operator_private_key_path: Option<PathBuf>,
-    /// This directory contains individual files named `admin`, `backup`, `readonly`.
-    /// The contents of these files serve as `authorized_keys` for their respective role account.
-    /// This means that, for example, `accounts_ssh_authorized_keys/admin`
-    /// is transferred to `~admin/.ssh/authorized_keys` on the target system.
-    /// backup and readonly can only be modified via an NNS proposal
-    /// and are in place for subnet recovery or issue debugging purposes.
-    pub ssh_authorized_keys_path: Option<PathBuf>,
-    pub icos_dev_settings: ICOSDevSettings,
-}
-
-#[derive(Serialize, Deserialize, Debug, PartialEq, Eq, Clone, Default)]
-pub struct ICOSDevSettings {}
-
-#[derive(Serialize, Deserialize, Debug, PartialEq, Eq, Clone)]
-=======
->>>>>>> 49000055
 pub struct Logging {
     /// Space-separated lists of hosts to ship logs to.
     pub elasticsearch_hosts: String,
@@ -193,12 +155,9 @@
 pub struct NetworkSettings {
     pub ipv6_config: Ipv6Config,
     pub ipv4_config: Option<Ipv4Config>,
-<<<<<<< HEAD
+    pub domain_name: Option<String>,
     #[serde(skip_serializing_if = "Option::is_none")]
     pub firewall: Option<FirewallSettings>,
-=======
-    pub domain_name: Option<String>,
->>>>>>> 49000055
 }
 
 #[derive(Serialize, Deserialize, Debug, PartialEq, Eq, Clone)]
@@ -245,6 +204,7 @@
                 ipv6_config: Ipv6Config::RouterAdvertisement,
                 ipv4_config: None,
                 domain_name: None,
+                firewall: None,
             },
             icos_settings: ICOSSettings {
                 node_reward_type: Some(String::new()),
