--- conflicted
+++ resolved
@@ -6,12 +6,8 @@
 use anyhow::{Context, Result};
 
 use crate::interfaces::{get_interfaces, has_ipv6_connectivity, Interface};
-<<<<<<< HEAD
-use config::types::DeterministicIpv6Config;
-use mac_address::mac_address::FormattedMacAddress;
-=======
+use config_types::DeterministicIpv6Config;
 use deterministic_ips::HwAddr;
->>>>>>> 245e13eb
 
 pub static DEFAULT_SYSTEMD_NETWORK_DIR: &str = "/run/systemd/network";
 
@@ -119,13 +115,8 @@
 
 pub fn generate_systemd_config_files(
     output_directory: &Path,
-<<<<<<< HEAD
     ipv6_config: &DeterministicIpv6Config,
-    generated_mac: Option<&FormattedMacAddress>,
-=======
-    network_info: &NetworkInfo,
     generated_mac: Option<&HwAddr>,
->>>>>>> 245e13eb
     ipv6_address: &Ipv6Addr,
 ) -> Result<()> {
     let mut interfaces = get_interfaces()?;
