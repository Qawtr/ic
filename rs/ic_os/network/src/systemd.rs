use std::fs::{create_dir_all, write};
use std::net::Ipv6Addr;
use std::path::Path;
use std::process::Command;

use anyhow::{Context, Result};

use crate::interfaces::{get_interfaces, has_ipv6_connectivity, Interface};
use config::types::DeterministicIpv6Config;
use mac_address::mac_address::FormattedMacAddress;

pub static DEFAULT_SYSTEMD_NETWORK_DIR: &str = "/run/systemd/network";

pub const IPV6_NAME_SERVER_NETWORKD_CONTENTS: &str = r#"
DNS=2606:4700:4700::1111
DNS=2606:4700:4700::1001
DNS=2001:4860:4860::8888
DNS=2001:4860:4860::8844
"#;

fn generate_network_interface_content(interface_name: &str, mac_line: &str) -> String {
    format!(
        "
[Match]
Name={interface_name}

[Link]
RequiredForOnline=no
MTUBytes=1500
{mac_line}

[Network]
LLDP=true
EmitLLDP=true
Bridge=br6
"
    )
}

static BRIDGE6_NETDEV_CONTENT: &str = "
[NetDev]
Name=br6
Kind=bridge

[Bridge]
ForwardDelaySec=0
STP=false";

fn generate_bridge6_network_content(
    ipv6_address: &str,
    ipv6_gateway: &str,
    nameserver_content: &str,
) -> String {
    format!(
        "
[Match]
Name=br6

[Network]
DHCP=no
IPv6AcceptRA=no
LinkLocalAddressing=ipv6
Address={ipv6_address}
Gateway={ipv6_gateway}
{nameserver_content}
"
    )
}

pub fn restart_systemd_networkd() {
    let _ = Command::new("timeout")
        .args(["3", "systemctl", "restart", "systemd-networkd"])
        .status();
    // Explicitly don't care about return code status...
}

fn generate_and_write_systemd_files(
    output_directory: &Path,
    interface: &Interface,
    generated_mac: Option<&FormattedMacAddress>,
    ipv6_address: &str,
    ipv6_gateway: &str,
) -> Result<()> {
    eprintln!("Creating directory: {}", output_directory.to_string_lossy());
    create_dir_all(output_directory)?;

    let mac_line = match generated_mac {
        Some(mac) => format!("MACAddress={}", mac.get()),
        None => String::new(),
    };

    let interface_filename = format!("20-{}.network", interface.name);
    let interface_path = output_directory.join(interface_filename);
    let interface_content = generate_network_interface_content(&interface.name, &mac_line);
    eprintln!("Writing {}", interface_path.to_string_lossy());
    write(interface_path, interface_content)?;

    let bridge6_netdev_filename = "20-br6.netdev";
    let bridge6_netdev_path = output_directory.join(bridge6_netdev_filename);
    eprintln!("Writing {}", bridge6_netdev_path.to_string_lossy());
    write(bridge6_netdev_path, BRIDGE6_NETDEV_CONTENT)?;

    let bridge6_filename = "20-br6.network";
    let bridge6_path = output_directory.join(bridge6_filename);
    let bridge6_content = generate_bridge6_network_content(
        ipv6_address,
        ipv6_gateway,
        IPV6_NAME_SERVER_NETWORKD_CONTENTS,
    );
    eprintln!("Writing {}", bridge6_path.to_string_lossy());
    write(bridge6_path, bridge6_content)?;

    Ok(())
}

pub fn generate_systemd_config_files(
    output_directory: &Path,
    ipv6_config: &DeterministicIpv6Config,
    generated_mac: Option<&FormattedMacAddress>,
    ipv6_address: &Ipv6Addr,
) -> Result<()> {
    let mut interfaces = get_interfaces()?;
    interfaces.sort_by(|a, b| a.speed_mbps.cmp(&b.speed_mbps));
    eprintln!("Interfaces sorted by speed: {:?}", interfaces);

<<<<<<< HEAD
    let ping_target = ipv6_config.gateway.to_string();
    // old nodes are still configured with a local IPv4 interface connection
    // local IPv4 interfaces must be filtered out
=======
    let ping_target = network_info.ipv6_gateway.to_string();
    // Old nodes are still configured with a local IPv4 interface connection
    // Local IPv4 interfaces must be filtered out
>>>>>>> 7e25f225
    let ipv6_interfaces: Vec<&Interface> = interfaces
        .iter()
        .filter(|i| {
            match has_ipv6_connectivity(i, ipv6_address, ipv6_config.prefix_length, &ping_target) {
                Ok(result) => result,
                Err(e) => {
                    eprintln!("Error testing connectivity on {}: {}", &i.name, e);
                    false
                }
            }
        })
        .collect();

    // Only assign the fastest interface to ipv6.
    let fastest_interface = ipv6_interfaces
        .first()
        .context("Could not find any network interfaces")?;

    eprintln!("Using fastest interface: {:?}", fastest_interface);

    // Format the ip address to include the subnet length. See `man systemd.network`.
    let ipv6_address = format!(
        "{}/{}",
        &ipv6_address.to_string(),
        ipv6_config.prefix_length
    );
    generate_and_write_systemd_files(
        output_directory,
        fastest_interface,
        generated_mac,
        &ipv6_address,
        &ipv6_config.gateway.to_string(),
    )?;

    println!("Restarting systemd networkd");
    restart_systemd_networkd();

    Ok(())
}<|MERGE_RESOLUTION|>--- conflicted
+++ resolved
@@ -123,15 +123,9 @@
     interfaces.sort_by(|a, b| a.speed_mbps.cmp(&b.speed_mbps));
     eprintln!("Interfaces sorted by speed: {:?}", interfaces);
 
-<<<<<<< HEAD
     let ping_target = ipv6_config.gateway.to_string();
-    // old nodes are still configured with a local IPv4 interface connection
-    // local IPv4 interfaces must be filtered out
-=======
-    let ping_target = network_info.ipv6_gateway.to_string();
     // Old nodes are still configured with a local IPv4 interface connection
     // Local IPv4 interfaces must be filtered out
->>>>>>> 7e25f225
     let ipv6_interfaces: Vec<&Interface> = interfaces
         .iter()
         .filter(|i| {
