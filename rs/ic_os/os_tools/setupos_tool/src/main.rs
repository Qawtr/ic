--- conflicted
+++ resolved
@@ -3,17 +3,11 @@
 use anyhow::{anyhow, Result};
 use clap::{Parser, Subcommand};
 
-<<<<<<< HEAD
 use config::types::SetupOSConfig;
 use config::{
     deserialize_config, DEFAULT_SETUPOS_CONFIG_INI_FILE_PATH, DEFAULT_SETUPOS_CONFIG_OBJECT_PATH,
     DEFAULT_SETUPOS_DEPLOYMENT_JSON_PATH,
 };
-=======
-use config::config_ini::config_map_from_path;
-use config::deployment_json::get_deployment_settings;
-use config::{DEFAULT_SETUPOS_CONFIG_INI_FILE_PATH, DEFAULT_SETUPOS_DEPLOYMENT_JSON_PATH};
->>>>>>> e880042d
 use network::generate_network_config;
 use network::ipv6::generate_ipv6_address;
 use network::mac_address::{generate_mac_address, FormattedMacAddress};
@@ -42,6 +36,7 @@
 #[derive(Parser)]
 struct SetupOSArgs {
     #[arg(short, long, default_value_t = DEFAULT_SETUPOS_CONFIG_INI_FILE_PATH.to_string(), value_name = "FILE")]
+    #[arg(short, long, default_value_t = DEFAULT_SETUPOS_CONFIG_INI_FILE_PATH.to_string(), value_name = "FILE")]
     config: String,
 
     #[arg(short, long, default_value_t = DEFAULT_SETUPOS_DEPLOYMENT_JSON_PATH.to_string(), value_name = "FILE")]
@@ -62,7 +57,6 @@
 
     match opts.command {
         Some(Commands::GenerateNetworkConfig { output_directory }) => {
-<<<<<<< HEAD
             let setup_config: SetupOSConfig =
                 deserialize_config(DEFAULT_SETUPOS_CONFIG_OBJECT_PATH)?;
 
@@ -70,28 +64,6 @@
                 "Network settings config: {:?}",
                 &setup_config.network_settings
             );
-=======
-            let config_map = config_map_from_path(Path::new(&opts.config))
-                .context("Please specify a valid config file with '--config'")?;
-            eprintln!("Using config: {:?}", config_map);
-
-            let network_info = NetworkInfo::from_config_map(&config_map)?;
-            eprintln!("Network info config: {:?}", &network_info);
-
-            let deployment_settings = get_deployment_settings(Path::new(&opts.deployment_file));
-            let deployment_name: Option<&str> = match &deployment_settings {
-                Ok(deployment) => Some(deployment.deployment.name.as_str()),
-                Err(e) => {
-                    eprintln!("Error retrieving deployment file: {e}. Continuing without it");
-                    None
-                }
-            };
-
-            let mgmt_mac: Option<&str> = match &deployment_settings {
-                Ok(deployment) => deployment.deployment.mgmt_mac.as_deref(),
-                Err(_) => None,
-            };
->>>>>>> e880042d
 
             generate_network_config(
                 &setup_config.network_settings,
@@ -101,34 +73,15 @@
             )
         }
         Some(Commands::GenerateIpv6Address { node_type }) => {
-<<<<<<< HEAD
             let setup_config: SetupOSConfig =
                 deserialize_config(DEFAULT_SETUPOS_CONFIG_OBJECT_PATH)?;
-=======
-            let deployment_settings = get_deployment_settings(Path::new(&opts.deployment_file))
-                .context("Please specify a valid deployment file with '--deployment-file'")?;
-            eprintln!("Deployment config: {:?}", deployment_settings);
-
-            let config_map = config_map_from_path(Path::new(&opts.config))
-                .context("Please specify a valid config file with '--config'")?;
-            eprintln!("Using config: {:?}", config_map);
-
-            let network_info = NetworkInfo::from_config_map(&config_map)?;
-            eprintln!("Network info config: {:?}", &network_info);
->>>>>>> e880042d
 
             let node_type = node_type.parse::<NodeType>()?;
 
             let mac = generate_mac_address(
-<<<<<<< HEAD
                 &setup_config.icos_settings.hostname,
                 &node_type,
                 setup_config.network_settings.mgmt_mac.as_deref(),
-=======
-                &deployment_settings.deployment.name,
-                &node_type,
-                deployment_settings.deployment.mgmt_mac.as_deref(),
->>>>>>> e880042d
             )?;
             let ipv6_prefix = setup_config.network_settings.ipv6_prefix.ok_or_else(|| {
                 anyhow!("ipv6_prefix required in config to generate ipv6 address")
@@ -148,32 +101,17 @@
             let setup_config: SetupOSConfig =
                 deserialize_config(DEFAULT_SETUPOS_CONFIG_OBJECT_PATH)?;
 
-<<<<<<< HEAD
             eprintln!(
                 "Network settings config: {:?}",
                 &setup_config.network_settings
             );
-=======
-            let network_info = NetworkInfo::from_config_map(&config_map)?;
-            eprintln!("Network info config: {:?}", &network_info);
-
-            let deployment_settings = get_deployment_settings(Path::new(&opts.deployment_file))
-                .context("Please specify a valid deployment file with '--deployment-file'")?;
-            eprintln!("Deployment config: {:?}", deployment_settings);
->>>>>>> e880042d
 
             let node_type = node_type.parse::<NodeType>()?;
 
             let mac = generate_mac_address(
-<<<<<<< HEAD
                 &setup_config.icos_settings.hostname,
                 &node_type,
                 setup_config.network_settings.mgmt_mac.as_deref(),
-=======
-                &deployment_settings.deployment.name,
-                &node_type,
-                deployment_settings.deployment.mgmt_mac.as_deref(),
->>>>>>> e880042d
             )?;
 
             let mac = FormattedMacAddress::from(&mac);
