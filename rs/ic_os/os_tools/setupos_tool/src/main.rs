use std::path::Path;

use anyhow::{anyhow, Result};
use clap::{Parser, Subcommand};

use config::types::SetupOSConfig;
use config::{
    deserialize_config, DEFAULT_SETUPOS_CONFIG_INI_FILE_PATH, DEFAULT_SETUPOS_CONFIG_OBJECT_PATH,
    DEFAULT_SETUPOS_DEPLOYMENT_JSON_PATH,
};
use network::generate_network_config;
use network::ipv6::generate_ipv6_address;
use network::mac_address::generate_mac_address;
use network::node_type::NodeType;
use network::systemd::DEFAULT_SYSTEMD_NETWORK_DIR;
use utils::to_cidr;

#[derive(Subcommand)]
pub enum Commands {
    /// Generate systemd network configuration files. Bridges available NIC's for IC IPv6 connectivity.
    GenerateNetworkConfig {
        #[arg(short, long, default_value_t = DEFAULT_SYSTEMD_NETWORK_DIR.to_string(), value_name = "DIR")]
        /// systemd-networkd output directory
        output_directory: String,
    },
    GenerateIpv6Address {
        #[arg(short, long, default_value = "SetupOS")]
        node_type: String,
    },
}

#[derive(Parser)]
struct SetupOSArgs {
    #[arg(short, long, default_value_t = DEFAULT_SETUPOS_CONFIG_INI_FILE_PATH.to_string(), value_name = "FILE")]
    config: String,

    #[arg(short, long, default_value_t = DEFAULT_SETUPOS_DEPLOYMENT_JSON_PATH.to_string(), value_name = "FILE")]
    /// deployment.json file path
    deployment_file: String,

    #[command(subcommand)]
    command: Option<Commands>,
}

pub fn main() -> Result<()> {
    #[cfg(not(target_os = "linux"))]
    {
        eprintln!("ERROR: this only runs on Linux.");
        std::process::exit(1);
    }
    let opts = SetupOSArgs::parse();

    match opts.command {
        Some(Commands::GenerateNetworkConfig { output_directory }) => {
            let setup_config: SetupOSConfig =
                deserialize_config(DEFAULT_SETUPOS_CONFIG_OBJECT_PATH)?;

            eprintln!(
                "Network settings config: {:?}",
                &setup_config.network_settings
            );

            generate_network_config(
                &setup_config.network_settings,
                &setup_config.icos_settings.hostname,
                NodeType::SetupOS,
                Path::new(&output_directory),
            )
        }
        Some(Commands::GenerateIpv6Address { node_type }) => {
            let setup_config: SetupOSConfig =
                deserialize_config(DEFAULT_SETUPOS_CONFIG_OBJECT_PATH)?;

            let node_type = node_type.parse::<NodeType>()?;

            let mac = generate_mac_address(
                &setup_config.icos_settings.hostname,
                &node_type,
                setup_config.network_settings.mgmt_mac.as_deref(),
            )?;
            let ipv6_prefix = setup_config.network_settings.ipv6_prefix.ok_or_else(|| {
                anyhow!("ipv6_prefix required in config to generate ipv6 address")
            })?;
            let ipv6_address = generate_ipv6_address(&ipv6_prefix, &mac)?;
            println!(
                "{}",
                to_cidr(
                    ipv6_address,
                    setup_config.network_settings.ipv6_prefix_length
                )
            );

            Ok(())
        }
<<<<<<< HEAD
        Some(Commands::GenerateMacAddress { node_type }) => {
            let setup_config: SetupOSConfig =
                deserialize_config(DEFAULT_SETUPOS_CONFIG_OBJECT_PATH)?;

            eprintln!(
                "Network settings config: {:?}",
                &setup_config.network_settings
            );

            let node_type = node_type.parse::<NodeType>()?;

            let mac = generate_mac_address(
                &setup_config.icos_settings.hostname,
                &node_type,
                setup_config.network_settings.mgmt_mac.as_deref(),
            )?;

            let mac = FormattedMacAddress::from(&mac);
            println!("{}", mac.get());
            Ok(())
        }
=======
>>>>>>> 2d33e6cd
        None => Err(anyhow!(
            "No subcommand specified. Run with '--help' for subcommands"
        )),
    }
}<|MERGE_RESOLUTION|>--- conflicted
+++ resolved
@@ -92,30 +92,6 @@
 
             Ok(())
         }
-<<<<<<< HEAD
-        Some(Commands::GenerateMacAddress { node_type }) => {
-            let setup_config: SetupOSConfig =
-                deserialize_config(DEFAULT_SETUPOS_CONFIG_OBJECT_PATH)?;
-
-            eprintln!(
-                "Network settings config: {:?}",
-                &setup_config.network_settings
-            );
-
-            let node_type = node_type.parse::<NodeType>()?;
-
-            let mac = generate_mac_address(
-                &setup_config.icos_settings.hostname,
-                &node_type,
-                setup_config.network_settings.mgmt_mac.as_deref(),
-            )?;
-
-            let mac = FormattedMacAddress::from(&mac);
-            println!("{}", mac.get());
-            Ok(())
-        }
-=======
->>>>>>> 2d33e6cd
         None => Err(anyhow!(
             "No subcommand specified. Run with '--help' for subcommands"
         )),
