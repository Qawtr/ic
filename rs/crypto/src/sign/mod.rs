use super::*;

use crate::sign::basic_sig::BasicSigVerifierInternal;
use crate::sign::basic_sig::BasicSignerInternal;
use crate::sign::multi_sig::MultiSigVerifierInternal;
use crate::sign::multi_sig::MultiSignerInternal;
use crate::sign::threshold_sig::{ThresholdSigVerifierInternal, ThresholdSignerInternal};
use ic_crypto_interfaces_sig_verification::{BasicSigVerifierByPublicKey, CanisterSigVerifier};
use ic_crypto_internal_csp::types::{CspPublicKey, CspSignature};
use ic_crypto_internal_csp::CryptoServiceProvider;
use ic_crypto_internal_threshold_sig_bls12381::api::bls_signature_cache_statistics;
use ic_interfaces::crypto::{
    BasicSigVerifier, BasicSigner, MultiSigVerifier, MultiSigner, ThresholdEcdsaSigVerifier,
    ThresholdEcdsaSigner, ThresholdSchnorrSigVerifier, ThresholdSchnorrSigner,
    ThresholdSigVerifier, ThresholdSigVerifierByPublicKey, ThresholdSigner,
};
use ic_logger::{debug, new_logger};
use ic_types::crypto::canister_threshold_sig::error::{
    ThresholdEcdsaCombineSigSharesError, ThresholdEcdsaSignShareError,
    ThresholdEcdsaVerifyCombinedSignatureError, ThresholdEcdsaVerifySigShareError,
    ThresholdSchnorrCombineSigSharesError, ThresholdSchnorrCreateSigShareError,
    ThresholdSchnorrVerifyCombinedSigError, ThresholdSchnorrVerifySigShareError,
};
use ic_types::crypto::canister_threshold_sig::{
    ThresholdEcdsaCombinedSignature, ThresholdEcdsaSigInputs, ThresholdEcdsaSigShare,
    ThresholdSchnorrCombinedSignature, ThresholdSchnorrSigInputs, ThresholdSchnorrSigShare,
};
use ic_types::crypto::threshold_sig::errors::threshold_sign_error::ThresholdSignError;
use ic_types::crypto::threshold_sig::ni_dkg::NiDkgId;
use ic_types::crypto::KeyPurpose::CommitteeSigning;
use ic_types::crypto::{
    AlgorithmId, BasicSig, BasicSigOf, CanisterSigOf, CombinedMultiSig, CombinedMultiSigOf,
    CombinedThresholdSigOf, CryptoError, CryptoResult, IndividualMultiSig, IndividualMultiSigOf,
    Signable, ThresholdSigShareOf, UserPublicKey,
};
use ic_types::{NodeId, RegistryVersion, SubnetId};
use std::collections::{BTreeMap, BTreeSet};
use std::convert::TryFrom;

pub use threshold_sig::ThresholdSigDataStoreImpl;

mod basic_sig;
mod canister_threshold_sig;
mod multi_sig;
mod threshold_sig;

pub use canister_threshold_sig::{
    get_master_public_key_from_transcript, retrieve_mega_public_key_from_registry,
    MegaKeyFromRegistryError,
};

#[cfg(test)]
mod tests;
use ic_crypto_internal_logmon::metrics::{MetricsDomain, MetricsResult, MetricsScope};
use ic_types::crypto::threshold_sig::IcRootOfTrust;
use ic_types::signature::BasicSignatureBatch;

impl<C: CryptoServiceProvider, H: Signable> BasicSigner<H> for CryptoComponentImpl<C> {
    fn sign_basic(
        &self,
        message: &H,
        signer: NodeId,
        registry_version: RegistryVersion,
    ) -> CryptoResult<BasicSigOf<H>> {
        let log_id = get_log_id(&self.logger);
        let logger = new_logger!(&self.logger;
            crypto.log_id => log_id,
            crypto.trait_name => "BasicSigner",
            crypto.method_name => "sign_basic",
        );
        debug!(logger;
            crypto.description => "start",
            crypto.registry_version => registry_version.get(),
            crypto.signed_bytes => format!("0x{}", hex::encode(message.as_signed_bytes())),
            crypto.signer => format!("{:?}", signer),
        );
        let start_time = self.metrics.now();
        let result = BasicSignerInternal::sign_basic(
            &self.csp,
            self.registry_client.as_ref(),
            message,
            signer,
            registry_version,
        );
        self.metrics.observe_duration_seconds(
            MetricsDomain::BasicSignature,
            MetricsScope::Full,
            "sign_basic",
            MetricsResult::from(&result),
            start_time,
        );
        debug!(logger;
            crypto.description => "end",
            crypto.is_ok => result.is_ok(),
            crypto.error => log_err(result.as_ref().err()),
            crypto.signature => log_ok_content(&result),
        );
        result
    }
}

impl<C: CryptoServiceProvider, H: Signable> BasicSigVerifier<H> for CryptoComponentImpl<C> {
    fn verify_basic_sig(
        &self,
        signature: &BasicSigOf<H>,
        message: &H,
        signer: NodeId,
        registry_version: RegistryVersion,
    ) -> CryptoResult<()> {
<<<<<<< HEAD
        use ic_crypto_internal_basic_sig_ed25519::cache::ed25519_pk_check_cache_statistics;
        use ic_crypto_internal_basic_sig_ed25519::cache::ed25519_signature_cache_statistics;

        let log_id = get_log_id(&self.logger, module_path!());
=======
        let log_id = get_log_id(&self.logger);
>>>>>>> 7c559a1e
        let logger = new_logger!(&self.logger;
            crypto.log_id => log_id,
            crypto.trait_name => "BasicSigVerifier",
            crypto.method_name => "verify_basic_sig",
        );
        debug!(logger;
            crypto.description => "start",
            crypto.registry_version => registry_version.get(),
            crypto.signed_bytes => format!("0x{}", hex::encode(message.as_signed_bytes())),
            crypto.signer => format!("{:?}", signer),
            crypto.signature => format!("{:?}", signature),
        );
        let start_time = self.metrics.now();
        let result = BasicSigVerifierInternal::verify_basic_sig(
            &self.csp,
            self.registry_client.as_ref(),
            signature,
            message,
            signer,
            registry_version,
        );
        let sig_stats = ed25519_signature_cache_statistics();
        self.metrics.observe_ed25519_sig_cache_stats(
            sig_stats.size,
            sig_stats.hits,
            sig_stats.misses,
        );

        let pk_check_stats = ed25519_pk_check_cache_statistics();
        self.metrics.observe_ed25519_pk_check_cache_stats(
            pk_check_stats.size,
            pk_check_stats.hits,
            pk_check_stats.misses,
        );
        self.metrics.observe_duration_seconds(
            MetricsDomain::BasicSignature,
            MetricsScope::Full,
            "verify_basic_sig",
            MetricsResult::from(&result),
            start_time,
        );
        debug!(logger;
            crypto.description => "end",
            crypto.is_ok => result.is_ok(),
            crypto.error => log_err(result.as_ref().err()),
        );
        result
    }

    fn combine_basic_sig(
        &self,
        signatures: BTreeMap<NodeId, &BasicSigOf<H>>,
        registry_version: RegistryVersion,
    ) -> CryptoResult<BasicSignatureBatch<H>> {
        let log_id = get_log_id(&self.logger);
        let logger = new_logger!(&self.logger;
            crypto.log_id => log_id,
            crypto.trait_name => "BasicSigVerifier",
            crypto.method_name => "combine_basic_sig",
        );
        debug!(logger;
            crypto.description => "start",
            crypto.registry_version => registry_version.get(),
            crypto.signature_shares => format!("{:?}", signatures),
        );
        let start_time = self.metrics.now();
        let result = BasicSigVerifierInternal::combine_basic_sig(signatures);
        self.metrics.observe_duration_seconds(
            MetricsDomain::BasicSignature,
            MetricsScope::Full,
            "combine_basic_sig",
            MetricsResult::from(&result),
            start_time,
        );
        debug!(logger;
            crypto.description => "end",
            crypto.is_ok => result.is_ok(),
            crypto.error => log_err(result.as_ref().err()),
        );
        result
    }

    fn verify_basic_sig_batch(
        &self,
        signature: &BasicSignatureBatch<H>,
        message: &H,
        registry_version: RegistryVersion,
    ) -> CryptoResult<()> {
        let log_id = get_log_id(&self.logger);
        let logger = new_logger!(&self.logger;
            crypto.log_id => log_id,
            crypto.trait_name => "BasicSigVerifier",
            crypto.method_name => "verify_basic_sig_batch",
        );
        debug!(logger;
            crypto.description => "start",
            crypto.registry_version => registry_version.get(),
            crypto.signature => format!("{:?}", signature.signatures_map),
        );
        let start_time = self.metrics.now();
        let result = BasicSigVerifierInternal::verify_basic_sig_batch(
            &self.csp,
            self.registry_client.as_ref(),
            signature,
            message,
            registry_version,
        );
        self.metrics.observe_duration_seconds(
            MetricsDomain::BasicSignature,
            MetricsScope::Full,
            "verify_basic_sig_batch",
            MetricsResult::from(&result),
            start_time,
        );
        debug!(logger;
            crypto.description => "end",
            crypto.is_ok => result.is_ok(),
            crypto.error => log_err(result.as_ref().err()),
        );
        result
    }
}

impl<C: CryptoServiceProvider, S: Signable> BasicSigVerifierByPublicKey<S>
    for CryptoComponentImpl<C>
{
    fn verify_basic_sig_by_public_key(
        &self,
        signature: &BasicSigOf<S>,
        signed_bytes: &S,
        public_key: &UserPublicKey,
    ) -> CryptoResult<()> {
        let log_id = get_log_id(&self.logger);
        let logger = new_logger!(&self.logger;
            crypto.log_id => log_id,
            crypto.trait_name => "BasicSigVerifierByPublicBytes",
            crypto.method_name => "verify_basic_sig_by_public_key",
        );
        debug!(logger;
            crypto.description => "start",
            crypto.signed_bytes => format!("0x{}", hex::encode(signed_bytes.as_signed_bytes())),
            crypto.public_key => format!("{}", public_key),
            crypto.signature => format!("{:?}", signature),
        );
        let start_time = self.metrics.now();
        let metrics_label = format!("verify_basic_sig_by_public_key_{}", public_key.algorithm_id);
        let result = ic_crypto_standalone_sig_verifier::verify_basic_sig_by_public_key(
            public_key.algorithm_id,
            &signed_bytes.as_signed_bytes(),
            &signature.get_ref().0,
            &public_key.key,
        );
        self.metrics.observe_duration_seconds(
            MetricsDomain::BasicSignature,
            MetricsScope::Full,
            &metrics_label,
            MetricsResult::from(&result),
            start_time,
        );
        debug!(logger;
            crypto.description => "end",
            crypto.is_ok => result.is_ok(),
            crypto.error => log_err(result.as_ref().err()),
        );
        result
    }
}

impl<C: CryptoServiceProvider, H: Signable> MultiSigner<H> for CryptoComponentImpl<C> {
    fn sign_multi(
        &self,
        message: &H,
        signer: NodeId,
        registry_version: RegistryVersion,
    ) -> CryptoResult<IndividualMultiSigOf<H>> {
        let log_id = get_log_id(&self.logger);
        let logger = new_logger!(&self.logger;
            crypto.log_id => log_id,
            crypto.trait_name => "MultiSigner",
            crypto.method_name => "sign_multi",
        );
        debug!(logger;
            crypto.description => "start",
            crypto.registry_version => registry_version.get(),
            crypto.signer => format!("{:?}", signer),
            crypto.signed_bytes => format!("0x{}", hex::encode(message.as_signed_bytes())),
        );
        let start_time = self.metrics.now();
        let result = MultiSignerInternal::sign_multi(
            &self.csp,
            self.registry_client.as_ref(),
            message,
            signer,
            registry_version,
        );
        self.metrics.observe_duration_seconds(
            MetricsDomain::MultiSignature,
            MetricsScope::Full,
            "sign_multi",
            MetricsResult::from(&result),
            start_time,
        );
        debug!(logger;
            crypto.description => "end",
            crypto.is_ok => result.is_ok(),
            crypto.error => log_err(result.as_ref().err()),
            crypto.signature => log_ok_content(&result),
        );
        result
    }
}

impl<C: CryptoServiceProvider, H: Signable> MultiSigVerifier<H> for CryptoComponentImpl<C> {
    fn verify_multi_sig_individual(
        &self,
        signature: &IndividualMultiSigOf<H>,
        message: &H,
        signer: NodeId,
        registry_version: RegistryVersion,
    ) -> CryptoResult<()> {
        let log_id = get_log_id(&self.logger);
        let logger = new_logger!(&self.logger;
            crypto.log_id => log_id,
            crypto.trait_name => "MultiSigner",
            crypto.method_name => "verify_multi_sig_individual",
        );
        debug!(logger;
            crypto.description => "start",
            crypto.registry_version => registry_version.get(),
            crypto.signer => format!("{:?}", signer),
            crypto.signed_bytes => format!("0x{}", hex::encode(message.as_signed_bytes())),
            crypto.signature => format!("{:?}", signature),
        );
        let start_time = self.metrics.now();
        let result = MultiSigVerifierInternal::verify_multi_sig_individual(
            &self.csp,
            self.registry_client.as_ref(),
            signature,
            message,
            signer,
            registry_version,
        );
        self.metrics.observe_duration_seconds(
            MetricsDomain::MultiSignature,
            MetricsScope::Full,
            "verify_multi_sig_individual",
            MetricsResult::from(&result),
            start_time,
        );
        debug!(logger;
            crypto.description => "end",
            crypto.is_ok => result.is_ok(),
            crypto.error => log_err(result.as_ref().err()),
        );
        result
    }

    /// Combines a non-empty collection of individual signatures into a combined
    /// signature.
    fn combine_multi_sig_individuals(
        &self,
        signatures: BTreeMap<NodeId, IndividualMultiSigOf<H>>,
        registry_version: RegistryVersion,
    ) -> CryptoResult<CombinedMultiSigOf<H>> {
        let log_id = get_log_id(&self.logger);
        let logger = new_logger!(&self.logger;
            crypto.log_id => log_id,
            crypto.trait_name => "MultiSigner",
            crypto.method_name => "combine_multi_sig_individuals",
        );
        debug!(logger;
            crypto.description => format!("start"),
            crypto.registry_version => registry_version.get(),
            crypto.signature_shares => format!("{:?}", signatures),
        );
        let start_time = self.metrics.now();
        let result = MultiSigVerifierInternal::combine_multi_sig_individuals(
            &self.csp,
            self.registry_client.as_ref(),
            signatures,
            registry_version,
        );
        self.metrics.observe_duration_seconds(
            MetricsDomain::MultiSignature,
            MetricsScope::Full,
            "combine_multi_sig_individuals",
            MetricsResult::from(&result),
            start_time,
        );
        debug!(logger;
            crypto.description => format!("end"),
            crypto.is_ok => result.is_ok(),
            crypto.error => log_err(result.as_ref().err()),
            crypto.signature => log_ok_content(&result),
        );
        result
    }

    /// Verifies a combined signature from a non-empty set of signers. Panics if
    /// called with zero signers.
    fn verify_multi_sig_combined(
        &self,
        signature: &CombinedMultiSigOf<H>,
        message: &H,
        signers: BTreeSet<NodeId>,
        registry_version: RegistryVersion,
    ) -> CryptoResult<()> {
        let log_id = get_log_id(&self.logger);
        let logger = new_logger!(&self.logger;
            crypto.log_id => log_id,
            crypto.trait_name => "MultiSigner",
            crypto.method_name => "verify_multi_sig_combined",
        );
        debug!(logger;
            crypto.description => format!("start"),
            crypto.registry_version => registry_version.get(),
            crypto.signature => format!("{:?}", signature),
            crypto.signed_bytes => format!("0x{}", hex::encode(message.as_signed_bytes())),
            crypto.signer => format!("{:?}", signers),
        );
        let start_time = self.metrics.now();
        let result = MultiSigVerifierInternal::verify_multi_sig_combined(
            &self.csp,
            self.registry_client.as_ref(),
            signature,
            message,
            signers,
            registry_version,
        );
        self.metrics.observe_duration_seconds(
            MetricsDomain::MultiSignature,
            MetricsScope::Full,
            "verify_multi_sig_combined",
            MetricsResult::from(&result),
            start_time,
        );
        debug!(logger;
            crypto.description => format!("end"),
            crypto.is_ok => result.is_ok(),
            crypto.error => log_err(result.as_ref().err()),
        );
        result
    }
}

impl<C: CryptoServiceProvider, T: Signable> ThresholdSigner<T> for CryptoComponentImpl<C> {
    // TODO (CRP-479): switch to Result<ThresholdSigShareOf<T>,
    // ThresholdSigDataNotFoundError>
    fn sign_threshold(&self, message: &T, dkg_id: NiDkgId) -> CryptoResult<ThresholdSigShareOf<T>> {
        let log_id = get_log_id(&self.logger);
        let logger = new_logger!(&self.logger;
            crypto.log_id => log_id,
            crypto.trait_name => "ThresholdSigner",
            crypto.method_name => "sign_threshold",
        );
        debug!(logger;
            crypto.description => "start",
            crypto.dkg_id => format!("{}", dkg_id),
            crypto.signed_bytes => format!("0x{}", hex::encode(message.as_signed_bytes())),
        );
        let start_time = self.metrics.now();
        let result = ThresholdSignerInternal::sign_threshold(
            &self.lockable_threshold_sig_data_store,
            &self.csp,
            message,
            dkg_id,
        );
        self.metrics.observe_duration_seconds(
            MetricsDomain::ThresholdSignature,
            MetricsScope::Full,
            "sign_threshold",
            MetricsResult::from(&result),
            start_time,
        );
        debug!(logger;
            crypto.description => "end",
            crypto.is_ok => result.is_ok(),
            crypto.error => log_err(result.as_ref().err()),
            crypto.signature_shares => log_ok_content(&result),
        );
        Ok(result?)
    }
}

impl<C: CryptoServiceProvider, T: Signable> ThresholdSigVerifier<T> for CryptoComponentImpl<C> {
    fn verify_threshold_sig_share(
        &self,
        signature: &ThresholdSigShareOf<T>,
        message: &T,
        dkg_id: NiDkgId,
        signer: NodeId,
    ) -> CryptoResult<()> {
        let log_id = get_log_id(&self.logger);
        let logger = new_logger!(&self.logger;
            crypto.log_id => log_id,
            crypto.trait_name => "ThresholdSigVerifier",
            crypto.method_name => "verify_threshold_sig_share",
        );
        debug!(logger;
            crypto.description => "start",
            crypto.dkg_id => format!("{}", dkg_id),
            crypto.signer => format!("{:?}", signer),
            crypto.signature_shares => format!("{:?}", signature),
            crypto.signed_bytes => format!("0x{}", hex::encode(message.as_signed_bytes())),
        );
        let start_time = self.metrics.now();
        let result = ThresholdSigVerifierInternal::verify_threshold_sig_share(
            &self.lockable_threshold_sig_data_store,
            &self.csp,
            signature,
            message,
            dkg_id,
            signer,
        );
        self.metrics.observe_duration_seconds(
            MetricsDomain::ThresholdSignature,
            MetricsScope::Full,
            "verify_threshold_sig_share",
            MetricsResult::from(&result),
            start_time,
        );
        debug!(logger;
            crypto.description => "end",
            crypto.is_ok => result.is_ok(),
            crypto.error => log_err(result.as_ref().err()),
        );
        result
    }

    fn combine_threshold_sig_shares(
        &self,
        shares: BTreeMap<NodeId, ThresholdSigShareOf<T>>,
        dkg_id: NiDkgId,
    ) -> CryptoResult<CombinedThresholdSigOf<T>> {
        let log_id = get_log_id(&self.logger);
        let logger = new_logger!(&self.logger;
            crypto.log_id => log_id,
            crypto.trait_name => "ThresholdSigVerifier",
            crypto.method_name => "combine_threshold_sig_shares",
        );
        debug!(logger;
            crypto.description => format!("start"),
            crypto.dkg_id => format!("{}", dkg_id),
            crypto.signature_shares => format!("{:?}", shares),
        );
        let start_time = self.metrics.now();
        let result = ThresholdSigVerifierInternal::combine_threshold_sig_shares(
            &self.lockable_threshold_sig_data_store,
            &self.csp,
            shares,
            dkg_id,
        );
        self.metrics.observe_duration_seconds(
            MetricsDomain::ThresholdSignature,
            MetricsScope::Full,
            "combine_threshold_sig_shares",
            MetricsResult::from(&result),
            start_time,
        );
        debug!(logger;
            crypto.description => format!("end"),
            crypto.is_ok => result.is_ok(),
            crypto.error => log_err(result.as_ref().err()),
            crypto.signature => log_ok_content(&result),
        );
        result
    }

    fn verify_threshold_sig_combined(
        &self,
        signature: &CombinedThresholdSigOf<T>,
        message: &T,
        dkg_id: NiDkgId,
    ) -> CryptoResult<()> {
        let log_id = get_log_id(&self.logger);
        let logger = new_logger!(&self.logger;
            crypto.log_id => log_id,
            crypto.trait_name => "ThresholdSigVerifier",
            crypto.method_name => "verify_threshold_sig_combined",
        );
        debug!(logger;
            crypto.description => "start",
            crypto.dkg_id => format!("{}", dkg_id),
            crypto.signature => format!("{:?}", signature),
            crypto.signed_bytes => format!("0x{}", hex::encode(message.as_signed_bytes())),
        );
        let start_time = self.metrics.now();
        let result = ThresholdSigVerifierInternal::verify_threshold_sig_combined(
            &self.lockable_threshold_sig_data_store,
            &self.csp,
            signature,
            message,
            dkg_id,
        );
        self.metrics.observe_duration_seconds(
            MetricsDomain::ThresholdSignature,
            MetricsScope::Full,
            "verify_threshold_sig_combined",
            MetricsResult::from(&result),
            start_time,
        );
        debug!(logger;
            crypto.description => "end",
            crypto.is_ok => result.is_ok(),
            crypto.error => log_err(result.as_ref().err()),
        );
        result
    }
}

impl<C: CryptoServiceProvider, T: Signable> ThresholdSigVerifierByPublicKey<T>
    for CryptoComponentImpl<C>
{
    fn verify_combined_threshold_sig_by_public_key(
        &self,
        signature: &CombinedThresholdSigOf<T>,
        message: &T,
        subnet_id: SubnetId,
        registry_version: RegistryVersion,
    ) -> CryptoResult<()> {
        let log_id = get_log_id(&self.logger);
        let logger = new_logger!(&self.logger;
            crypto.log_id => log_id,
            crypto.trait_name => "ThresholdSigVerifierByPublicKey",
            crypto.method_name => "verify_combined_threshold_sig_by_public_key",
        );
        debug!(logger;
            crypto.description => "start",
            crypto.subnet_id => format!("{}", subnet_id),
            crypto.registry_version => registry_version.get(),
            crypto.signature => format!("{:?}", signature),
            crypto.signed_bytes => format!("0x{}", hex::encode(message.as_signed_bytes())),
        );
        let start_time = self.metrics.now();
        let result = ThresholdSigVerifierInternal::verify_combined_threshold_sig_by_public_key(
            &self.csp,
            self.registry_client.as_ref(),
            signature,
            message,
            subnet_id,
            registry_version,
        );
        self.metrics.observe_duration_seconds(
            MetricsDomain::ThresholdSignature,
            MetricsScope::Full,
            "verify_combined_threshold_sig_by_public_key",
            MetricsResult::from(&result),
            start_time,
        );
        debug!(logger;
            crypto.description => "end",
            crypto.is_ok => result.is_ok(),
            crypto.error => log_err(result.as_ref().err()),
        );
        result
    }
}

impl<C: CryptoServiceProvider, S: Signable> CanisterSigVerifier<S> for CryptoComponentImpl<C> {
    fn verify_canister_sig(
        &self,
        signature: &CanisterSigOf<S>,
        signed_bytes: &S,
        public_key: &UserPublicKey,
        root_of_trust: &IcRootOfTrust,
    ) -> CryptoResult<()> {
        let log_id = get_log_id(&self.logger);
        let logger = new_logger!(&self.logger;
            crypto.log_id => log_id,
            crypto.trait_name => "CanisterSigVerifier",
            crypto.method_name => "verify_canister_sig",
        );
        debug!(logger;
            crypto.description => "start",
            crypto.signed_bytes => format!("0x{}", hex::encode(signed_bytes.as_signed_bytes())),
            crypto.public_key => format!("{}", public_key),
            crypto.signature => format!("{:?}", signature),
        );
        let start_time = self.metrics.now();
        ensure_ic_canister_signature(public_key.algorithm_id)?;
        let result = ic_crypto_standalone_sig_verifier::verify_canister_sig(
            &signed_bytes.as_signed_bytes(),
            &signature.get_ref().0,
            &public_key.key,
            root_of_trust,
        );

        // Processing of the cache statistics for metrics is deliberately
        // part of the canister signature run time metric. It is expected to take
        // very little time, but if something goes wrong, e.g., due to a mutex
        // locking congestion or similar, we should be able to notice that.
        let stats = bls_signature_cache_statistics();
        self.metrics
            .observe_bls12_381_sig_cache_stats(stats.size, stats.hits, stats.misses);

        self.metrics
            .observe_iccsa_verification_duration_seconds(MetricsResult::from(&result), start_time);
        debug!(logger;
            crypto.description => "end",
            crypto.is_ok => result.is_ok(),
            crypto.error => log_err(result.as_ref().err()),
        );
        result
    }
}

impl<C: CryptoServiceProvider> ThresholdEcdsaSigner for CryptoComponentImpl<C> {
    fn sign_share(
        &self,
        inputs: &ThresholdEcdsaSigInputs,
    ) -> Result<ThresholdEcdsaSigShare, ThresholdEcdsaSignShareError> {
        let log_id = get_log_id(&self.logger);
        let logger = new_logger!(&self.logger;
            crypto.log_id => log_id,
            crypto.trait_name => "ThresholdEcdsaSigner",
            crypto.method_name => "sign_share",
        );
        debug!(logger;
            crypto.description => "start",
            crypto.signature_inputs => format!("{:?}", inputs),
        );
        let start_time = self.metrics.now();
        let result =
            canister_threshold_sig::ecdsa::sign_share(self.vault.as_ref(), &self.node_id, inputs);
        self.metrics.observe_duration_seconds(
            MetricsDomain::ThresholdEcdsa,
            MetricsScope::Full,
            "sign_share",
            MetricsResult::from(&result),
            start_time,
        );
        debug!(logger;
            crypto.description => "end",
            crypto.is_ok => result.is_ok(),
            crypto.error => log_err(result.as_ref().err()),
            crypto.signature_shares => log_ok_content(&result),
        );
        result
    }
}

impl<C: CryptoServiceProvider> ThresholdEcdsaSigVerifier for CryptoComponentImpl<C> {
    fn verify_sig_share(
        &self,
        signer: NodeId,
        inputs: &ThresholdEcdsaSigInputs,
        share: &ThresholdEcdsaSigShare,
    ) -> Result<(), ThresholdEcdsaVerifySigShareError> {
        let log_id = get_log_id(&self.logger);
        let logger = new_logger!(&self.logger;
            crypto.log_id => log_id,
            crypto.trait_name => "ThresholdEcdsaSigVerifier",
            crypto.method_name => "verify_sig_share",
        );
        debug!(logger;
            crypto.description => "start",
            crypto.signature_shares => format!("{:?}", share),
            crypto.signer => format!("{:?}", signer),
            crypto.signature_inputs => format!("{:?}", inputs),
        );
        let start_time = self.metrics.now();
        let result = canister_threshold_sig::ecdsa::verify_sig_share(signer, inputs, share);
        self.metrics.observe_duration_seconds(
            MetricsDomain::ThresholdEcdsa,
            MetricsScope::Full,
            "verify_sig_share",
            MetricsResult::from(&result),
            start_time,
        );
        debug!(logger;
            crypto.description => "end",
            crypto.is_ok => result.is_ok(),
            crypto.error => log_err(result.as_ref().err()),
        );
        result
    }

    fn combine_sig_shares(
        &self,
        inputs: &ThresholdEcdsaSigInputs,
        shares: &BTreeMap<NodeId, ThresholdEcdsaSigShare>,
    ) -> Result<ThresholdEcdsaCombinedSignature, ThresholdEcdsaCombineSigSharesError> {
        let log_id = get_log_id(&self.logger);
        let logger = new_logger!(&self.logger;
            crypto.log_id => log_id,
            crypto.trait_name => "ThresholdEcdsaSigVerifier",
            crypto.method_name => "combine_sig_shares",
        );
        debug!(logger;
            crypto.description => "start",
            crypto.signature_inputs => format!("{:?}", inputs),
            crypto.signature_shares => format!{"{:?}", shares},
        );
        let start_time = self.metrics.now();
        let result = canister_threshold_sig::ecdsa::combine_sig_shares(inputs, shares);
        self.metrics.observe_duration_seconds(
            MetricsDomain::ThresholdEcdsa,
            MetricsScope::Full,
            "combine_sig_shares",
            MetricsResult::from(&result),
            start_time,
        );
        debug!(logger;
            crypto.description => "end",
            crypto.is_ok => result.is_ok(),
            crypto.error => log_err(result.as_ref().err()),
            crypto.signature => log_ok_content(&result),
        );
        result
    }

    fn verify_combined_sig(
        &self,
        inputs: &ThresholdEcdsaSigInputs,
        signature: &ThresholdEcdsaCombinedSignature,
    ) -> Result<(), ThresholdEcdsaVerifyCombinedSignatureError> {
        let log_id = get_log_id(&self.logger);
        let logger = new_logger!(&self.logger;
            crypto.log_id => log_id,
            crypto.trait_name => "ThresholdEcdsaSigVerifier",
            crypto.method_name => "verify_combined_sig",
        );
        debug!(logger;
            crypto.description => "start",
            crypto.signature_inputs => format!("{:?}", inputs),
            crypto.signature => format!("{:?}", signature),
        );
        let start_time = self.metrics.now();
        let result = canister_threshold_sig::ecdsa::verify_combined_signature(inputs, signature);
        self.metrics.observe_duration_seconds(
            MetricsDomain::ThresholdEcdsa,
            MetricsScope::Full,
            "verify_combined_sig",
            MetricsResult::from(&result),
            start_time,
        );
        debug!(logger;
            crypto.description => "end",
            crypto.is_ok => result.is_ok(),
            crypto.error => log_err(result.as_ref().err()),
        );
        result
    }
}

impl<C: CryptoServiceProvider> ThresholdSchnorrSigner for CryptoComponentImpl<C> {
    fn create_sig_share(
        &self,
        inputs: &ThresholdSchnorrSigInputs,
    ) -> Result<ThresholdSchnorrSigShare, ThresholdSchnorrCreateSigShareError> {
        let log_id = get_log_id(&self.logger);
        let logger = new_logger!(&self.logger;
            crypto.log_id => log_id,
            crypto.trait_name => "ThresholdSchnorrSigner",
            crypto.method_name => "create_sig_share",
        );
        debug!(logger;
            crypto.description => "start",
            crypto.signature_inputs => format!("{:?}", inputs),
        );
        let start_time = self.metrics.now();
        let result = canister_threshold_sig::schnorr::create_sig_share(
            self.vault.as_ref(),
            &self.node_id,
            inputs,
        );
        self.metrics.observe_duration_seconds(
            MetricsDomain::ThresholdSchnorr,
            MetricsScope::Full,
            "create_sig_share",
            MetricsResult::from(&result),
            start_time,
        );
        debug!(logger;
            crypto.description => "end",
            crypto.is_ok => result.is_ok(),
            crypto.error => log_err(result.as_ref().err()),
            crypto.signature_shares => log_ok_content(&result),
        );
        result
    }
}

impl<C: CryptoServiceProvider> ThresholdSchnorrSigVerifier for CryptoComponentImpl<C> {
    fn verify_sig_share(
        &self,
        signer: NodeId,
        inputs: &ThresholdSchnorrSigInputs,
        share: &ThresholdSchnorrSigShare,
    ) -> Result<(), ThresholdSchnorrVerifySigShareError> {
        let log_id = get_log_id(&self.logger);
        let logger = new_logger!(&self.logger;
            crypto.log_id => log_id,
            crypto.trait_name => "ThresholdSchnorrSigVerifier",
            crypto.method_name => "verify_sig_share",
        );
        debug!(logger;
            crypto.description => "start",
            crypto.signature_shares => format!("{:?}", share),
            crypto.signer => format!("{:?}", signer),
            crypto.signature_inputs => format!("{:?}", inputs),
        );
        let start_time = self.metrics.now();
        let result = canister_threshold_sig::schnorr::verify_sig_share(signer, inputs, share);
        self.metrics.observe_duration_seconds(
            MetricsDomain::ThresholdSchnorr,
            MetricsScope::Full,
            "verify_sig_share",
            MetricsResult::from(&result),
            start_time,
        );
        debug!(logger;
            crypto.description => "end",
            crypto.is_ok => result.is_ok(),
            crypto.error => log_err(result.as_ref().err()),
        );
        result
    }

    fn combine_sig_shares(
        &self,
        inputs: &ThresholdSchnorrSigInputs,
        shares: &BTreeMap<NodeId, ThresholdSchnorrSigShare>,
    ) -> Result<ThresholdSchnorrCombinedSignature, ThresholdSchnorrCombineSigSharesError> {
        let log_id = get_log_id(&self.logger);
        let logger = new_logger!(&self.logger;
            crypto.log_id => log_id,
            crypto.trait_name => "ThresholdSchnorrSigVerifier",
            crypto.method_name => "combine_sig_shares",
        );
        debug!(logger;
            crypto.description => "start",
            crypto.signature_inputs => format!("{:?}", inputs),
            crypto.signature_shares => format!{"{:?}", shares},
        );
        let start_time = self.metrics.now();
        let result = canister_threshold_sig::schnorr::combine_sig_shares(inputs, shares);
        self.metrics.observe_duration_seconds(
            MetricsDomain::ThresholdSchnorr,
            MetricsScope::Full,
            "combine_sig_shares",
            MetricsResult::from(&result),
            start_time,
        );
        debug!(logger;
            crypto.description => "end",
            crypto.is_ok => result.is_ok(),
            crypto.error => log_err(result.as_ref().err()),
            crypto.signature => log_ok_content(&result),
        );
        result
    }

    fn verify_combined_sig(
        &self,
        inputs: &ThresholdSchnorrSigInputs,
        signature: &ThresholdSchnorrCombinedSignature,
    ) -> Result<(), ThresholdSchnorrVerifyCombinedSigError> {
        let log_id = get_log_id(&self.logger);
        let logger = new_logger!(&self.logger;
            crypto.log_id => log_id,
            crypto.trait_name => "ThresholdSchnorrSigVerifier",
            crypto.method_name => "verify_combined_sig",
        );
        debug!(logger;
            crypto.description => "start",
            crypto.signature_inputs => format!("{:?}", inputs),
            crypto.signature => format!("{:?}", signature),
        );
        let start_time = self.metrics.now();
        let result = canister_threshold_sig::schnorr::verify_combined_sig(inputs, signature);
        self.metrics.observe_duration_seconds(
            MetricsDomain::ThresholdSchnorr,
            MetricsScope::Full,
            "verify_combined_sig",
            MetricsResult::from(&result),
            start_time,
        );
        debug!(logger;
            crypto.description => "end",
            crypto.is_ok => result.is_ok(),
            crypto.error => log_err(result.as_ref().err()),
        );
        result
    }
}

fn log_err<T: fmt::Display>(error_option: Option<&T>) -> String {
    if let Some(error) = error_option {
        return format!("{}", error);
    }
    "none".to_string()
}

fn ensure_ic_canister_signature(algorithm_id: AlgorithmId) -> CryptoResult<()> {
    if algorithm_id != AlgorithmId::IcCanisterSignature {
        return Err(CryptoError::AlgorithmNotSupported {
            algorithm: algorithm_id,
            reason: format!("Expected {:?}", AlgorithmId::IcCanisterSignature),
        });
    }
    Ok(())
}

pub fn log_ok_content<T: fmt::Display, E>(result: &Result<T, E>) -> String {
    if let Ok(content) = result {
        return format!("{}", content);
    }
    "none".to_string()
}

pub fn debug_ok_content<T: fmt::Debug, E>(result: &Result<T, E>) -> String {
    if let Ok(content) = result {
        return format!("{:?}", content);
    }
    "none".to_string()
}<|MERGE_RESOLUTION|>--- conflicted
+++ resolved
@@ -107,14 +107,10 @@
         signer: NodeId,
         registry_version: RegistryVersion,
     ) -> CryptoResult<()> {
-<<<<<<< HEAD
         use ic_crypto_internal_basic_sig_ed25519::cache::ed25519_pk_check_cache_statistics;
         use ic_crypto_internal_basic_sig_ed25519::cache::ed25519_signature_cache_statistics;
 
-        let log_id = get_log_id(&self.logger, module_path!());
-=======
-        let log_id = get_log_id(&self.logger);
->>>>>>> 7c559a1e
+        let log_id = get_log_id(&self.logger);
         let logger = new_logger!(&self.logger;
             crypto.log_id => log_id,
             crypto.trait_name => "BasicSigVerifier",
