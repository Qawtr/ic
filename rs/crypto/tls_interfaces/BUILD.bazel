load("@rules_rust//rust:defs.bzl", "rust_library", "rust_test")

package(default_visibility = [
    "//rs/crypto:__subpackages__",
<<<<<<< HEAD
    "//rs/http_endpoints/metrics:__subpackages__",
    "//rs/http_endpoints/public:__subpackages__",
    "//rs/orchestrator:__subpackages__",
    "//rs/p2p/quic_transport:__subpackages__",
    "//rs/p2p/consensus_manager:__subpackages__",
    "//rs/p2p/test_utils:__subpackages__",
=======
    "//rs/http_endpoints:__subpackages__",
    "//rs/p2p:__subpackages__",
>>>>>>> 545a018d
    "//rs/replica:__subpackages__",
    "//rs/replica/setup_ic_network:__subpackages__",
    "//rs/test_utilities:__subpackages__",
    "//rs/xnet/endpoint:__subpackages__",
    "//rs/xnet/hyper:__subpackages__",
    "//rs/xnet/payload_builder:__subpackages__",
])

rust_library(
    name = "tls_interfaces",
    srcs = glob(["src/**/*.rs"]),
    crate_name = "ic_crypto_tls_interfaces",
    version = "0.9.0",
    deps = [
        # Keep sorted.
        "//rs/protobuf",
        "//rs/types/types",
        "@crate_index//:rustls",
        "@crate_index//:serde",
        "@crate_index//:thiserror",
        "@crate_index//:x509-parser",
    ],
)

rust_test(
    name = "tls_interfaces_test",
    crate = ":tls_interfaces",
    deps = [
        # Keep sorted.
        "//rs/crypto/test_utils/reproducible_rng",
        "//rs/crypto/test_utils/tls",
        "@crate_index//:assert_matches",
        "@crate_index//:json5",
        "@crate_index//:maplit",
    ],
)<|MERGE_RESOLUTION|>--- conflicted
+++ resolved
@@ -2,17 +2,8 @@
 
 package(default_visibility = [
     "//rs/crypto:__subpackages__",
-<<<<<<< HEAD
-    "//rs/http_endpoints/metrics:__subpackages__",
-    "//rs/http_endpoints/public:__subpackages__",
-    "//rs/orchestrator:__subpackages__",
-    "//rs/p2p/quic_transport:__subpackages__",
-    "//rs/p2p/consensus_manager:__subpackages__",
-    "//rs/p2p/test_utils:__subpackages__",
-=======
     "//rs/http_endpoints:__subpackages__",
     "//rs/p2p:__subpackages__",
->>>>>>> 545a018d
     "//rs/replica:__subpackages__",
     "//rs/replica/setup_ic_network:__subpackages__",
     "//rs/test_utilities:__subpackages__",
