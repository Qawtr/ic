--- conflicted
+++ resolved
@@ -26,13 +26,9 @@
     "@crate_index//:prometheus",
     "@crate_index//:prost",
     "@crate_index//:quinn",
-<<<<<<< HEAD
-    "@crate_index//:rustls_0_21_12",
-    "@crate_index//:reed-solomon-simd",
-=======
     "@crate_index//:quinn-udp",
     "@crate_index//:rustls",
->>>>>>> ebeb49ea
+    "@crate_index//:reed-solomon-simd",
     "@crate_index//:slog",
     "@crate_index//:socket2",
     "@crate_index//:tokio",
