--- conflicted
+++ resolved
@@ -19,16 +19,13 @@
     "//rs/protobuf",
     "//rs/p2p/quic_transport",
     "//rs/types/types",
-<<<<<<< HEAD
     "//rs/crypto/test_utils/tls",
     "//rs/types/types_test_utils",
     "@crate_index//:rand_chacha",
     "@crate_index//:axum",
     "@crate_index//:either",
     "@crate_index//:tokio-util",
-=======
     "@crate_index//:axum_0_7_0",
->>>>>>> 927f710f
     "@crate_index//:backoff",
     "@crate_index//:hex",
     "@crate_index//:bytes",
