--- conflicted
+++ resolved
@@ -56,16 +56,13 @@
         (CK_BTC_LEDGER_CANISTER_ID, CK_BTC_LEDGER_CANISTER_NAME),
         bump_gzip_timestamp(&ledger_wasm),
     );
-<<<<<<< HEAD
     verify_ledger_state(&state_machine, canister_id, Some(burns_without_spender));
-=======
     // Downgrade back to the mainnet ledger version
     upgrade_canister(
         &state_machine,
         (CK_BTC_LEDGER_CANISTER_ID, CK_BTC_LEDGER_CANISTER_NAME),
         mainnet_ledger_wasm,
     );
->>>>>>> 60432db1
 }
 
 #[cfg(feature = "u256-tokens")]
@@ -79,7 +76,9 @@
     const CK_PEPE_LEDGER: (&str, &str) = ("etik7-oiaaa-aaaar-qagia-cai", "ckPEPE");
     const CK_SHIB_LEDGER: (&str, &str) = ("fxffn-xiaaa-aaaar-qagoa-cai", "ckSHIB");
 
-<<<<<<< HEAD
+    let mainnet_ledger_wasm_u256 = Wasm::from_bytes(load_wasm_using_env_var(
+        "CKETH_IC_ICRC1_LEDGER_DEPLOYED_VERSION_WASM_PATH",
+    ));
     let ck_eth_minter = icrc_ledger_types::icrc1::account::Account {
         owner: PrincipalId::from_str("sv3dd-oaaaa-aaaar-qacoa-cai")
             .unwrap()
@@ -95,11 +94,6 @@
             ],
         };
 
-=======
-    let mainnet_ledger_wasm_u256 = Wasm::from_bytes(load_wasm_using_env_var(
-        "CKETH_IC_ICRC1_LEDGER_DEPLOYED_VERSION_WASM_PATH",
-    ));
->>>>>>> 60432db1
     let ledger_wasm_u256 = Wasm::from_bytes(ledger_wasm());
 
     let canister_ids_names_and_burns_without_spender = vec![
@@ -136,16 +130,13 @@
             (canister_id_str, canister_name),
             bump_gzip_timestamp(&ledger_wasm_u256),
         );
-<<<<<<< HEAD
+        // Downgrade back to the mainnet ledger version
+        upgrade_canister(
+            &state_machine,
+            (canister_id_str, canister_name),
+            mainnet_ledger_wasm_u256.clone(),
+        );
         verify_ledger_state(&state_machine, canister_id, burns_without_spender);
-=======
-        // Downgrade back to the mainnet ledger version
-        upgrade_canister(
-            &state_machine,
-            (canister_id_str, canister_name),
-            mainnet_ledger_wasm_u256.clone(),
-        );
->>>>>>> 60432db1
     }
 }
 
