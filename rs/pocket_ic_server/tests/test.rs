mod common;

use crate::common::raw_canister_id_range_into;
use candid::{Encode, Principal};
use ic_agent::agent::http_transport::ReqwestTransport;
<<<<<<< HEAD
use ic_management_canister_types::ProvisionalCreateCanisterWithCyclesArgs;
=======
use ic_registry_proto_data_provider::ProtoRegistryDataProvider;
>>>>>>> d13d7748
use ic_utils::interfaces::ManagementCanister;
use pocket_ic::common::rest::{HttpsConfig, InstanceConfig, SubnetConfigSet};
use pocket_ic::{PocketIc, PocketIcBuilder, WasmResult};
use rcgen::{CertificateParams, KeyPair};
use reqwest::blocking::Client;
use reqwest::Client as NonblockingClient;
use reqwest::{StatusCode, Url};
use std::io::Read;
use std::io::Write;
use std::net::{IpAddr, Ipv6Addr, SocketAddr};
use std::path::PathBuf;
use std::process::{Child, Command};
use std::time::{Duration, Instant};
use tempfile::{NamedTempFile, TempDir};

pub const LOCALHOST: &str = "127.0.0.1";

fn start_server_helper(
    parent_pid: Option<u32>,
    ttl: Option<u64>,
    capture_stderr: bool,
) -> (Url, Child) {
    let bin_path = std::env::var_os("POCKET_IC_BIN").expect("Missing PocketIC binary");
    let port_file_path = if let Some(parent_pid) = parent_pid {
        std::env::temp_dir().join(format!("pocket_ic_{}.port", parent_pid))
    } else {
        NamedTempFile::new().unwrap().into_temp_path().to_path_buf()
    };
    let ready_file_path = if let Some(parent_pid) = parent_pid {
        std::env::temp_dir().join(format!("pocket_ic_{}.ready", parent_pid))
    } else {
        NamedTempFile::new().unwrap().into_temp_path().to_path_buf()
    };
    let mut cmd = Command::new(PathBuf::from(bin_path));
    if let Some(parent_pid) = parent_pid {
        cmd.arg("--pid").arg(parent_pid.to_string());
    } else {
        cmd.arg("--port-file").arg(port_file_path.clone());
        cmd.arg("--ready-file").arg(ready_file_path.clone());
    }
    if let Some(ttl) = ttl {
        cmd.arg("--ttl").arg(ttl.to_string());
    }
    if capture_stderr {
        cmd.stderr(std::process::Stdio::piped());
    }
    let out = cmd.spawn().expect("Failed to start PocketIC binary");
    let start = Instant::now();
    let url = loop {
        match ready_file_path.try_exists() {
            Ok(true) => {
                let port_string = std::fs::read_to_string(port_file_path)
                    .expect("Failed to read port from port file");
                let port: u16 = port_string.parse().expect("Failed to parse port to number");
                break Url::parse(&format!("http://{}:{}/", LOCALHOST, port)).unwrap();
            }
            _ => std::thread::sleep(Duration::from_millis(20)),
        }
        if start.elapsed() > Duration::from_secs(5) {
            panic!("Failed to start PocketIC service in time");
        }
    };
    (url, out)
}

pub fn start_server() -> Url {
    let parent_pid = std::os::unix::process::parent_id();
    start_server_helper(Some(parent_pid), None, false).0
}

#[test]
fn test_status() {
    let url = start_server();
    let client = Client::new();

    let response = client.get(url.join("status/").unwrap()).send().unwrap();
    assert_eq!(response.status(), StatusCode::OK);
}

#[test]
fn test_creation_of_instance_extended() {
    let url = start_server();
    let client = Client::new();
    let instance_config = InstanceConfig {
        subnet_config_set: SubnetConfigSet {
            application: 1,
            ..Default::default()
        }
        .into(),
        state_dir: None,
        nonmainnet_features: false,
    };
    let response = client
        .post(url.join("instances").unwrap())
        .json(&instance_config)
        .send()
        .unwrap();

    assert_eq!(response.status(), StatusCode::CREATED);
    assert!(!response.text().unwrap().is_empty());
}

#[test]
fn test_blob_store() {
    let url = start_server();
    let client = Client::new();
    let blob_1 = "decafbad".as_bytes();
    let blob_2 = "deadbeef".as_bytes();

    let response = client
        .post(url.join("blobstore/").unwrap())
        .body(blob_1)
        .send()
        .unwrap();
    assert_eq!(response.status(), StatusCode::OK);
    let blob_id_1 = response.text().unwrap();

    let response = client
        .post(url.join("blobstore/").unwrap())
        .body(blob_2)
        .header(reqwest::header::CONTENT_ENCODING, "gzip")
        .send()
        .unwrap();
    assert_eq!(response.status(), StatusCode::OK);
    let blob_id_2 = response.text().unwrap();

    let response = client
        .get(url.join(&format!("blobstore/{blob_id_1}")).unwrap())
        .send()
        .unwrap();
    assert_eq!(response.status(), StatusCode::OK);

    assert!(response
        .headers()
        .get(reqwest::header::CONTENT_ENCODING)
        .is_none());

    let blob = response.bytes().unwrap();
    assert_eq!(blob, "decafbad".as_bytes());

    let response = client
        .get(url.join(&format!("blobstore/{blob_id_2}")).unwrap())
        .send()
        .unwrap();
    assert_eq!(response.status(), StatusCode::OK);

    let header = response
        .headers()
        .get(reqwest::header::CONTENT_ENCODING)
        .unwrap()
        .as_bytes();
    assert_eq!(header, b"gzip");

    let blob = response.bytes().unwrap();
    assert_eq!(blob, "deadbeef".as_bytes());

    let nonexistent_blob_id = "does not exist".to_owned();
    let response = client
        .get(
            url.join(&format!("blobstore/{nonexistent_blob_id}"))
                .unwrap(),
        )
        .send()
        .unwrap();

    assert_eq!(response.status(), StatusCode::BAD_REQUEST);
}

#[test]
fn test_blob_store_wrong_encoding() {
    let url = start_server();
    let client = Client::new();
    let blob = "decafbad".as_bytes();

    let response = client
        .post(url.join("blobstore/").unwrap())
        .body(blob)
        .header(reqwest::header::CONTENT_ENCODING, "bad_encoding")
        .send()
        .unwrap();
    assert_eq!(response.status(), StatusCode::BAD_REQUEST);
    assert!(response
        .text()
        .unwrap()
        .to_lowercase()
        .contains("bad encoding"));
}

#[test]
fn test_port_file() {
    let bin_path = std::env::var_os("POCKET_IC_BIN").expect("Missing PocketIC binary");
    let port_file_path = std::env::temp_dir().join("pocket_ic.port");
    Command::new(PathBuf::from(bin_path))
        .arg("--port-file")
        .arg(
            port_file_path
                .clone()
                .into_os_string()
                .into_string()
                .unwrap(),
        )
        .spawn()
        .expect("Failed to start PocketIC binary");
    let start = Instant::now();
    loop {
        if let Ok(port_string) = std::fs::read_to_string(port_file_path.clone()) {
            if !port_string.is_empty() {
                port_string
                    .parse::<u16>()
                    .expect("Failed to parse port to number");
                break;
            }
        }
        std::thread::sleep(Duration::from_millis(20));
        if start.elapsed() > Duration::from_secs(5) {
            panic!("Failed to start PocketIC service in time");
        }
    }
}

async fn test_gateway(https: bool) {
    // create PocketIC instance
    let mut pic = PocketIcBuilder::new()
        .with_nns_subnet()
        .with_application_subnet()
        .build_async()
        .await;

    // retrieve the first canister ID on the application subnet
    // which will be the effective and expected canister ID for canister creation
    let topology = pic.topology().await;
    let app_subnet = topology.get_app_subnets()[0];
    let effective_canister_id =
        raw_canister_id_range_into(&topology.0.get(&app_subnet).unwrap().canister_ranges[0]).start;

    // define HTTP protocol for this test
    let proto = if https { "https" } else { "http" };

    // define two domains for canister ID resolution
    let localhost = "localhost";
    let sub_localhost = &format!("{}.{}", effective_canister_id, localhost);
    let alt_domain = "example.com";
    let sub_alt_domain = &format!("{}.{}", effective_canister_id, alt_domain);

    // generate root TLS certificate (only used if `https` is set to `true`,
    // but defining it here unconditionally simplifies the test)
    let root_key_pair = KeyPair::generate().unwrap();
    let root_cert = CertificateParams::new(vec![
        localhost.to_string(),
        sub_localhost.to_string(),
        alt_domain.to_string(),
        sub_alt_domain.to_string(),
    ])
    .unwrap()
    .self_signed(&root_key_pair)
    .unwrap();
    let (mut cert_file, cert_path) = NamedTempFile::new().unwrap().keep().unwrap();
    cert_file.write_all(root_cert.pem().as_bytes()).unwrap();
    let (mut key_file, key_path) = NamedTempFile::new().unwrap().keep().unwrap();
    key_file
        .write_all(root_key_pair.serialize_pem().as_bytes())
        .unwrap();

    // make PocketIc instance live with an HTTP gateway
    let https_config = if https {
        Some(HttpsConfig {
            cert_path: cert_path.into_os_string().into_string().unwrap(),
            key_path: key_path.into_os_string().into_string().unwrap(),
        })
    } else {
        None
    };
    let port = pic
        .make_live_with_params(
            None,
            Some(vec![localhost.to_string(), alt_domain.to_string()]),
            https_config,
        )
        .await
        .port_or_known_default()
        .unwrap();

    // create a non-blocking reqwest client resolving localhost/example.com and <canister-id>.localhost/example.com to [::1]
    let mut builder = NonblockingClient::builder()
        .resolve(
            localhost,
            SocketAddr::new(IpAddr::V6(Ipv6Addr::new(0, 0, 0, 0, 0, 0, 0, 1)), port),
        )
        .resolve(
            sub_localhost,
            SocketAddr::new(IpAddr::V6(Ipv6Addr::new(0, 0, 0, 0, 0, 0, 0, 1)), port),
        )
        .resolve(
            alt_domain,
            SocketAddr::new(IpAddr::V6(Ipv6Addr::new(0, 0, 0, 0, 0, 0, 0, 1)), port),
        )
        .resolve(
            sub_alt_domain,
            SocketAddr::new(IpAddr::V6(Ipv6Addr::new(0, 0, 0, 0, 0, 0, 0, 1)), port),
        );
    // add a custom root certificate
    if https {
        builder = builder.add_root_certificate(
            reqwest::Certificate::from_pem(root_cert.pem().as_bytes()).unwrap(),
        );
    }
    let client = builder.build().unwrap();

    // create agent with custom transport
    let transport = ReqwestTransport::create_with_client(
        format!("{}://{}:{}", proto, localhost, port),
        client.clone(),
    )
    .unwrap();
    let agent = ic_agent::Agent::builder()
        .with_transport(transport)
        .build()
        .unwrap();
    agent.fetch_root_key().await.unwrap();

    // deploy II canister to PocketIC instance using agent and proxying through HTTP(S) gateway
    let ic00 = ManagementCanister::create(&agent);
    let (canister_id,) = ic00
        .create_canister()
        .as_provisional_create_with_amount(None)
        .with_effective_canister_id(effective_canister_id)
        .call_and_wait()
        .await
        .unwrap();
    assert_eq!(canister_id, effective_canister_id.into());

    // install II canister WASM
    let ii_path = std::env::var_os("II_WASM").expect("Missing II_WASM (path to II wasm) in env.");
    let ii_wasm = std::fs::read(ii_path).expect("Could not read II wasm file.");
    ic00.install_code(&canister_id, &ii_wasm)
        .with_raw_arg(Encode!(&()).unwrap())
        .call_and_wait()
        .await
        .unwrap();

    // perform frontend asset request for the title page at http(s)://localhost:<port>/?canisterId=<canister-id>
    let canister_url = format!(
        "{}://{}:{}/?canisterId={}",
        proto, localhost, port, canister_id
    );
    let res = client.get(canister_url).send().await.unwrap();
    let page = String::from_utf8(res.bytes().await.unwrap().to_vec()).unwrap();
    assert!(page.contains("<title>Internet Identity</title>"));

    // perform frontend asset request for the title page at http(s)://<canister-id>.example.com:<port>
    let canister_url = format!("{}://{}.{}:{}", proto, canister_id, alt_domain, port);
    let res = client.get(canister_url.clone()).send().await.unwrap();
    let page = String::from_utf8(res.bytes().await.unwrap().to_vec()).unwrap();
    assert!(page.contains("<title>Internet Identity</title>"));

    // stop HTTP gateway and disable auto progress
    pic.stop_live().await;

    // HTTP gateway should eventually stop and requests to it fail
    loop {
        if client.get(canister_url.clone()).send().await.is_err() {
            break;
        }
        std::thread::sleep(Duration::from_millis(20));
    }
}

#[tokio::test]
async fn test_http_gateway() {
    test_gateway(false).await;
}

#[tokio::test]
async fn test_https_gateway() {
    test_gateway(true).await;
}

#[test]
fn test_specified_id() {
    use ic_utils::interfaces::ManagementCanister;

    // Create live PocketIc instance.
    let mut pic = PocketIcBuilder::new()
        .with_nns_subnet()
        .with_application_subnet()
        .build();
    let endpoint = pic.make_live(None);

    // We define a "specified" canister ID that exists on the IC mainnet,
    // but belongs to the canister ranges of no subnet on the PocketIC instance.
    let specified_id = Principal::from_text("rimrc-piaaa-aaaao-aaljq-cai").unwrap();
    assert!(pic.get_subnet(specified_id).is_none());

    // We create a canister with that specified canister ID: this should succeed
    // and a new subnet should be created.
    let rt = tokio::runtime::Builder::new_current_thread()
        .enable_all()
        .build()
        .unwrap();
    let canister_id = rt.block_on(async {
        let agent = ic_agent::Agent::builder()
            .with_url(endpoint.clone())
            .build()
            .unwrap();
        agent.fetch_root_key().await.unwrap();

        let ic00 = ManagementCanister::create(&agent);

        let (canister_id,) = ic00
            .create_canister()
            .as_provisional_create_with_specified_id(specified_id)
            .call_and_wait()
            .await
            .unwrap();

        canister_id
    });
    assert_eq!(canister_id, specified_id);
}

#[test]
fn test_dashboard() {
    let (server_url, _) = start_server_helper(None, Some(5), true);
    let subnet_config_set = SubnetConfigSet {
        nns: true,
        application: 1,
        ..Default::default()
    };
    let pic = PocketIc::from_config_and_server_url(subnet_config_set, server_url.clone());

    // retrieve the NNS and application subnets
    let topology = pic.topology();
    let nns_subnet = topology.get_nns().unwrap();
    let app_subnet = topology.get_app_subnets()[0];

    let canister_1 = pic.create_canister_on_subnet(None, None, nns_subnet);
    assert_eq!(pic.get_subnet(canister_1).unwrap(), nns_subnet);
    let canister_2 = pic.create_canister_on_subnet(None, None, app_subnet);
    assert_eq!(pic.get_subnet(canister_2).unwrap(), app_subnet);

    let client = Client::new();
    let dashboard_url = format!("{}instances/{}/_/dashboard", server_url, pic.instance_id());
    let dashboard = client.get(dashboard_url).send().unwrap();
    let page = String::from_utf8(dashboard.bytes().unwrap().to_vec()).unwrap();
    assert!(page.contains(&canister_1.to_string()));
    assert!(page.contains(&canister_2.to_string()));
    assert!(page.contains(&nns_subnet.to_string()));
    assert!(page.contains(&app_subnet.to_string()));
}

#[test]
fn pocket_ic_server_binary_name() {
    let bin_path = std::env::var_os("POCKET_IC_BIN").expect("Missing PocketIC binary");
    let new_bin_path = format!("{}_", bin_path.to_str().unwrap());
    Command::new("cp")
        .arg(bin_path.clone())
        .arg(new_bin_path.clone())
        .output()
        .unwrap();
    let out = Command::new(PathBuf::from(new_bin_path))
        .output()
        .expect("Failed to start PocketIC binary");
    let out_str = String::from_utf8(out.stderr).unwrap();
    assert!(out_str.contains(
        "The PocketIc server binary name must be \"pocket-ic\" or \"pocket-ic-server\" (without quotes)."
    ));
}

const CANISTER_LOGS_WAT: &str = r#"
    (module
        (import "ic0" "debug_print"
            (func $debug_print (param i32 i32)))
        (func $init
            (call $debug_print (i32.const 0) (i32.const 14))
        )
        (memory $memory 1)
        (export "canister_init" (func $init))
        (data (i32.const 0) "Logging works!")
    )
"#;

#[test]
fn canister_logs() {
    const INIT_CYCLES: u128 = 2_000_000_000_000;
    let (server_url, mut out) = start_server_helper(None, Some(5), true);
    let subnet_config_set = SubnetConfigSet {
        application: 1,
        ..Default::default()
    };
    let pic = PocketIc::from_config_and_server_url(subnet_config_set, server_url);

    let canister_id = pic.create_canister();
    pic.add_cycles(canister_id, INIT_CYCLES);
    let canister_logs_wasm = wat::parse_str(CANISTER_LOGS_WAT).unwrap();
    pic.install_canister(canister_id, canister_logs_wasm, vec![], None);

    drop(pic);
    let mut stderr = String::new();
    out.stderr
        .take()
        .unwrap()
        .read_to_string(&mut stderr)
        .unwrap();
    assert!(stderr.contains("Logging works!"));
}

const COUNTER_WAT: &str = r#"
;; Counter with global variable ;;
(module
  (import "ic0" "msg_reply" (func $msg_reply))
  (import "ic0" "msg_reply_data_append"
    (func $msg_reply_data_append (param i32 i32)))

  (func $read
    (i32.store
      (i32.const 0)
      (global.get 0)
    )
    (call $msg_reply_data_append
      (i32.const 0)
      (i32.const 4))
    (call $msg_reply))

  (func $write
    (global.set 0
      (i32.add
        (global.get 0)
        (i32.const 1)
      )
    )
    (call $read)
  )

  (memory $memory 1)
  (export "memory" (memory $memory))
  (global (export "counter_global") (mut i32) (i32.const 0))
  (export "canister_query read" (func $read))
  (export "canister_query inc_read" (func $write))
  (export "canister_update write" (func $write))
)
    "#;

fn check_counter(pic: &PocketIc, canister_id: Principal, expected_ctr: u32) {
    let res = pic
        .query_call(canister_id, Principal::anonymous(), "read", vec![])
        .unwrap();
    match res {
        WasmResult::Reply(data) => {
            assert_eq!(u32::from_le_bytes(data.try_into().unwrap()), expected_ctr);
        }
        _ => panic!("Unexpected update call response"),
    };
}

/// Tests that the PocketIC topology and canister states
/// can be successfully restored from a `state_dir`
/// if a PocketIC instance is created with that `state_dir`,
/// using `with_state_dir` on `PocketIcBuilder`.
/// Furthermore, tests that the NNS subnet and its canister states
/// can be successfully restored from the NNS subnet state,
/// using `with_nns_state` on `PocketIcBuilder`.
#[test]
fn canister_state_dir() {
    const INIT_CYCLES: u128 = 2_000_000_000_000;

    // Create a temporary state directory persisted throughout the test.
    let state_dir = TempDir::new().unwrap();
    let state_dir_path_buf = state_dir.path().to_path_buf();

    // Create a PocketIC instance with NNS and app subets.
    let pic = PocketIcBuilder::new()
        .with_state_dir(state_dir_path_buf.clone())
        .with_nns_subnet()
        .with_application_subnet()
        .build();

    // Check the registry version.
    // The registry version should be 2 as we have two subnets on the PocketIC instance
    // and every subnet creation bumps the registry version.
    let registry_proto_path = state_dir_path_buf.join("registry.proto");
    let registry_data_provider = ProtoRegistryDataProvider::load_from_file(registry_proto_path);
    assert_eq!(registry_data_provider.latest_version(), 2.into());

    // Retrieve the NNS and app subnets from the topology.
    let topology = pic.topology();
    let nns_subnet = topology.get_nns().unwrap();
    let app_subnet = topology.get_app_subnets()[0];

    // We create a counter canister on the NNS subnet.
    let nns_canister_id = pic.create_canister_on_subnet(None, None, nns_subnet);
    pic.add_cycles(nns_canister_id, INIT_CYCLES);
    let counter_wasm = wat::parse_str(COUNTER_WAT).unwrap();
    pic.install_canister(nns_canister_id, counter_wasm, vec![], None);

    // Bump the counter twice and check the counter value.
    pic.update_call(nns_canister_id, Principal::anonymous(), "write", vec![])
        .unwrap();
    pic.update_call(nns_canister_id, Principal::anonymous(), "write", vec![])
        .unwrap();
    check_counter(&pic, nns_canister_id, 2);

    // We create a counter canister on the application subnet.
    let app_canister_id = pic.create_canister_on_subnet(None, None, app_subnet);
    pic.add_cycles(app_canister_id, INIT_CYCLES);
    let counter_wasm = wat::parse_str(COUNTER_WAT).unwrap();
    pic.install_canister(app_canister_id, counter_wasm, vec![], None);

    // Bump the counter once and check the counter value.
    pic.update_call(app_canister_id, Principal::anonymous(), "write", vec![])
        .unwrap();
    check_counter(&pic, app_canister_id, 1);

    // We create a counter canister with a "specified" canister ID that exists on the IC mainnet,
    // but belongs to the canister ranges of no subnet on the PocketIC instance.
    let specified_id = Principal::from_text("rimrc-piaaa-aaaao-aaljq-cai").unwrap();
    assert!(pic.get_subnet(specified_id).is_none());
    let spec_canister_id = pic
        .create_canister_with_id(None, None, specified_id)
        .unwrap();
    assert_eq!(spec_canister_id, specified_id);
    pic.add_cycles(spec_canister_id, INIT_CYCLES);
    let counter_wasm = wat::parse_str(COUNTER_WAT).unwrap();
    pic.install_canister(spec_canister_id, counter_wasm, vec![], None);

    // Bump the counter three times and check the counter value.
    pic.update_call(spec_canister_id, Principal::anonymous(), "write", vec![])
        .unwrap();
    pic.update_call(spec_canister_id, Principal::anonymous(), "write", vec![])
        .unwrap();
    pic.update_call(spec_canister_id, Principal::anonymous(), "write", vec![])
        .unwrap();
    check_counter(&pic, spec_canister_id, 3);

    // Delete the PocketIC instance.
    drop(pic);

    // Start a new PocketIC server.
    let (new_server_url, _) = start_server_helper(None, Some(5), false);

    // Create a PocketIC instance mounting the state created so far.
    let pic = PocketIcBuilder::new()
        .with_server_url(new_server_url)
        .with_state_dir(state_dir_path_buf.clone())
        .build();

    // Check that the topology has been properly restored.
    let topology = pic.topology();
    assert_eq!(topology.get_nns().unwrap(), nns_subnet);
    assert_eq!(topology.get_app_subnets()[0], app_subnet);
    // We created one app subnet and another one was created dynamically
    // to host the canister with the "specified" canister ID.
    assert_eq!(topology.get_app_subnets().len(), 2);

    // Check that the canister states have been properly restored.
    check_counter(&pic, nns_canister_id, 2);
    check_counter(&pic, app_canister_id, 1);
    check_counter(&pic, spec_canister_id, 3);

    // Bump the counter on the NNS subnet.
    pic.update_call(nns_canister_id, Principal::anonymous(), "write", vec![])
        .unwrap();

    // Delete the PocketIC instance.
    drop(pic);

    // Start a new PocketIC server.
    let (newest_server_url, _) = start_server_helper(None, Some(5), false);

    // Create a PocketIC instance mounting the NNS state created so far.
    let nns_subnet_seed = topology.0.get(&nns_subnet).unwrap().subnet_seed;
    let nns_state_dir = state_dir.path().join(hex::encode(nns_subnet_seed));
    let pic = PocketIcBuilder::new()
        .with_server_url(newest_server_url)
        .with_nns_state(nns_subnet, nns_state_dir)
        .build();

    // Check that the topology has been properly restored.
    let topology = pic.topology();
    assert_eq!(topology.get_nns().unwrap(), nns_subnet);
    // We didn't specify to restore any app subnets.
    assert!(topology.get_app_subnets().is_empty());

    // Check that the canister states have been properly restored.
    check_counter(&pic, nns_canister_id, 3);

    // Bump the counter on the NNS subnet.
    pic.update_call(nns_canister_id, Principal::anonymous(), "write", vec![])
        .unwrap();
<<<<<<< HEAD
}

/// Test that PocketIC can handle synchronous update calls, i.e. `/api/v3/.../call`.
#[test]
fn test_specified_id_call_v3() {
    use ic_agent_call_v3::agent::CallResponse;

    // Create live PocketIc instance.
    let mut pic = PocketIcBuilder::new()
        .with_nns_subnet()
        .with_application_subnet()
        .build();
    let endpoint = pic.make_live(None);

    let rt = tokio::runtime::Builder::new_current_thread()
        .enable_all()
        .build()
        .unwrap();

    // retrieve the first canister ID on the application subnet
    // which will be the effective canister ID for canister creation
    let topology = pic.topology();

    let app_subnet = topology.get_app_subnets()[0];
    let effective_canister_id =
        raw_canister_id_range_into(&topology.0.get(&app_subnet).unwrap().canister_ranges[0]).start;

    rt.block_on(async {
        let agent = ic_agent_call_v3::Agent::builder()
            .with_url(endpoint.clone())
            .build()
            .unwrap();
        agent.fetch_root_key().await.unwrap();

        let arg = ProvisionalCreateCanisterWithCyclesArgs {
            amount: None,
            settings: None,
            specified_id: None,
            sender_canister_version: None,
        };
        let bytes = candid::Encode!(&arg).unwrap();

        // This is an agent that targets /api/v3/.../call for ingress messages.
        agent
            .update(
                &Principal::management_canister(),
                "provisional_create_canister_with_cycles",
            )
            .with_arg(bytes)
            .with_effective_canister_id(effective_canister_id.into())
            .call()
            .await
            .map(|response| match response {
                CallResponse::Poll(_) => panic!("Expected a reply"),
                CallResponse::Response(..) => {}
            })
            .unwrap();
    })
=======

    // Check the registry version.
    // The registry version should be 3 as we have three subnets on the PocketIC instance now
    // and every subnet creation bumps the registry version.
    let registry_proto_path = state_dir_path_buf.join("registry.proto");
    let registry_data_provider = ProtoRegistryDataProvider::load_from_file(registry_proto_path);
    assert_eq!(registry_data_provider.latest_version(), 3.into());
>>>>>>> d13d7748
}<|MERGE_RESOLUTION|>--- conflicted
+++ resolved
@@ -3,11 +3,8 @@
 use crate::common::raw_canister_id_range_into;
 use candid::{Encode, Principal};
 use ic_agent::agent::http_transport::ReqwestTransport;
-<<<<<<< HEAD
 use ic_management_canister_types::ProvisionalCreateCanisterWithCyclesArgs;
-=======
 use ic_registry_proto_data_provider::ProtoRegistryDataProvider;
->>>>>>> d13d7748
 use ic_utils::interfaces::ManagementCanister;
 use pocket_ic::common::rest::{HttpsConfig, InstanceConfig, SubnetConfigSet};
 use pocket_ic::{PocketIc, PocketIcBuilder, WasmResult};
@@ -696,7 +693,13 @@
     // Bump the counter on the NNS subnet.
     pic.update_call(nns_canister_id, Principal::anonymous(), "write", vec![])
         .unwrap();
-<<<<<<< HEAD
+
+    // Check the registry version.
+    // The registry version should be 3 as we have three subnets on the PocketIC instance now
+    // and every subnet creation bumps the registry version.
+    let registry_proto_path = state_dir_path_buf.join("registry.proto");
+    let registry_data_provider = ProtoRegistryDataProvider::load_from_file(registry_proto_path);
+    assert_eq!(registry_data_provider.latest_version(), 3.into());
 }
 
 /// Test that PocketIC can handle synchronous update calls, i.e. `/api/v3/.../call`.
@@ -755,13 +758,4 @@
             })
             .unwrap();
     })
-=======
-
-    // Check the registry version.
-    // The registry version should be 3 as we have three subnets on the PocketIC instance now
-    // and every subnet creation bumps the registry version.
-    let registry_proto_path = state_dir_path_buf.join("registry.proto");
-    let registry_data_provider = ProtoRegistryDataProvider::load_from_file(registry_proto_path);
-    assert_eq!(registry_data_provider.latest_version(), 3.into());
->>>>>>> d13d7748
 }