--- conflicted
+++ resolved
@@ -827,11 +827,7 @@
     pub metrics_registry: MetricsRegistry,
     ingress_history_reader: Box<dyn IngressHistoryReader>,
     pub query_handler: Arc<Mutex<QueryExecutionService>>,
-<<<<<<< HEAD
-    runtime: Arc<Runtime>,
-=======
     pub runtime: Arc<Runtime>,
->>>>>>> 5d38f7c3
     // The atomicity is required for internal mutability and sending across threads.
     checkpoint_interval_length: AtomicU64,
     nonce: AtomicU64,
