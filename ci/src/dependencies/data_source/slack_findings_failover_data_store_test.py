from copy import deepcopy
from typing import Dict, List
from unittest.mock import Mock

from data_source.slack_findings_failover.data import (
    VULNERABILITY_THRESHOLD_SCORE,
    SlackFinding,
    SlackProjectInfo,
    SlackVulnerabilityEvent,
    SlackVulnerabilityEventType,
)
from data_source.slack_findings_failover.scan_result import SlackScanResult
from data_source.slack_findings_failover.vuln_info import SlackVulnerabilityInfo, VulnerabilityInfo
from data_source.slack_findings_failover.vuln_store import SlackVulnerabilityStore
from data_source.slack_findings_failover_data_store import SLACK_CHANNEL_CONFIG_BY_TEAM, SlackFindingsFailoverDataStore
from model.dependency import Dependency
from model.finding import Finding
from model.project import Project
from model.team import Team
from model.vulnerability import Vulnerability


def test_can_handle_finding():
    fo_finding1 = Finding(
        "ic",
        "BAZEL_TRIVY_CS",
        Dependency("linux-libc-dev", "linux-libc-dev", "1.0"),
        [Vulnerability("vid", "vname", "vdesc")],
        [],
        ["ic/proj1", "ic/proj1/subproj/foo"],
        [],
    )
    fo_finding2 = Finding(
        "ic",
        "BAZEL_TRIVY_CS",
        Dependency("linux-modules-0.8.15", "linux-modules-0.8.15", "1.0"),
        [Vulnerability("vid", "vname", "vdesc")],
        [],
        ["ic/proj1", "ic/proj1/subproj/foo"],
        [],
    )

    ds = SlackFindingsFailoverDataStore([Project("ic", "ic/proj1", None, Team.NODE_TEAM)])
    assert ds.can_handle(fo_finding1)
    assert ds.can_handle(fo_finding2)

    ds = SlackFindingsFailoverDataStore(
        [
            Project(
                "ic",
                "ic/proj1",
                None,
                None,
                {"ic/proj1/subproj": [Team.BOUNDARY_NODE_TEAM], "ic/proj1": [Team.BOUNDARY_NODE_TEAM]},
            )
        ]
    )
    assert ds.can_handle(fo_finding1)
    assert ds.can_handle(fo_finding2)


def test_can_not_handle_finding():
    finding = Finding(
        "ic",
        "BAZEL_TRIVY_CS",
        Dependency("linux-libc", "linux-libc", "1.0"),
        [Vulnerability("vid", "vname", "vdesc")],
        [],
        ["ic/proj1", "ic/proj1/subproj/foo"],
        [],
    )

    assert not SlackFindingsFailoverDataStore([Project("ic", "ic/proj1", None, Team.NODE_TEAM)]).can_handle(finding)


def test_store_findings():
    v1 = Vulnerability("vid", "vname", "vdesc", 8)
    sf1 = SlackFinding("repo", "scanner", "did", "dvers", ["proj1", "proj2"])
    f1 = Finding("repo", "scanner", Dependency("did", "dname", "dvers"), [v1], [], ["proj1", "proj3"], [])
    v1_events = [
        SlackVulnerabilityEvent.vuln_added("vid", SLACK_CHANNEL_CONFIG_BY_TEAM[Team.BOUNDARY_NODE_TEAM].channel_id),
        SlackVulnerabilityEvent.vuln_removed("vid", SLACK_CHANNEL_CONFIG_BY_TEAM[Team.NODE_TEAM].channel_id),
        SlackVulnerabilityEvent.dep_added(
            "vid", SLACK_CHANNEL_CONFIG_BY_TEAM[Team.BOUNDARY_NODE_TEAM].channel_id, f1.id(), ["proj3"]
        ),
        SlackVulnerabilityEvent.dep_removed(
            "vid", SLACK_CHANNEL_CONFIG_BY_TEAM[Team.NODE_TEAM].channel_id, sf1.id(), ["proj2"]
        ),
    ]

    v_old = Vulnerability("vid_old", "vname_old", "vdesc_old", 8)
    sf_old = SlackFinding("repo", "scanner", "did_old", "dvers_old", ["proj3"])
    v_old_events = [
        SlackVulnerabilityEvent.vuln_removed(
            "vid_old", SLACK_CHANNEL_CONFIG_BY_TEAM[Team.BOUNDARY_NODE_TEAM].channel_id
        ),
        SlackVulnerabilityEvent.dep_removed(
            "vid_old", SLACK_CHANNEL_CONFIG_BY_TEAM[Team.BOUNDARY_NODE_TEAM].channel_id, sf_old.id(), ["proj3"]
        ),
    ]

    v_new = Vulnerability("vid_new", "vname_new", "vdesc_new", 9)
    f_new = Finding("repo", "scanner", Dependency("did_new", "dname", "dvers_new"), [v_new], [], ["proj1"], [])

    v_below_thresh = Vulnerability("vid_low", "vname_low", "vdesc_low", VULNERABILITY_THRESHOLD_SCORE - 1)
    f_below_thresh = Finding(
        "repo", "scanner", Dependency("did_low", "dname", "dvers_low"), [v_below_thresh], [], ["proj1"], []
    )

    svi1 = Mock()
    svi1.finding_by_id = {sf1.id(): sf1}
    svi1.vulnerability = v1
    svi1.update_with.return_value = v1_events
    svi_old = Mock()
    svi_old.finding_by_id = {sf_old.id(): sf_old}
    svi_old.vulnerability = v_old
    svi_old.get_events_for_remove.return_value = v_old_events

    slack_vuln_by_vuln_id = {v1.id: svi1, v_old.id: svi_old}

    current_findings = [f1, f_new, f_below_thresh]

    projects = [
        Project("proj1", "proj1", None, Team.NODE_TEAM),
        Project("proj2", "proj2", None, Team.NODE_TEAM),
        Project("proj3", "proj3", None, Team.BOUNDARY_NODE_TEAM),
    ]
    slack_api = Mock()
    loader = Mock()
    loader.load_findings.return_value = slack_vuln_by_vuln_id
    storage = MockSlackStore()
    failover = SlackFindingsFailoverDataStore(projects, slack_api, loader, storage)

    failover.store_findings("repo", "scanner", current_findings)

    assert len(storage.events_by_vuln_id) == 3
    assert storage.events_by_vuln_id[v1.id] == v1_events
    assert storage.events_by_vuln_id[v_old.id] == v_old_events
    assert storage.events_by_vuln_id[v_new.id] == [
        SlackVulnerabilityEvent.vuln_added(v_new.id, SLACK_CHANNEL_CONFIG_BY_TEAM[Team.NODE_TEAM].channel_id),
        SlackVulnerabilityEvent.dep_added(
            v_new.id, SLACK_CHANNEL_CONFIG_BY_TEAM[Team.NODE_TEAM].channel_id, f_new.id(), f_new.projects
        ),
    ]
    assert slack_api.send_message.call_count == 2


def test_filter_findings():
<<<<<<< HEAD
    v1 = Vulnerability("v1id", "v1 name", "v1 desc", 10)
=======
    v1 = Vulnerability("v1id", "v1 name", "V1 desc", 10)
>>>>>>> 5d38f7c3
    # filtered because only f1 is affected and ic/proj1 ignores it
    v2 = Vulnerability("v2id", "v2 name", "v2 desc", 10)
    v3 = Vulnerability("v3id", "v3 name", "v3 desc", 10)
    # filtered because of too low score
    v4 = Vulnerability("v4id", "v4 name", "v4 desc", 2)
    # filtered in v1 and v3
    f1 = Finding(
        "ic",
        "BAZEL_TRIVY_CS",
        Dependency("f1id", "f1 name", "1.0"),
        [v1, v2, v4],
        [],
        ["ic/proj1"],
        [],
    )
    # ic/proj1 filtered in v1
    f2 = Finding(
        "ic",
        "BAZEL_TRIVY_CS",
        Dependency("f2id", "f2 name", "2.0"),
        [v1, v3, v4],
        [],
        ["ic/proj1", "ic/proj2"],
        [],
    )
<<<<<<< HEAD
    ignore_list_by_project = {"ic/proj1": {"v1 des", "v2"}}
=======
    ignore_list_by_project = {"ic/proj1": {"v1 DES", "v2"}}
>>>>>>> 5d38f7c3
    vuln_by_vuln_id = {
        v1.id: VulnerabilityInfo(v1, {f1.id(): deepcopy(f1), f2.id(): deepcopy(f2)}),
        v2.id: VulnerabilityInfo(v2, {f1.id(): deepcopy(f1)}),
        v3.id: VulnerabilityInfo(v3, {f2.id(): deepcopy(f2)}),
    }

    SlackFindingsFailoverDataStore._filter_vulns(vuln_by_vuln_id, ignore_list_by_project)

    assert len(vuln_by_vuln_id) == 2

    assert v1.id in vuln_by_vuln_id
    assert len(vuln_by_vuln_id[v1.id].finding_by_id) == 1
    assert f2.id() in vuln_by_vuln_id[v1.id].finding_by_id
    assert vuln_by_vuln_id[v1.id].finding_by_id[f2.id()].projects == ["ic/proj2"]

    assert v3.id in vuln_by_vuln_id
    assert len(vuln_by_vuln_id[v3.id].finding_by_id) == 1
    assert f2.id() in vuln_by_vuln_id[v3.id].finding_by_id
    assert vuln_by_vuln_id[v3.id].finding_by_id[f2.id()].projects == ["ic/proj1", "ic/proj2"]


class MockSlackStore(SlackVulnerabilityStore):
    def __init__(self):
        self.events_by_vuln_id = {}

    def handle_events(
        self,
        events: List[SlackVulnerabilityEvent],
        scan_result_by_channel: Dict[str, SlackScanResult],
        slack_vuln_info: SlackVulnerabilityInfo,
        info_by_project: Dict[str, SlackProjectInfo],
    ):
        if slack_vuln_info.vulnerability.id in self.events_by_vuln_id:
            raise RuntimeError(f"duplicate vuln id {slack_vuln_info.vulnerability.id}")
        self.events_by_vuln_id[slack_vuln_info.vulnerability.id] = events

        for event in events:
            t = event.type
            if t == SlackVulnerabilityEventType.VULN_ADDED:
                scan_result_by_channel[event.channel_id].new_vulnerabilities += 1
            elif t == SlackVulnerabilityEventType.VULN_REMOVED:
                scan_result_by_channel[event.channel_id].fixed_vulnerabilities += 1
            elif t == SlackVulnerabilityEventType.VULN_CHANGED:
                scan_result_by_channel[event.channel_id].changed_vulnerabilities += 1
            elif t == SlackVulnerabilityEventType.DEP_ADDED:
                if event.finding_id not in scan_result_by_channel[event.channel_id].added_dependencies:
                    scan_result_by_channel[event.channel_id].added_dependencies[event.finding_id] = set()
                scan_result_by_channel[event.channel_id].added_dependencies[event.finding_id].update(
                    event.added_projects
                )
            elif t == SlackVulnerabilityEventType.DEP_REMOVED:
                if event.finding_id not in scan_result_by_channel[event.channel_id].removed_dependencies:
                    scan_result_by_channel[event.channel_id].removed_dependencies[event.finding_id] = set()
                scan_result_by_channel[event.channel_id].removed_dependencies[event.finding_id].update(
                    event.removed_projects
                )
            else:
                raise RuntimeError(f"unknown event type: {t}")<|MERGE_RESOLUTION|>--- conflicted
+++ resolved
@@ -146,11 +146,7 @@
 
 
 def test_filter_findings():
-<<<<<<< HEAD
-    v1 = Vulnerability("v1id", "v1 name", "v1 desc", 10)
-=======
     v1 = Vulnerability("v1id", "v1 name", "V1 desc", 10)
->>>>>>> 5d38f7c3
     # filtered because only f1 is affected and ic/proj1 ignores it
     v2 = Vulnerability("v2id", "v2 name", "v2 desc", 10)
     v3 = Vulnerability("v3id", "v3 name", "v3 desc", 10)
@@ -176,11 +172,7 @@
         ["ic/proj1", "ic/proj2"],
         [],
     )
-<<<<<<< HEAD
-    ignore_list_by_project = {"ic/proj1": {"v1 des", "v2"}}
-=======
     ignore_list_by_project = {"ic/proj1": {"v1 DES", "v2"}}
->>>>>>> 5d38f7c3
     vuln_by_vuln_id = {
         v1.id: VulnerabilityInfo(v1, {f1.id(): deepcopy(f1), f2.id(): deepcopy(f2)}),
         v2.id: VulnerabilityInfo(v2, {f1.id(): deepcopy(f1)}),
