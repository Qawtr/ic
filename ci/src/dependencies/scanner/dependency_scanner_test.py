import datetime
import typing
from unittest.mock import Mock, patch

import pytest
from model.dependency import Dependency
from model.finding import Finding
from model.ic import get_current_repo
from model.project import Project
from model.repository import Repository
from model.security_risk import SecurityRisk
from model.team import Team
from model.user import User
from model.vulnerability import Vulnerability
from scanner.dependency_scanner import DependencyScanner
from scanner.manager.bazel_rust_dependency_manager import BazelRustDependencyManager

REPOSITORY = get_current_repo()
IC_URL = f"https://github.com/dfinity/{REPOSITORY}"

@pytest.fixture
def jira_lib_mock():
    return Mock()


class FakeBazel(BazelRustDependencyManager):
    def __init__(self, fake_type: int):
        super().__init__()
        self.fake_type = fake_type

    def get_findings(
        self, repository_name: str, project: typing.Optional[Project], engine_version: typing.Optional[int]
    ) -> typing.List[Finding]:
        if self.fake_type == 1:
            return []

        if self.fake_type == 2:
            return [
                Finding(
                    repository=repository_name,
                    scanner=self.get_scanner_id(),
                    vulnerable_dependency=Dependency("VDID1", "chrono", "1.0", {"VID1": ["1.1", "2.0"]}),
                    vulnerabilities=[
                        Vulnerability("VID1", "CVE-123", "huuughe vuln", 100),
                        Vulnerability("VID2", "CVE-456", "other vuln", 50),
                    ],
                    first_level_dependencies=[Dependency("VDID2", "fl dep", "0.1 beta", {"VID1": ["3.0 alpha"]})],
                    projects=["foo", "bar", "bear"],
                    risk_assessor=[],
                    score=100,
                )
            ]

        if self.fake_type == 3:
            return [
                Finding(
                    repository=repository_name,
                    scanner=self.get_scanner_id(),
                    vulnerable_dependency=Dependency(
                        "VDID1", "chrono", "1.0", {"VID1": ["1.1", "2.0"], "VID2": ["1.1", "2.0"]}
                    ),
                    vulnerabilities=[
                        Vulnerability("VID1", "CVE-123", "huuughe vuln", 100),
                        Vulnerability("VID2", "CVE-456", "CRITICAL VULN o.O", 120),
                    ],
                    first_level_dependencies=[
                        Dependency("VDID2", "fl dep", "0.1 beta", {"VID1": ["3.0 alpha"]}),
                        Dependency("VDID3", "fal dep", "0.2 beta", {"VID1": ["3.0 alpha"]}),
                    ],
                    projects=["foo", "bar", "bear", "new foo", "new bear"],
                    risk_assessor=[],
                    score=120,
                )
            ]

def test_on_periodic_job_no_findings(jira_lib_mock):
    # No findings
    jira_lib_mock.get_open_findings_for_repo_and_scanner.return_value = {}
    sub1 = Mock()
    sub2 = Mock()
    scanner_job = DependencyScanner(FakeBazel(1), jira_lib_mock, [sub1, sub2])
    repos = [Repository(REPOSITORY, IC_URL, [Project(REPOSITORY, REPOSITORY)])]

    scanner_job.do_periodic_scan(repos)

    jira_lib_mock.get_open_findings_for_repo_and_scanner.assert_called_once()
    jira_lib_mock.get_open_finding.assert_not_called()
    jira_lib_mock.create_or_update_open_finding.assert_not_called()
    sub1.on_scan_job_succeeded.assert_called_once()
    sub2.on_scan_job_succeeded.assert_called_once()
    sub1.on_scan_job_failed.assert_not_called()
    sub2.on_scan_job_failed.assert_not_called()


def test_on_periodic_job_delete_finding(jira_lib_mock):
    # no findings, 1 present in JIRA
    repos = [Repository(REPOSITORY, IC_URL, [Project(REPOSITORY, REPOSITORY)])]
    jira_finding = Finding(
        repository=repos[0].name,
        scanner="BAZEL_RUST",
        vulnerable_dependency=Dependency("VDID1", "chrono", "1.0", {"VID1": ["1.1", "2.0"]}),
        vulnerabilities=[Vulnerability("VID1", "CVE-123", "huuughe vuln", 100)],
        first_level_dependencies=[Dependency("VDID2", "fl dep", "0.1 beta", {"VID1": ["3.0 alpha"]})],
        projects=["foo", "bar", "bear"],
        risk_assessor=[User("mickey", "Mickey Mouse")],
        risk=SecurityRisk.INFORMATIONAL,
        patch_responsible=[],
        due_date=100,
        score=100,
    )
    jira_lib_mock.get_open_findings_for_repo_and_scanner.return_value = {jira_finding.id(): jira_finding}
    scanner_job = DependencyScanner(FakeBazel(1), jira_lib_mock, [])

    scanner_job.do_periodic_scan(repos)

    jira_lib_mock.get_open_findings_for_repo_and_scanner.assert_called_once()
    jira_lib_mock.delete_finding.assert_called_once()
    jira_lib_mock.get_open_finding.assert_not_called()
    jira_lib_mock.create_or_update_open_finding.assert_not_called()


def test_on_periodic_job_one_finding(jira_lib_mock):
    # one finding, not present in JIRA
    jira_lib_mock.get_open_findings_for_repo_and_scanner.return_value = {}
    jira_lib_mock.get_risk_assessor.return_value = [User("mickey", "Mickey Mouse")]
    jira_lib_mock.get_deleted_findings.return_value = []

    sub1 = Mock()
    sub2 = Mock()
    fake_bazel = FakeBazel(2)
    scanner_job = DependencyScanner(fake_bazel, jira_lib_mock, [sub1, sub2])

<<<<<<< HEAD
    repository = [Repository(REPOSITORY, IC_URL, [Project(REPOSITORY, REPOSITORY, owner=Team.EXECUTION_TEAM)])]
=======
    repository = Repository(
        "ic",
        "https://github.com/dfinity/ic",
        [Project(name="ic", path=__test_get_ic_path(), owner=Team.EXECUTION_TEAM)],
    )
>>>>>>> c39a8b35
    finding = fake_bazel.get_findings(repository.name, repository.projects[0], repository.engine_version)[0]
    finding.risk_assessor = [User("mickey", "Mickey Mouse")]
    finding.owning_teams = [Team.EXECUTION_TEAM]

    scanner_job.do_periodic_scan([repository])

    jira_lib_mock.get_open_findings_for_repo_and_scanner.assert_called_once()
    jira_lib_mock.get_open_finding.assert_not_called()
    jira_lib_mock.get_risk_assessor.assert_called_once()
    jira_lib_mock.get_deleted_findings.assert_called_once()

    jira_lib_mock.create_or_update_open_finding.assert_called_once()
    jira_lib_mock.create_or_update_open_finding.assert_called_once_with(finding)

    sub1.on_scan_job_succeeded.assert_called_once()
    sub2.on_scan_job_succeeded.assert_called_once()
    sub1.on_scan_job_failed.assert_not_called()
    sub2.on_scan_job_failed.assert_not_called()


def test_on_periodic_job_one_finding_in_jira(jira_lib_mock):
    # one finding, present in JIRA
    scanner = "BAZEL_RUST"
    jira_finding = Finding(
        repository=repository.name,
        scanner=scanner,
        vulnerable_dependency=Dependency("VDID1", "chrono", "1.0", {"VID1": ["1.1", "2.0"]}),
        vulnerabilities=[Vulnerability("VID1", "CVE-123", "huuughe vuln", 100)],
        first_level_dependencies=[Dependency("VDID2", "fl dep", "0.1 beta", {"VID1": ["3.0 alpha"]})],
        projects=["foo", "bar", "bear"],
        risk_assessor=[User("mickey", "Mickey Mouse")],
        risk=SecurityRisk.INFORMATIONAL,
        owning_teams=[Team.GIX_TEAM],
        patch_responsible=[],
        due_date=100,
        score=100,
    )
    jira_lib_mock.get_open_findings_for_repo_and_scanner.return_value = {jira_finding.id(): jira_finding}

    sub1 = Mock()
    sub2 = Mock()
    fake_bazel = FakeBazel(2)
    scanner_job = DependencyScanner(fake_bazel, jira_lib_mock, [sub1, sub2])
<<<<<<< HEAD
    repos = [Repository(REPOSITORY, IC_URL, [Project(REPOSITORY, REPOSITORY, owner_by_path={'bear': [Team.NODE_TEAM]})])]
=======
    repos = [
        Repository(
            "ic",
            "https://github.com/dfinity/ic",
            [Project(name="ic", path=__test_get_ic_path(), owner_by_path={"bear": [Team.NODE_TEAM]})],
        )
    ]
>>>>>>> c39a8b35

    scanner_job.do_periodic_scan(repos)

    finding = fake_bazel.get_findings(repos[0].name, repos[0].projects[0], repository.engine_version)[0]
    assert jira_finding.vulnerable_dependency == finding.vulnerable_dependency
    assert jira_finding.vulnerabilities == finding.vulnerabilities
    assert jira_finding.first_level_dependencies == finding.first_level_dependencies
    assert jira_finding.projects == finding.projects
    assert jira_finding.risk is None
    assert jira_finding.owning_teams == [Team.NODE_TEAM, Team.GIX_TEAM]
    assert jira_finding.score == finding.score

    jira_lib_mock.get_open_findings_for_repo_and_scanner.assert_called_once()
    jira_lib_mock.get_open_finding.assert_not_called()
    jira_lib_mock.get_risk_assessor.assert_not_called()
    jira_lib_mock.delete_finding.assert_not_called()

    jira_lib_mock.create_or_update_open_finding.assert_called_once()
    jira_lib_mock.create_or_update_open_finding.assert_called_once_with(jira_finding)

    sub1.on_scan_job_succeeded.assert_called_once()
    sub2.on_scan_job_succeeded.assert_called_once()
    sub1.on_scan_job_failed.assert_not_called()
    sub2.on_scan_job_failed.assert_not_called()


def test_on_periodic_job_one_finding_in_jira_transition_to_failover(jira_lib_mock):
    # one finding, present in JIRA
    scanner = "BAZEL_RUST"
    repository = Repository(REPOSITORY, IC_URL, [Project(REPOSITORY, REPOSITORY)])
    jira_finding = Finding(
        repository=repository.name,
        scanner=scanner,
        vulnerable_dependency=Dependency("VDID1", "chrono", "1.0", {"VID1": ["1.1", "2.0"]}),
        vulnerabilities=[Vulnerability("VID1", "CVE-123", "huuughe vuln", 100)],
        first_level_dependencies=[Dependency("VDID2", "fl dep", "0.1 beta", {"VID1": ["3.0 alpha"]})],
        projects=["foo", "bar", "bear"],
        risk_assessor=[User("mickey", "Mickey Mouse")],
        risk=SecurityRisk.INFORMATIONAL,
        owning_teams=[Team.GIX_TEAM],
        patch_responsible=[],
        due_date=100,
        score=100,
    )
    jira_lib_mock.get_open_findings_for_repo_and_scanner.return_value = {jira_finding.id(): jira_finding}

    sub1 = Mock()
    sub2 = Mock()
    fake_bazel = FakeBazel(2)
    failover_mock = Mock()
    failover_mock.can_handle.return_value = True

    scanner_job = DependencyScanner(fake_bazel, jira_lib_mock, [sub1, sub2], failover_mock)
<<<<<<< HEAD
    repos = [Repository(REPOSITORY, IC_URL, [Project(name=REPOSITORY, path=REPOSITORY, owner_by_path={'bear': [Team.NODE_TEAM]})])]
=======
    repos = [
        Repository(
            "ic",
            "https://github.com/dfinity/ic",
            [Project(name="ic", path=__test_get_ic_path(), owner_by_path={"bear": [Team.NODE_TEAM]})],
        )
    ]
>>>>>>> c39a8b35

    scanner_job.do_periodic_scan(repos)

    expected_finding = fake_bazel.get_findings(repos[0].name, repos[0].projects[0], repository.engine_version)[0]
    expected_finding.owning_teams = [Team.NODE_TEAM]
    jira_lib_mock.get_open_findings_for_repo_and_scanner.assert_called_once()
    jira_lib_mock.get_open_finding.assert_not_called()
    jira_lib_mock.get_risk_assessor.assert_not_called()
    # finding in jira should be deleted
    jira_lib_mock.delete_finding.assert_called_once()

    jira_lib_mock.create_or_update_open_finding.assert_not_called()
    jira_lib_mock.create_or_update_open_finding.assert_not_called()

    # finding should be passed to failover store
    failover_mock.store_findings.assert_called_once_with(repository.name, scanner, [expected_finding])

    sub1.on_scan_job_succeeded.assert_called_once()
    sub2.on_scan_job_succeeded.assert_called_once()
    sub1.on_scan_job_failed.assert_not_called()
    sub2.on_scan_job_failed.assert_not_called()


def test_on_periodic_job_one_finding_in_jira_clear_risk_and_keep_risk_note(jira_lib_mock):
    # one finding, present in JIRA
    repository = Repository(REPOSITORY, IC_URL, [Project(REPOSITORY, REPOSITORY)])
    fake_bazel = FakeBazel(2)
    jira_finding = fake_bazel.get_findings(repository.name, repository.projects[0], repository.engine_version)[0]
    jira_finding.risk = SecurityRisk.HIGH
    assert len(jira_finding.vulnerabilities) > 1
    # drop vulnerability
    jira_finding.vulnerabilities = jira_finding.vulnerabilities[:1]
    # add risk note
    jira_finding.vulnerabilities[0].risk_note = "please keep me"
    jira_lib_mock.get_open_findings_for_repo_and_scanner.return_value = {jira_finding.id(): jira_finding}

    scanner_job = DependencyScanner(fake_bazel, jira_lib_mock, [])

    scanner_job.do_periodic_scan([repository])

    assert jira_finding.risk is None
    assert jira_finding.vulnerabilities[0].risk_note == "please keep me"


def test_on_periodic_job_one_finding_in_jira_leave_risk(jira_lib_mock):
    # one finding, present in JIRA
    repository = Repository(REPOSITORY, IC_URL, [Project(REPOSITORY, REPOSITORY)])
    fake_bazel = FakeBazel(2)
    jira_finding = fake_bazel.get_findings(repository.name, repository.projects[0], repository.engine_version)[0]
    jira_finding.risk = SecurityRisk.HIGH
    # vulnerability disappeared
    jira_finding.vulnerabilities.append(Vulnerability("other", "other vuln", "some desc", 12))
    jira_lib_mock.get_open_findings_for_repo_and_scanner.return_value = {jira_finding.id(): jira_finding}

    scanner_job = DependencyScanner(fake_bazel, jira_lib_mock, [])

    scanner_job.do_periodic_scan([repository])

    assert jira_finding.risk == SecurityRisk.HIGH


def test_on_periodic_job_set_risk_for_related_finding(jira_lib_mock):
    # one finding, present in JIRA
    repository = Repository(REPOSITORY, IC_URL, [Project(REPOSITORY, REPOSITORY)])
    fake_bazel = FakeBazel(2)
    jira_finding = fake_bazel.get_findings(repository.name, repository.projects[0], repository.engine_version)[0]
    # different version means the finding is related
    original_version = jira_finding.vulnerable_dependency.version
    jira_finding.vulnerable_dependency.version = "another version for open finding"
    assert original_version != jira_finding.vulnerable_dependency.version
    for vulnerability in jira_finding.vulnerabilities:
        vulnerability.risk_note = "medium"
    jira_lib_mock.get_open_findings_for_repo_and_scanner.return_value = {jira_finding.id(): jira_finding}
    # add another related finding that was already deleted
    jira_finding = fake_bazel.get_findings(repository.name, repository.projects[0], repository.engine_version)[0]
    jira_finding.vulnerable_dependency.version = "another version for deleted finding"
    assert original_version != jira_finding.vulnerable_dependency.version
    for vulnerability in jira_finding.vulnerabilities:
        vulnerability.risk_note = "medium"
    jira_lib_mock.get_deleted_findings.return_value = [jira_finding]

    scanner_job = DependencyScanner(fake_bazel, jira_lib_mock, [])

    scanner_job.do_periodic_scan([repository])

    jira_finding.vulnerable_dependency.version = original_version
    jira_finding.risk = SecurityRisk.MEDIUM
    jira_finding.risk_assessor = jira_lib_mock.get_risk_assessor()
    jira_lib_mock.create_or_update_open_finding.assert_called_once_with(jira_finding)


def test_on_periodic_job_failure(jira_lib_mock):
    sub1 = Mock()
    sub2 = Mock()

    fake_bazel = Mock()
    fake_bazel.get_findings.side_effect = OSError("Call failed")

    scanner_job = DependencyScanner(fake_bazel, jira_lib_mock, [sub1, sub2])
    repos = [Repository(REPOSITORY, IC_URL, [Project(REPOSITORY, REPOSITORY)])]

    scanner_job.do_periodic_scan(repos)
    sub1.on_scan_job_succeeded.assert_not_called()
    sub2.on_scan_job_succeeded.assert_not_called()
    sub1.on_scan_job_failed.assert_called_once()
    sub2.on_scan_job_failed.assert_called_once()


@patch("scanner.dependency_scanner.DependencyScanner._DependencyScanner__clone_repository_from_url")
@patch("shutil.rmtree")
def test_get_findings_ic_dir(shutil, clone_repo, jira_lib_mock):
    project = Project(REPOSITORY, REPOSITORY)
    repo = Repository(REPOSITORY, IC_URL, [project])
    fake_bazel = Mock()
    scanner_job = DependencyScanner(fake_bazel, jira_lib_mock, [])

    scanner_job.do_periodic_scan([repo])

    shutil.assert_not_called()
    clone_repo.assert_not_called()
    fake_bazel.get_findings.assert_called_once_with(REPOSITORY, project, repo.engine_version)


@patch("scanner.dependency_scanner.DependencyScanner._DependencyScanner__clone_repository_from_url")
@patch("shutil.rmtree")
def test_get_findings_external_dir(shutil, clone_repo, jira_lib_mock):
    with patch("pathlib.Path.is_dir", return_value=True):
        project = Project("cycles-wallet", "cycles-wallet")
        repo = Repository("cycles-wallet", "https://github.com/dfinity/cycles-wallet", [project])
        fake_bazel = Mock()
        scanner_job = DependencyScanner(fake_bazel, jira_lib_mock, [])

        scanner_job.do_periodic_scan([repo])

        shutil.assert_called_once()
        clone_repo.assert_called_once_with("https://github.com/dfinity/cycles-wallet", scanner_job.root.parent)
        fake_bazel.get_findings.assert_called_once_with("cycles-wallet", project, repo.engine_version)


def test_on_merge_request_no_changes_to_dependency_files(jira_lib_mock):
    sub1 = Mock()
    sub2 = Mock()
    fake_bazel = Mock()
    fake_bazel.has_dependencies_changed.return_value = {"external_crates_bzl": False, "cargo_lock_toml": False}
    scanner_job = DependencyScanner(fake_bazel, jira_lib_mock, [sub1, sub2])

    scanner_job.do_merge_request_scan(REPOSITORY)
    fake_bazel.get_modified_packages.assert_not_called()
    fake_bazel.get_dependency_diff.assert_not_called()
    fake_bazel.get_findings.assert_not_called()
    sub1.on_scan_job_succeeded.assert_called_once()
    sub2.on_scan_job_succeeded.assert_called_once()
    sub1.on_scan_job_failed.assert_not_called()
    sub2.on_scan_job_failed.assert_not_called()


def test_on_merge_request_changes_to_dependency_files_but_not_external_crates(jira_lib_mock):
    sub1 = Mock()
    sub2 = Mock()
    fake_bazel = Mock()
    fake_bazel.has_dependencies_changed.return_value = {"external_crates_bzl": False, "cargo_lock_toml": True}
    scanner_job = DependencyScanner(fake_bazel, jira_lib_mock, [sub1, sub2])

    scanner_job.do_merge_request_scan(REPOSITORY)
    fake_bazel.get_modified_packages.assert_called_once()
    fake_bazel.get_dependency_diff.assert_called_once()
    fake_bazel.get_findings.assert_not_called()
    sub1.on_scan_job_succeeded.assert_called_once()
    sub2.on_scan_job_succeeded.assert_called_once()
    sub1.on_scan_job_failed.assert_not_called()
    sub2.on_scan_job_failed.assert_not_called()


def test_on_merge_request_changes_no_findings(jira_lib_mock):
    sub1 = Mock()
    sub2 = Mock()
    fake_bazel = Mock()
    fake_bazel.has_dependencies_changed.return_value = {"external_crates_bzl": True, "cargo_lock_toml": True}
    fake_bazel.get_modified_packages.return_value = ["package1", "package2"]
    fake_bazel.get_findings.return_value = []
    scanner_job = DependencyScanner(fake_bazel, jira_lib_mock, [sub1, sub2])

<<<<<<< HEAD
    scanner_job.do_merge_request_scan(Repository(REPOSITORY,IC_URL, [Project(REPOSITORY, REPOSITORY)]))
=======
    scanner_job.do_merge_request_scan(
        Repository("ic", "https://github.com/dfinity/ic", [Project("ic", __test_get_ic_path())])
    )
>>>>>>> c39a8b35
    fake_bazel.get_modified_packages.assert_called_once()
    fake_bazel.get_dependency_diff.assert_called_once()
    fake_bazel.get_findings.assert_called_once()
    jira_lib_mock.get_open_finding.assert_not_called()
    sub1.on_scan_job_succeeded.assert_called_once()
    sub2.on_scan_job_succeeded.assert_called_once()
    sub1.on_scan_job_failed.assert_not_called()
    sub2.on_scan_job_failed.assert_not_called()


def test_on_merge_request_changes_all_findings_have_jira_findings(jira_lib_mock):
    scanner = "BAZEL_RUST"
    sub1 = Mock()
    sub2 = Mock()
    fake_bazel = Mock()
    fake_bazel.has_dependencies_changed.return_value = {"external_crates_bzl": True, "cargo_lock_toml": True}
    fake_bazel.get_modified_packages.return_value = ["package1", "package2"]
    fake_bazel.get_findings.return_value = [
        Finding(
            repository=REPOSITORY,
            scanner=scanner,
            vulnerable_dependency=Dependency("VDID1", "chrono", "1.0", {"VID1": ["1.1", "2.0"]}),
            vulnerabilities=[Vulnerability("VID1", "CVE-123", "huuughe vuln", 100)],
            first_level_dependencies=[Dependency("VDID2", "fl dep", "0.1 beta", {"VID1": ["3.0 alpha"]})],
            projects=["foo", "bar", "bear"],
            risk_assessor=[],
            score=100,
        )
    ]

    jira_finding = Finding(
        repository=REPOSITORY,
        scanner=scanner,
        vulnerable_dependency=Dependency("VDID1", "chrono", "1.0", {"VID1": ["1.1", "2.0"]}),
        vulnerabilities=[Vulnerability("VID1", "CVE-123", "huuughe vuln", 100)],
        first_level_dependencies=[Dependency("VDID2", "fl dep", "0.1 beta", {"VID1": ["3.0 alpha"]})],
        projects=["foo", "bar", "bear"],
        risk_assessor=[User("mickey", "Mickey Mouse")],
        risk=SecurityRisk.INFORMATIONAL,
        patch_responsible=[],
        due_date=100,
        score=100,
    )
    jira_lib_mock.get_open_finding.return_value = jira_finding

    scanner_job = DependencyScanner(fake_bazel, jira_lib_mock, [sub1, sub2])

<<<<<<< HEAD
    scanner_job.do_merge_request_scan(Repository(REPOSITORY, IC_URL, [Project(REPOSITORY, REPOSITORY)]))
=======
    scanner_job.do_merge_request_scan(
        Repository("ic", "https://github.com/dfinity/ic", [Project("ic", __test_get_ic_path())])
    )
>>>>>>> c39a8b35
    fake_bazel.get_modified_packages.assert_called_once()
    fake_bazel.get_dependency_diff.assert_called_once()
    fake_bazel.get_findings.assert_called_once()
    jira_lib_mock.get_open_finding.assert_called_once()
    jira_lib_mock.commit_has_block_exception.assert_not_called()
    sub1.on_scan_job_succeeded.assert_called_once()
    sub2.on_scan_job_succeeded.assert_called_once()
    sub1.on_scan_job_failed.assert_not_called()
    sub2.on_scan_job_failed.assert_not_called()


@patch("integration.github.github_api.GithubApi.comment_on_github")
def test_on_merge_request_changes_with_findings_to_flag_and_commit_exception(github_comment_mock, jira_lib_mock):
    scanner = "BAZEL_RUST"
    sub1 = Mock()
    sub2 = Mock()
    fake_bazel = Mock()
    fake_bazel.has_dependencies_changed.return_value = {"external_crates_bzl": True, "cargo_lock_toml": True}

    fake_bazel.get_modified_packages.return_value = ["package1", "package2"]
    fake_bazel.get_findings.return_value = [
        Finding(
            repository=REPOSITORY,
            scanner=scanner,
            vulnerable_dependency=Dependency("VDID1", "chrono", "1.0", {"VID1": ["1.1", "2.0"]}),
            vulnerabilities=[Vulnerability("VID1", "CVE-123", "huuughe vuln", 100)],
            first_level_dependencies=[Dependency("VDID2", "fl dep", "0.1 beta", {"VID1": ["3.0 alpha"]})],
            projects=["foo", "bar", "bear"],
            risk_assessor=[],
            score=100,
        )
    ]
    jira_lib_mock.get_open_finding.return_value = []
    jira_lib_mock.commit_has_block_exception.return_value = "commit string"
    scanner_job = DependencyScanner(fake_bazel, jira_lib_mock, [sub1, sub2])

<<<<<<< HEAD
    scanner_job.do_merge_request_scan(Repository(REPOSITORY, IC_URL, [Project(REPOSITORY, REPOSITORY)]))
=======
    scanner_job.do_merge_request_scan(
        Repository("ic", "https://github.com/dfinity/ic", [Project("ic", __test_get_ic_path())])
    )
>>>>>>> c39a8b35
    fake_bazel.get_modified_packages.assert_called_once()
    fake_bazel.get_dependency_diff.assert_called_once()
    fake_bazel.get_findings.assert_called_once()
    jira_lib_mock.get_open_finding.assert_called_once()
    jira_lib_mock.commit_has_block_exception.assert_called_once()
    github_comment_mock.assert_not_called()
    sub1.on_scan_job_succeeded.assert_called_once()
    sub2.on_scan_job_succeeded.assert_called_once()
    sub1.on_scan_job_failed.assert_not_called()
    sub2.on_scan_job_failed.assert_not_called()


@patch("integration.github.github_api.GithubApi.comment_on_github")
def test_on_merge_request_changes_with_findings_to_flag_no_commit_exception(github_comment_mock, jira_lib_mock):
    scanner = "BAZEL_RUST"
    sub1 = Mock()
    sub2 = Mock()
    fake_bazel = Mock()
    fake_bazel.has_dependencies_changed.return_value = {"external_crates_bzl": True, "cargo_lock_toml": True}

    fake_bazel.get_modified_packages.return_value = ["foo"]
    fake_bazel.get_dependency_diff.return_value = [Dependency("VDID3", "fl dep", "0.1 beta", {"VID1": ["3.0 alpha"]})]
    fake_bazel.get_findings.return_value = [
        Finding(
            repository=REPOSITORY,
            scanner=scanner,
            vulnerable_dependency=Dependency("VDID1", "chrono", "1.0", {"VID1": ["1.1", "2.0"]}),
            vulnerabilities=[Vulnerability("VID1", "CVE-123", "huuughe vuln", 100)],
            first_level_dependencies=[
                Dependency("VDID2", "fl dep", "0.1 beta", {"VID1": ["3.0 alpha"]}),
                Dependency("VDID3", "fl dep", "0.1 beta", {"VID1": ["3.0 alpha"]}),
            ],
            projects=["foo", "bar", "bear"],
            risk_assessor=[],
            score=100,
        )
    ]
    jira_lib_mock.get_open_finding.return_value = []
    jira_lib_mock.commit_has_block_exception.return_value = None
    scanner_job = DependencyScanner(fake_bazel, jira_lib_mock, [sub1, sub2])

    with pytest.raises(SystemExit) as e:
<<<<<<< HEAD
        scanner_job.do_merge_request_scan(Repository(REPOSITORY, IC_URL, [Project(REPOSITORY, REPOSITORY)]))
    assert e.type == SystemExit
=======
        scanner_job.do_merge_request_scan(
            Repository("ic", "https://github.com/dfinity/ic", [Project("ic", __test_get_ic_path())])
        )
    assert e.type is SystemExit
>>>>>>> c39a8b35
    assert e.value.code == 1

    fake_bazel.get_modified_packages.assert_called_once()
    fake_bazel.get_dependency_diff.assert_called_once()
    fake_bazel.get_findings.assert_called_once()
    jira_lib_mock.get_open_finding.assert_called_once()
    jira_lib_mock.commit_has_block_exception.assert_called_once()
    finding_to_flag = [
        Finding(
            repository=repository,
            scanner=scanner,
            vulnerable_dependency=Dependency("VDID1", "chrono", "1.0", {"VID1": ["1.1", "2.0"]}),
            vulnerabilities=[Vulnerability("VID1", "CVE-123", "huuughe vuln", 100)],
            first_level_dependencies=[Dependency("VDID3", "fl dep", "0.1 beta", {"VID1": ["3.0 alpha"]})],
            projects=["foo"],
            risk_assessor=[],
            score=100,
        )
    ]
    github_comment_mock.assert_called_once_with(info=finding_to_flag)
    sub1.on_merge_request_blocked.assert_called_once()
    sub2.on_merge_request_blocked.assert_called_once()
    sub1.on_scan_job_succeeded.assert_called_once()
    sub2.on_scan_job_succeeded.assert_called_once()
    sub1.on_scan_job_failed.assert_not_called()
    sub2.on_scan_job_failed.assert_not_called()


def test_on_merge_request_job_failed(jira_lib_mock):
    sub1 = Mock()
    sub2 = Mock()

    fake_bazel = Mock()
    fake_bazel.has_dependencies_changed.side_effect = OSError("Call failed")

    scanner_job = DependencyScanner(fake_bazel, jira_lib_mock, [sub1, sub2])
<<<<<<< HEAD
    scanner_job.do_merge_request_scan(Repository(REPOSITORY, IC_URL, [Project(REPOSITORY, REPOSITORY)]))
=======
    scanner_job.do_merge_request_scan(
        Repository("ic", "https://github.com/dfinity/ic", [Project("ic", __test_get_ic_path())])
    )
>>>>>>> c39a8b35
    sub1.on_scan_job_failed.assert_called_once()
    sub2.on_scan_job_failed.assert_called_once()
    sub1.on_scan_job_succeeded.assert_not_called()
    sub2.on_scan_job_succeeded.assert_not_called()


def test_on_release_scan_no_findings(jira_lib_mock):
    sub1 = Mock()
    sub2 = Mock()
    fake_bazel = Mock()
    fake_bazel.get_findings.return_value = []
    scanner_job = DependencyScanner(fake_bazel, jira_lib_mock, [sub1, sub2])

<<<<<<< HEAD
    scanner_job.do_release_scan(Repository(REPOSITORY, IC_URL, [Project(REPOSITORY, REPOSITORY)]))
=======
    scanner_job.do_release_scan(
        Repository("ic", "https://github.com/dfinity/ic", [Project("ic", __test_get_ic_path())])
    )
>>>>>>> c39a8b35
    sub1.on_scan_job_succeeded.assert_called_once()
    sub2.on_scan_job_succeeded.assert_called_once()
    sub1.on_scan_job_failed.assert_not_called()
    sub2.on_scan_job_failed.assert_not_called()


def test_on_release_scan_findings_have_jira_findings_with_no_risk(jira_lib_mock):
    scanner = "BAZEL_RUST"

    sub1 = Mock()
    sub2 = Mock()
    fake_bazel = Mock()

    fake_bazel.get_findings.return_value = [
        Finding(
            repository=REPOSITORY,
            scanner=scanner,
            vulnerable_dependency=Dependency("VDID1", "chrono", "1.0", {"VID1": ["1.1", "2.0"]}),
            vulnerabilities=[Vulnerability("VID1", "CVE-123", "huuughe vuln", 100)],
            first_level_dependencies=[Dependency("VDID2", "fl dep", "0.1 beta", {"VID1": ["3.0 alpha"]})],
            projects=["foo", "bar", "bear"],
            risk_assessor=[],
            score=100,
        )
    ]

    jira_finding = Finding(
        repository=REPOSITORY,
        scanner=scanner,
        vulnerable_dependency=Dependency("VDID1", "chrono", "1.0", {"VID1": ["1.1", "2.0"]}),
        vulnerabilities=[Vulnerability("VID1", "CVE-123", "huuughe vuln", 100)],
        first_level_dependencies=[Dependency("VDID2", "fl dep", "0.1 beta", {"VID1": ["3.0 alpha"]})],
        projects=["foo", "bar", "bear"],
        risk_assessor=[User("mickey", "Mickey Mouse")],
        risk=None,
        patch_responsible=[],
        due_date=100,
        score=100,
    )
    jira_lib_mock.get_open_finding.return_value = jira_finding
    jira_lib_mock.commit_has_block_exception.return_value = None

    scanner_job = DependencyScanner(fake_bazel, jira_lib_mock, [sub1, sub2])

    with pytest.raises(SystemExit) as e:
<<<<<<< HEAD
        scanner_job.do_release_scan(Repository(REPOSITORY, IC_URL, [Project(REPOSITORY, REPOSITORY)]))
=======
        scanner_job.do_release_scan(
            Repository("ic", "https://github.com/dfinity/ic", [Project("ic", __test_get_ic_path())])
        )
>>>>>>> c39a8b35

    assert e.type is SystemExit
    assert e.value.code == 1
    fake_bazel.get_findings.assert_called_once()
    jira_lib_mock.get_open_finding.assert_called_once()
    jira_lib_mock.commit_has_block_exception.assert_called_once()
    sub1.on_release_build_blocked.assert_called_once()
    sub2.on_release_build_blocked.assert_called_once()
    sub1.on_scan_job_succeeded.assert_called_once()
    sub2.on_scan_job_succeeded.assert_called_once()
    sub1.on_scan_job_failed.assert_not_called()
    sub2.on_scan_job_failed.assert_not_called()


def test_on_release_scan_findings_have_jira_findings_with_no_risk_with_exception(jira_lib_mock):
    scanner = "BAZEL_RUST"

    sub1 = Mock()
    sub2 = Mock()
    fake_bazel = Mock()

    fake_bazel.get_findings.return_value = [
        Finding(
            repository=REPOSITORY,
            scanner=scanner,
            vulnerable_dependency=Dependency("VDID1", "chrono", "1.0", {"VID1": ["1.1", "2.0"]}),
            vulnerabilities=[Vulnerability("VID1", "CVE-123", "huuughe vuln", 100)],
            first_level_dependencies=[Dependency("VDID2", "fl dep", "0.1 beta", {"VID1": ["3.0 alpha"]})],
            projects=["foo", "bar", "bear"],
            risk_assessor=[],
            score=100,
        )
    ]

    jira_finding = Finding(
        repository=REPOSITORY,
        scanner=scanner,
        vulnerable_dependency=Dependency("VDID1", "chrono", "1.0", {"VID1": ["1.1", "2.0"]}),
        vulnerabilities=[Vulnerability("VID1", "CVE-123", "huuughe vuln", 100)],
        first_level_dependencies=[Dependency("VDID2", "fl dep", "0.1 beta", {"VID1": ["3.0 alpha"]})],
        projects=["foo", "bar", "bear"],
        risk_assessor=[User("mickey", "Mickey Mouse")],
        risk=None,
        patch_responsible=[],
        due_date=100,
        score=100,
    )
    jira_lib_mock.get_open_finding.return_value = jira_finding
    jira_lib_mock.commit_has_block_exception.return_value = "test commit"

    scanner_job = DependencyScanner(fake_bazel, jira_lib_mock, [sub1, sub2])

<<<<<<< HEAD
    scanner_job.do_release_scan(Repository(REPOSITORY, IC_URL, [Project(REPOSITORY, REPOSITORY)]))
=======
    scanner_job.do_release_scan(
        Repository("ic", "https://github.com/dfinity/ic", [Project("ic", __test_get_ic_path())])
    )
>>>>>>> c39a8b35
    fake_bazel.get_findings.assert_called_once()
    jira_lib_mock.get_open_finding.assert_called_once()
    jira_lib_mock.commit_has_block_exception.assert_called_once()
    sub1.on_release_build_blocked.assert_not_called()
    sub2.on_release_build_blocked.assert_not_called()
    sub1.on_scan_job_succeeded.assert_called_once()
    sub2.on_scan_job_succeeded.assert_called_once()
    sub1.on_scan_job_failed.assert_not_called()
    sub2.on_scan_job_failed.assert_not_called()


def test_on_release_scan_findings_have_jira_findings_with_high_risk_but_no_due_date(jira_lib_mock):
    scanner = "BAZEL_RUST"

    sub1 = Mock()
    sub2 = Mock()
    fake_bazel = Mock()

    fake_bazel.get_findings.return_value = [
        Finding(
            repository=REPOSITORY,
            scanner=scanner,
            vulnerable_dependency=Dependency("VDID1", "chrono", "1.0", {"VID1": ["1.1", "2.0"]}),
            vulnerabilities=[Vulnerability("VID1", "CVE-123", "huuughe vuln", 100)],
            first_level_dependencies=[Dependency("VDID2", "fl dep", "0.1 beta", {"VID1": ["3.0 alpha"]})],
            projects=["foo", "bar", "bear"],
            risk_assessor=[],
            score=100,
        )
    ]

    jira_finding = Finding(
        repository=REPOSITORY,
        scanner=scanner,
        vulnerable_dependency=Dependency("VDID1", "chrono", "1.0", {"VID1": ["1.1", "2.0"]}),
        vulnerabilities=[Vulnerability("VID1", "CVE-123", "huuughe vuln", 100)],
        first_level_dependencies=[Dependency("VDID2", "fl dep", "0.1 beta", {"VID1": ["3.0 alpha"]})],
        projects=["foo", "bar", "bear"],
        risk_assessor=[User("mickey", "Mickey Mouse")],
        risk=SecurityRisk.CRITICAL,
        patch_responsible=[],
        due_date=None,
        score=100,
    )
    jira_lib_mock.get_open_finding.return_value = jira_finding
    jira_lib_mock.commit_has_block_exception.return_value = None

    scanner_job = DependencyScanner(fake_bazel, jira_lib_mock, [sub1, sub2])

    with pytest.raises(SystemExit) as e:
<<<<<<< HEAD
        scanner_job.do_release_scan(Repository(REPOSITORY, IC_URL, [Project(REPOSITORY, REPOSITORY)]))
=======
        scanner_job.do_release_scan(
            Repository("ic", "https://github.com/dfinity/ic", [Project("ic", __test_get_ic_path())])
        )
>>>>>>> c39a8b35

    assert e.type is SystemExit
    assert e.value.code == 1
    fake_bazel.get_findings.assert_called_once()
    jira_lib_mock.get_open_finding.assert_called_once()
    jira_lib_mock.commit_has_block_exception.assert_called_once()
    sub1.on_release_build_blocked.assert_called_once()
    sub2.on_release_build_blocked.assert_called_once()
    sub1.on_scan_job_succeeded.assert_called_once()
    sub2.on_scan_job_succeeded.assert_called_once()
    sub1.on_scan_job_failed.assert_not_called()
    sub2.on_scan_job_failed.assert_not_called()


def test_on_release_scan_findings_have_jira_findings_with_high_risk_but_valid_due_date(jira_lib_mock):
    scanner = "BAZEL_RUST"

    sub1 = Mock()
    sub2 = Mock()
    fake_bazel = Mock()

    fake_bazel.get_findings.return_value = [
        Finding(
            repository=REPOSITORY,
            scanner=scanner,
            vulnerable_dependency=Dependency("VDID1", "chrono", "1.0", {"VID1": ["1.1", "2.0"]}),
            vulnerabilities=[Vulnerability("VID1", "CVE-123", "huuughe vuln", 100)],
            first_level_dependencies=[Dependency("VDID2", "fl dep", "0.1 beta", {"VID1": ["3.0 alpha"]})],
            projects=["foo", "bar", "bear"],
            risk_assessor=[],
            score=100,
        )
    ]

    jira_finding = Finding(
        repository=REPOSITORY,
        scanner=scanner,
        vulnerable_dependency=Dependency("VDID1", "chrono", "1.0", {"VID1": ["1.1", "2.0"]}),
        vulnerabilities=[Vulnerability("VID1", "CVE-123", "huuughe vuln", 100)],
        first_level_dependencies=[Dependency("VDID2", "fl dep", "0.1 beta", {"VID1": ["3.0 alpha"]})],
        projects=["foo", "bar", "bear"],
        risk_assessor=[User("mickey", "Mickey Mouse")],
        risk=SecurityRisk.CRITICAL,
        patch_responsible=[],
        due_date=int(datetime.datetime.utcnow().timestamp()) + 10000,
        score=100,
    )
    jira_lib_mock.get_open_finding.return_value = jira_finding

    scanner_job = DependencyScanner(fake_bazel, jira_lib_mock, [sub1, sub2])

<<<<<<< HEAD
    scanner_job.do_release_scan(Repository(REPOSITORY, IC_URL, [Project(REPOSITORY, REPOSITORY)]))
=======
    scanner_job.do_release_scan(
        Repository("ic", "https://github.com/dfinity/ic", [Project("ic", __test_get_ic_path())])
    )
>>>>>>> c39a8b35
    fake_bazel.get_findings.assert_called_once()
    jira_lib_mock.get_open_finding.assert_called_once()
    sub1.on_scan_job_succeeded.assert_called_once()
    sub2.on_scan_job_succeeded.assert_called_once()
    sub1.on_scan_job_failed.assert_not_called()
    sub2.on_scan_job_failed.assert_not_called()


def test_on_release_scan_findings_have_jira_findings_with_high_risk_but_expired_due_date(jira_lib_mock):
    scanner = "BAZEL_RUST"

    sub1 = Mock()
    sub2 = Mock()
    fake_bazel = Mock()

    fake_bazel.get_findings.return_value = [
        Finding(
            repository=REPOSITORY,
            scanner=scanner,
            vulnerable_dependency=Dependency("VDID1", "chrono", "1.0", {"VID1": ["1.1", "2.0"]}),
            vulnerabilities=[Vulnerability("VID1", "CVE-123", "huuughe vuln", 100)],
            first_level_dependencies=[Dependency("VDID2", "fl dep", "0.1 beta", {"VID1": ["3.0 alpha"]})],
            projects=["foo", "bar", "bear"],
            risk_assessor=[],
            score=100,
        )
    ]

    jira_finding = Finding(
        repository=REPOSITORY,
        scanner=scanner,
        vulnerable_dependency=Dependency("VDID1", "chrono", "1.0", {"VID1": ["1.1", "2.0"]}),
        vulnerabilities=[Vulnerability("VID1", "CVE-123", "huuughe vuln", 100)],
        first_level_dependencies=[Dependency("VDID2", "fl dep", "0.1 beta", {"VID1": ["3.0 alpha"]})],
        projects=["foo", "bar", "bear"],
        risk_assessor=[User("mickey", "Mickey Mouse")],
        risk=SecurityRisk.CRITICAL,
        patch_responsible=[],
        due_date=100,
        score=100,
    )
    jira_lib_mock.get_open_finding.return_value = jira_finding
    jira_lib_mock.commit_has_block_exception.return_value = None

    scanner_job = DependencyScanner(fake_bazel, jira_lib_mock, [sub1, sub2])

    with pytest.raises(SystemExit) as e:
<<<<<<< HEAD
       scanner_job.do_release_scan(Repository(REPOSITORY, IC_URL, [Project(REPOSITORY, REPOSITORY)]))
=======
        scanner_job.do_release_scan(
            Repository("ic", "https://github.com/dfinity/ic", [Project("ic", __test_get_ic_path())])
        )
>>>>>>> c39a8b35

    assert e.type is SystemExit
    assert e.value.code == 1
    fake_bazel.get_findings.assert_called_once()
    jira_lib_mock.get_open_finding.assert_called_once()
    jira_lib_mock.commit_has_block_exception.assert_called_once()
    sub1.on_release_build_blocked.assert_called_once()
    sub2.on_release_build_blocked.assert_called_once()
    sub1.on_scan_job_succeeded.assert_called_once()
    sub2.on_scan_job_succeeded.assert_called_once()
    sub1.on_scan_job_failed.assert_not_called()
    sub2.on_scan_job_failed.assert_not_called()


def test_on_release_scan_findings_have_jira_findings_with_high_risk_but_expired_due_date_with_exception(jira_lib_mock):
    scanner = "BAZEL_RUST"

    sub1 = Mock()
    sub2 = Mock()
    fake_bazel = Mock()

    fake_bazel.get_findings.return_value = [
        Finding(
            repository=REPOSITORY,
            scanner=scanner,
            vulnerable_dependency=Dependency("VDID1", "chrono", "1.0", {"VID1": ["1.1", "2.0"]}),
            vulnerabilities=[Vulnerability("VID1", "CVE-123", "huuughe vuln", 100)],
            first_level_dependencies=[Dependency("VDID2", "fl dep", "0.1 beta", {"VID1": ["3.0 alpha"]})],
            projects=["foo", "bar", "bear"],
            risk_assessor=[],
            score=100,
        )
    ]

    jira_finding = Finding(
        repository=REPOSITORY,
        scanner=scanner,
        vulnerable_dependency=Dependency("VDID1", "chrono", "1.0", {"VID1": ["1.1", "2.0"]}),
        vulnerabilities=[Vulnerability("VID1", "CVE-123", "huuughe vuln", 100)],
        first_level_dependencies=[Dependency("VDID2", "fl dep", "0.1 beta", {"VID1": ["3.0 alpha"]})],
        projects=["foo", "bar", "bear"],
        risk_assessor=[User("mickey", "Mickey Mouse")],
        risk=SecurityRisk.CRITICAL,
        patch_responsible=[],
        due_date=100,
        score=100,
    )
    jira_lib_mock.get_open_finding.return_value = jira_finding
    jira_lib_mock.commit_has_block_exception.return_value = "test commit"

    scanner_job = DependencyScanner(fake_bazel, jira_lib_mock, [sub1, sub2])

<<<<<<< HEAD
    scanner_job.do_release_scan(Repository(REPOSITORY, IC_URL, [Project(REPOSITORY, REPOSITORY)]))
=======
    scanner_job.do_release_scan(
        Repository("ic", "https://github.com/dfinity/ic", [Project("ic", __test_get_ic_path())])
    )
>>>>>>> c39a8b35
    fake_bazel.get_findings.assert_called_once()
    jira_lib_mock.get_open_finding.assert_called_once()
    jira_lib_mock.commit_has_block_exception.assert_called_once()
    sub1.on_release_build_blocked.assert_not_called()
    sub2.on_release_build_blocked.assert_not_called()
    sub1.on_scan_job_succeeded.assert_called_once()
    sub2.on_scan_job_succeeded.assert_called_once()
    sub1.on_scan_job_failed.assert_not_called()
    sub2.on_scan_job_failed.assert_not_called()


def test_on_release_scan_new_findings(jira_lib_mock):
    scanner = "BAZEL_RUST"

    sub1 = Mock()
    sub2 = Mock()
    fake_bazel = Mock()

    fake_bazel.get_findings.return_value = [
        Finding(
            repository=REPOSITORY,
            scanner=scanner,
            vulnerable_dependency=Dependency("VDID1", "chrono", "1.0", {"VID1": ["1.1", "2.0"]}),
            vulnerabilities=[Vulnerability("VID1", "CVE-123", "huuughe vuln", 100)],
            first_level_dependencies=[Dependency("VDID2", "fl dep", "0.1 beta", {"VID1": ["3.0 alpha"]})],
            projects=["foo", "bar", "bear"],
            risk_assessor=[],
            score=100,
        )
    ]
    jira_lib_mock.get_open_finding.return_value = []
    jira_lib_mock.commit_has_block_exception.return_value = None

    scanner_job = DependencyScanner(fake_bazel, jira_lib_mock, [sub1, sub2])

    with pytest.raises(SystemExit) as e:
<<<<<<< HEAD
        scanner_job.do_release_scan(Repository(REPOSITORY, IC_URL, [Project(REPOSITORY, REPOSITORY)]))
=======
        scanner_job.do_release_scan(
            Repository("ic", "https://github.com/dfinity/ic", [Project("ic", __test_get_ic_path())])
        )
>>>>>>> c39a8b35

    assert e.type is SystemExit
    assert e.value.code == 1
    fake_bazel.get_findings.assert_called_once()
    jira_lib_mock.get_open_finding.assert_called_once()
    jira_lib_mock.commit_has_block_exception.assert_called_once()
    sub1.on_release_build_blocked.assert_called_once()
    sub2.on_release_build_blocked.assert_called_once()
    sub1.on_scan_job_succeeded.assert_called_once()
    sub2.on_scan_job_succeeded.assert_called_once()
    sub1.on_scan_job_failed.assert_not_called()
    sub2.on_scan_job_failed.assert_not_called()


def test_on_release_scan_new_findings_with_exception(jira_lib_mock):
    scanner = "BAZEL_RUST"

    sub1 = Mock()
    sub2 = Mock()
    fake_bazel = Mock()

    fake_bazel.get_findings.return_value = [
        Finding(
            repository=REPOSITORY,
            scanner=scanner,
            vulnerable_dependency=Dependency("VDID1", "chrono", "1.0", {"VID1": ["1.1", "2.0"]}),
            vulnerabilities=[Vulnerability("VID1", "CVE-123", "huuughe vuln", 100)],
            first_level_dependencies=[Dependency("VDID2", "fl dep", "0.1 beta", {"VID1": ["3.0 alpha"]})],
            projects=["foo", "bar", "bear"],
            risk_assessor=[],
            score=100,
        )
    ]
    jira_lib_mock.get_open_finding.return_value = []
    jira_lib_mock.commit_has_block_exception.return_value = "test commit"

    scanner_job = DependencyScanner(fake_bazel, jira_lib_mock, [sub1, sub2])

<<<<<<< HEAD
    scanner_job.do_release_scan(Repository(REPOSITORY, IC_URL, [Project(REPOSITORY, REPOSITORY)]))
=======
    scanner_job.do_release_scan(
        Repository("ic", "https://github.com/dfinity/ic", [Project("ic", __test_get_ic_path())])
    )
>>>>>>> c39a8b35
    fake_bazel.get_findings.assert_called_once()
    jira_lib_mock.get_open_finding.assert_called_once()
    jira_lib_mock.commit_has_block_exception.assert_called_once()
    sub1.on_release_build_blocked.assert_not_called()
    sub2.on_release_build_blocked.assert_not_called()
    sub1.on_scan_job_succeeded.assert_called_once()
    sub2.on_scan_job_succeeded.assert_called_once()
    sub1.on_scan_job_failed.assert_not_called()
    sub2.on_scan_job_failed.assert_not_called()


def test_on_release_scan_job_failed(jira_lib_mock):
    sub1 = Mock()
    sub2 = Mock()
    fake_bazel = Mock()
    fake_bazel.get_findings.side_effect = OSError("Call failed")
    scanner_job = DependencyScanner(fake_bazel, jira_lib_mock, [sub1, sub2])

<<<<<<< HEAD
    scanner_job.do_release_scan(Repository(REPOSITORY, IC_URL, [Project(REPOSITORY, REPOSITORY)]))
=======
    scanner_job.do_release_scan(
        Repository("ic", "https://github.com/dfinity/ic", [Project("ic", __test_get_ic_path())])
    )
>>>>>>> c39a8b35
    sub1.on_scan_job_succeeded.assert_not_called()
    sub2.on_scan_job_succeeded.assert_not_called()
    sub1.on_scan_job_failed.assert_called_once()
    sub2.on_scan_job_failed.assert_called_once()<|MERGE_RESOLUTION|>--- conflicted
+++ resolved
@@ -130,15 +130,11 @@
     fake_bazel = FakeBazel(2)
     scanner_job = DependencyScanner(fake_bazel, jira_lib_mock, [sub1, sub2])
 
-<<<<<<< HEAD
-    repository = [Repository(REPOSITORY, IC_URL, [Project(REPOSITORY, REPOSITORY, owner=Team.EXECUTION_TEAM)])]
-=======
     repository = Repository(
-        "ic",
-        "https://github.com/dfinity/ic",
-        [Project(name="ic", path=__test_get_ic_path(), owner=Team.EXECUTION_TEAM)],
-    )
->>>>>>> c39a8b35
+        REPOSITORY,
+        IC_URL,
+        [Project(name=REPOSITORY, path=REPOSITORY, owner=Team.EXECUTION_TEAM)],
+    )
     finding = fake_bazel.get_findings(repository.name, repository.projects[0], repository.engine_version)[0]
     finding.risk_assessor = [User("mickey", "Mickey Mouse")]
     finding.owning_teams = [Team.EXECUTION_TEAM]
@@ -182,17 +178,13 @@
     sub2 = Mock()
     fake_bazel = FakeBazel(2)
     scanner_job = DependencyScanner(fake_bazel, jira_lib_mock, [sub1, sub2])
-<<<<<<< HEAD
-    repos = [Repository(REPOSITORY, IC_URL, [Project(REPOSITORY, REPOSITORY, owner_by_path={'bear': [Team.NODE_TEAM]})])]
-=======
     repos = [
         Repository(
-            "ic",
-            "https://github.com/dfinity/ic",
-            [Project(name="ic", path=__test_get_ic_path(), owner_by_path={"bear": [Team.NODE_TEAM]})],
-        )
-    ]
->>>>>>> c39a8b35
+            REPOSITORY,
+            IC_URL,
+            [Project(name=REPOSITORY, path=_REPOSITORY, owner_by_path={"bear": [Team.NODE_TEAM]})],
+        )
+    ]
 
     scanner_job.do_periodic_scan(repos)
 
@@ -246,17 +238,13 @@
     failover_mock.can_handle.return_value = True
 
     scanner_job = DependencyScanner(fake_bazel, jira_lib_mock, [sub1, sub2], failover_mock)
-<<<<<<< HEAD
-    repos = [Repository(REPOSITORY, IC_URL, [Project(name=REPOSITORY, path=REPOSITORY, owner_by_path={'bear': [Team.NODE_TEAM]})])]
-=======
     repos = [
         Repository(
-            "ic",
-            "https://github.com/dfinity/ic",
-            [Project(name="ic", path=__test_get_ic_path(), owner_by_path={"bear": [Team.NODE_TEAM]})],
-        )
-    ]
->>>>>>> c39a8b35
+            REPOSITORY,
+            IC_URL,
+            [Project(name=REPOSITORY, path=_REPOSITORY, owner_by_path={"bear": [Team.NODE_TEAM]})],
+        )
+    ]
 
     scanner_job.do_periodic_scan(repos)
 
@@ -439,13 +427,9 @@
     fake_bazel.get_findings.return_value = []
     scanner_job = DependencyScanner(fake_bazel, jira_lib_mock, [sub1, sub2])
 
-<<<<<<< HEAD
-    scanner_job.do_merge_request_scan(Repository(REPOSITORY,IC_URL, [Project(REPOSITORY, REPOSITORY)]))
-=======
     scanner_job.do_merge_request_scan(
-        Repository("ic", "https://github.com/dfinity/ic", [Project("ic", __test_get_ic_path())])
-    )
->>>>>>> c39a8b35
+        Repository(REPOSITORY, IC_URL, [Project(REPOSITORY, REPOSITORY)])
+    )
     fake_bazel.get_modified_packages.assert_called_once()
     fake_bazel.get_dependency_diff.assert_called_once()
     fake_bazel.get_findings.assert_called_once()
@@ -493,13 +477,9 @@
 
     scanner_job = DependencyScanner(fake_bazel, jira_lib_mock, [sub1, sub2])
 
-<<<<<<< HEAD
-    scanner_job.do_merge_request_scan(Repository(REPOSITORY, IC_URL, [Project(REPOSITORY, REPOSITORY)]))
-=======
     scanner_job.do_merge_request_scan(
-        Repository("ic", "https://github.com/dfinity/ic", [Project("ic", __test_get_ic_path())])
-    )
->>>>>>> c39a8b35
+        Repository(REPOSITORY, IC_URL, [Project(REPOSITORY, REPOSITORY)])
+    )
     fake_bazel.get_modified_packages.assert_called_once()
     fake_bazel.get_dependency_diff.assert_called_once()
     fake_bazel.get_findings.assert_called_once()
@@ -536,13 +516,9 @@
     jira_lib_mock.commit_has_block_exception.return_value = "commit string"
     scanner_job = DependencyScanner(fake_bazel, jira_lib_mock, [sub1, sub2])
 
-<<<<<<< HEAD
-    scanner_job.do_merge_request_scan(Repository(REPOSITORY, IC_URL, [Project(REPOSITORY, REPOSITORY)]))
-=======
     scanner_job.do_merge_request_scan(
-        Repository("ic", "https://github.com/dfinity/ic", [Project("ic", __test_get_ic_path())])
-    )
->>>>>>> c39a8b35
+        Repository(REPOSITORY, IC_URL, [Project(REPOSITORY, REPOSITORY)])
+    )
     fake_bazel.get_modified_packages.assert_called_once()
     fake_bazel.get_dependency_diff.assert_called_once()
     fake_bazel.get_findings.assert_called_once()
@@ -585,15 +561,10 @@
     scanner_job = DependencyScanner(fake_bazel, jira_lib_mock, [sub1, sub2])
 
     with pytest.raises(SystemExit) as e:
-<<<<<<< HEAD
-        scanner_job.do_merge_request_scan(Repository(REPOSITORY, IC_URL, [Project(REPOSITORY, REPOSITORY)]))
-    assert e.type == SystemExit
-=======
-        scanner_job.do_merge_request_scan(
-            Repository("ic", "https://github.com/dfinity/ic", [Project("ic", __test_get_ic_path())])
-        )
+      scanner_job.do_merge_request_scan(
+          Repository(REPOSITORY, IC_URL, [Project(REPOSITORY, REPOSITORY)])
+      )
     assert e.type is SystemExit
->>>>>>> c39a8b35
     assert e.value.code == 1
 
     fake_bazel.get_modified_packages.assert_called_once()
@@ -630,13 +601,9 @@
     fake_bazel.has_dependencies_changed.side_effect = OSError("Call failed")
 
     scanner_job = DependencyScanner(fake_bazel, jira_lib_mock, [sub1, sub2])
-<<<<<<< HEAD
-    scanner_job.do_merge_request_scan(Repository(REPOSITORY, IC_URL, [Project(REPOSITORY, REPOSITORY)]))
-=======
     scanner_job.do_merge_request_scan(
-        Repository("ic", "https://github.com/dfinity/ic", [Project("ic", __test_get_ic_path())])
-    )
->>>>>>> c39a8b35
+        Repository(REPOSITORY, IC_URL, [Project(REPOSITORY, REPOSITORY)])
+    )
     sub1.on_scan_job_failed.assert_called_once()
     sub2.on_scan_job_failed.assert_called_once()
     sub1.on_scan_job_succeeded.assert_not_called()
@@ -650,13 +617,9 @@
     fake_bazel.get_findings.return_value = []
     scanner_job = DependencyScanner(fake_bazel, jira_lib_mock, [sub1, sub2])
 
-<<<<<<< HEAD
-    scanner_job.do_release_scan(Repository(REPOSITORY, IC_URL, [Project(REPOSITORY, REPOSITORY)]))
-=======
-    scanner_job.do_release_scan(
-        Repository("ic", "https://github.com/dfinity/ic", [Project("ic", __test_get_ic_path())])
-    )
->>>>>>> c39a8b35
+    scanner_job.do_merge_request_scan(
+        Repository(REPOSITORY, IC_URL, [Project(REPOSITORY, REPOSITORY)])
+    )
     sub1.on_scan_job_succeeded.assert_called_once()
     sub2.on_scan_job_succeeded.assert_called_once()
     sub1.on_scan_job_failed.assert_not_called()
@@ -702,13 +665,9 @@
     scanner_job = DependencyScanner(fake_bazel, jira_lib_mock, [sub1, sub2])
 
     with pytest.raises(SystemExit) as e:
-<<<<<<< HEAD
-        scanner_job.do_release_scan(Repository(REPOSITORY, IC_URL, [Project(REPOSITORY, REPOSITORY)]))
-=======
-        scanner_job.do_release_scan(
-            Repository("ic", "https://github.com/dfinity/ic", [Project("ic", __test_get_ic_path())])
-        )
->>>>>>> c39a8b35
+      scanner_job.do_merge_request_scan(
+          Repository(REPOSITORY, IC_URL, [Project(REPOSITORY, REPOSITORY)])
+      )
 
     assert e.type is SystemExit
     assert e.value.code == 1
@@ -761,13 +720,9 @@
 
     scanner_job = DependencyScanner(fake_bazel, jira_lib_mock, [sub1, sub2])
 
-<<<<<<< HEAD
-    scanner_job.do_release_scan(Repository(REPOSITORY, IC_URL, [Project(REPOSITORY, REPOSITORY)]))
-=======
     scanner_job.do_release_scan(
-        Repository("ic", "https://github.com/dfinity/ic", [Project("ic", __test_get_ic_path())])
-    )
->>>>>>> c39a8b35
+        Repository(REPOSITORY, IC_URL, [Project(REPOSITORY, REPOSITORY)])
+    )
     fake_bazel.get_findings.assert_called_once()
     jira_lib_mock.get_open_finding.assert_called_once()
     jira_lib_mock.commit_has_block_exception.assert_called_once()
@@ -818,13 +773,9 @@
     scanner_job = DependencyScanner(fake_bazel, jira_lib_mock, [sub1, sub2])
 
     with pytest.raises(SystemExit) as e:
-<<<<<<< HEAD
-        scanner_job.do_release_scan(Repository(REPOSITORY, IC_URL, [Project(REPOSITORY, REPOSITORY)]))
-=======
         scanner_job.do_release_scan(
-            Repository("ic", "https://github.com/dfinity/ic", [Project("ic", __test_get_ic_path())])
-        )
->>>>>>> c39a8b35
+            Repository(Repository(REPOSITORY, IC_URL, [Project(REPOSITORY, REPOSITORY)])
+        )
 
     assert e.type is SystemExit
     assert e.value.code == 1
@@ -876,13 +827,9 @@
 
     scanner_job = DependencyScanner(fake_bazel, jira_lib_mock, [sub1, sub2])
 
-<<<<<<< HEAD
-    scanner_job.do_release_scan(Repository(REPOSITORY, IC_URL, [Project(REPOSITORY, REPOSITORY)]))
-=======
     scanner_job.do_release_scan(
-        Repository("ic", "https://github.com/dfinity/ic", [Project("ic", __test_get_ic_path())])
-    )
->>>>>>> c39a8b35
+        Repository(REPOSITORY, IC_URL, [Project(REPOSITORY, REPOSITORY)])
+    )
     fake_bazel.get_findings.assert_called_once()
     jira_lib_mock.get_open_finding.assert_called_once()
     sub1.on_scan_job_succeeded.assert_called_once()
@@ -930,13 +877,9 @@
     scanner_job = DependencyScanner(fake_bazel, jira_lib_mock, [sub1, sub2])
 
     with pytest.raises(SystemExit) as e:
-<<<<<<< HEAD
-       scanner_job.do_release_scan(Repository(REPOSITORY, IC_URL, [Project(REPOSITORY, REPOSITORY)]))
-=======
-        scanner_job.do_release_scan(
-            Repository("ic", "https://github.com/dfinity/ic", [Project("ic", __test_get_ic_path())])
-        )
->>>>>>> c39a8b35
+      scanner_job.do_release_scan(
+          Repository(REPOSITORY, IC_URL, [Project(REPOSITORY, REPOSITORY)])
+      )
 
     assert e.type is SystemExit
     assert e.value.code == 1
@@ -989,13 +932,9 @@
 
     scanner_job = DependencyScanner(fake_bazel, jira_lib_mock, [sub1, sub2])
 
-<<<<<<< HEAD
-    scanner_job.do_release_scan(Repository(REPOSITORY, IC_URL, [Project(REPOSITORY, REPOSITORY)]))
-=======
     scanner_job.do_release_scan(
-        Repository("ic", "https://github.com/dfinity/ic", [Project("ic", __test_get_ic_path())])
-    )
->>>>>>> c39a8b35
+        Repository(REPOSITORY, IC_URL, [Project(REPOSITORY, REPOSITORY)])
+    )
     fake_bazel.get_findings.assert_called_once()
     jira_lib_mock.get_open_finding.assert_called_once()
     jira_lib_mock.commit_has_block_exception.assert_called_once()
@@ -1032,13 +971,9 @@
     scanner_job = DependencyScanner(fake_bazel, jira_lib_mock, [sub1, sub2])
 
     with pytest.raises(SystemExit) as e:
-<<<<<<< HEAD
-        scanner_job.do_release_scan(Repository(REPOSITORY, IC_URL, [Project(REPOSITORY, REPOSITORY)]))
-=======
         scanner_job.do_release_scan(
-            Repository("ic", "https://github.com/dfinity/ic", [Project("ic", __test_get_ic_path())])
-        )
->>>>>>> c39a8b35
+            Repository(REPOSITORY, IC_URL, [Project(REPOSITORY, REPOSITORY)])
+        )
 
     assert e.type is SystemExit
     assert e.value.code == 1
@@ -1077,13 +1012,9 @@
 
     scanner_job = DependencyScanner(fake_bazel, jira_lib_mock, [sub1, sub2])
 
-<<<<<<< HEAD
-    scanner_job.do_release_scan(Repository(REPOSITORY, IC_URL, [Project(REPOSITORY, REPOSITORY)]))
-=======
     scanner_job.do_release_scan(
-        Repository("ic", "https://github.com/dfinity/ic", [Project("ic", __test_get_ic_path())])
-    )
->>>>>>> c39a8b35
+        Repository(REPOSITORY, IC_URL, [Project(REPOSITORY, REPOSITORY)])
+    )
     fake_bazel.get_findings.assert_called_once()
     jira_lib_mock.get_open_finding.assert_called_once()
     jira_lib_mock.commit_has_block_exception.assert_called_once()
@@ -1102,13 +1033,9 @@
     fake_bazel.get_findings.side_effect = OSError("Call failed")
     scanner_job = DependencyScanner(fake_bazel, jira_lib_mock, [sub1, sub2])
 
-<<<<<<< HEAD
-    scanner_job.do_release_scan(Repository(REPOSITORY, IC_URL, [Project(REPOSITORY, REPOSITORY)]))
-=======
     scanner_job.do_release_scan(
-        Repository("ic", "https://github.com/dfinity/ic", [Project("ic", __test_get_ic_path())])
-    )
->>>>>>> c39a8b35
+        Repository(REPOSITORY, IC_URL, [Project(REPOSITORY, REPOSITORY)])
+    )
     sub1.on_scan_job_succeeded.assert_not_called()
     sub2.on_scan_job_succeeded.assert_not_called()
     sub1.on_scan_job_failed.assert_called_once()
