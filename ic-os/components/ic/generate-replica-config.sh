#!/bin/bash

# Substitute correct configuration parameters into ic.json5. Will take IP addresses
# from configuration file or from network interfaces.

source /opt/ic/bin/config.sh

function usage() {
    cat <<EOF
Usage:
  generate-replica-config -i ic.json5.template -o ic.json5

  Generate replica config from template file.

  -m malicious_behavior.conf: Optional, malicious behavior parameters

  -i infile: input ic.json5.template file
  -o outfile: output ic.json5 file
EOF
}

function read_config_variables() {
    NNS_URLS=$(get_config_value '.icos_settings.nns_urls | join(",")')
    NODE_INDEX=$(get_config_value '.icos_settings.hostname')
    BACKUP_RETENTION_TIME_SECS=$(get_config_value '.guestos_settings.guestos_dev_settings.backup_spool.backup_retention_time_seconds')
    BACKUP_PURGING_INTERVAL_SECS=$(get_config_value '.guestos_settings.guestos_dev_settings.backup_spool.backup_purging_interval_seconds')
    QUERY_STATS_EPOCH_LENGTH=$(get_config_value '.guestos_settings.guestos_dev_settings.query_stats_epoch_length')
    JAEGER_ADDR=$(get_config_value '.guestos_settings.guestos_dev_settings.jaeger_addr')

    # todo:
    # "malicious_behavior") malicious_behavior="${value}" ;;
}

function configure_ipv6() {
    ipv6_config_type=$(get_config_value '.network_settings.ipv6_config | keys[]')
    case "$ipv6_config_type" in
        "Deterministic")
            echo "GuestOS IPv6 configuration should not be 'Deterministic'."
            exit 1
            ;;
        "Fixed")
            IPV6_ADDRESS=$(get_config_value '.network_settings.ipv6_config.Fixed.address')
            ;;
        "RouterAdvertisement")
            interface=($(find /sys/class/net -type l -not -lname '*virtual*' -exec basename '{}' ';'))
            IPV6_ADDRESS="$(get_if_address_retries 6 ${interface} 12)"
            ;;
        *)
            echo "ERROR: Unknown IPv6 configuration type."
            exit 1
            ;;
    esac

    if [ "${IPV6_ADDRESS}" == "" ]; then
        echo "Cannot determine an IPv6 address, aborting"
        exit 1
    fi
}

function configure_ipv4() {
    IPV4_ADDRESS="" IPV4_GATEWAY="" DOMAIN=""
    ipv4_config_present=$(get_config_value '.network_settings.ipv4_config != null')
    if [ "$ipv4_config_present" = "true" ]; then
        ipv4_address=$(get_config_value '.network_settings.ipv4_config.address')
        ipv4_prefix_length=$(get_config_value '.network_settings.ipv4_config.prefix_length')
        IPV4_ADDRESS="${ipv4_address}/${ipv4_prefix_length}"
        IPV4_GATEWAY=$(get_config_value '.network_settings.ipv4_config.gateway')
        DOMAIN=$(get_config_value '.network_settings.ipv4_config.domain')
    fi
}

# Get address of interface
#
# Arguments:
# - $1: address family (4 or 6 for IPv4 or IPv6)
# - $2: interface name
function get_if_address() {
    local FAMILY=-"$1"
    local INTERFACE="$2"
    ip -o "${FAMILY}" addr show up primary scope global "${INTERFACE}" | while read -r num dev family addr options; do
        echo ${addr%/*}
        break
    done
}

# Get address of interface, retrying for a while
#
# Arguments:
# - $1: address family (4 or 6 for IPv4 or IPv6)
# - $2: interface name
# - $3: number of retries, trying every second
function get_if_address_retries() {
    local FAMILY=-"$1"
    local INTERFACE="$2"
    local RETRIES="$3"
    local ADDR=""
    while [ "${RETRIES}" != 0 -a "$ADDR" == "" ]; do
        ADDR=$(get_if_address "${FAMILY}" "${INTERFACE}")
        if [ "${ADDR}" != "" ]; then
            echo "${ADDR}"
            break
        fi
        RETRIES=$(("${RETRIES}" - 1))
        echo "Retrying ${RETRIES} ..." 1>&2
        sleep 10
    done
}

function set_default_config_values() {
    [ "${NNS_URLS}" = "null" ] && NNS_URLS="http://[::1]:8080"
    [ "${NODE_INDEX}" = "null" ] && NODE_INDEX="0"
    [ "${BACKUP_RETENTION_TIME_SECS}" = "null" ] && BACKUP_RETENTION_TIME_SECS="86400"  # Default value is 24h
    [ "${BACKUP_PURGING_INTERVAL_SECS}" = "null" ] && BACKUP_PURGING_INTERVAL_SECS="3600"  # Default value is 1h
    [ "${QUERY_STATS_EPOCH_LENGTH}" = "null" ] && QUERY_STATS_EPOCH_LENGTH="600"  # Default is 600 blocks (around 10min)

<<<<<<< HEAD
    # TODO: If the Jaeger address is not specified the config file will contain Some(""). This needs to be fixed.
    [ "${JAEGER_ADDR}" = "null" ] && JAEGER_ADDR=""
=======
# Read nns config variables. The file must be of the form "key=value" for each line with a
# specific set of keys permissible (see code below).
#
# Arguments:
# - $1: Name of the file to be read.
function read_nns_variables() {
    while IFS="=" read -r key value; do
        case "$key" in
            "nns_url") nns_urls="${value}" ;;
        esac
    done <"$1"
}

# Read the backup config variables from file. The file must be of the form
# "key=value" for each line with a specific set of keys permissible (see
# code below).
#
# Arguments:
# - $1: Name of the file to be read.
function read_backup_variables() {
    # Read limited set of keys. Be extra-careful quoting values as it could
    # otherwise lead to executing arbitrary shell code!
    while IFS="=" read -r key value; do
        case "$key" in
            "backup_retention_time_secs") backup_retention_time_secs="${value}" ;;
            "backup_puging_interval_secs") backup_purging_interval_secs="${value}" ;;
        esac
    done <"$1"
>>>>>>> da31b490
}

# Read malicious behavior config variables from file. The file must be of the
# form "key=value" for each line with a specific set of keys permissible (see
# code below).
#
# Arguments:
# - $1: Name of the file to be read.
function read_malicious_behavior_variables() {
    # Read limited set of keys. Be extra-careful quoting values as it could
    # otherwise lead to executing arbitrary shell code!
    while IFS="=" read -r key value; do
        case "$key" in
            "malicious_behavior") malicious_behavior="${value}" ;;
        esac
    done <"$1"
}

while getopts "m:i:o:" OPT; do
    case "${OPT}" in
        m)
            MALICIOUS_BEHAVIOR_CONFIG_FILE="${OPTARG}"
            ;;
        i)
            IN_FILE="${OPTARG}"
            ;;
        o)
            OUT_FILE="${OPTARG}"
            ;;
        *)
            usage
            exit 1
            ;;
    esac
done

if [ "${IN_FILE}" == "" -o "${OUT_FILE}" == "" ]; then
    usage
    exit 1
fi

configure_ipv6
configure_ipv4

if [ "${MALICIOUS_BEHAVIOR_CONFIG_FILE}" != "" -a -e "${MALICIOUS_BEHAVIOR_CONFIG_FILE}" ]; then
    read_malicious_behavior_variables "${MALICIOUS_BEHAVIOR_CONFIG_FILE}"
fi

<<<<<<< HEAD
read_config_variables
set_default_config_values
=======
if [ "${QUERY_STATS_CONFIG_FILE}" != "" -a -e "${QUERY_STATS_CONFIG_FILE}" ]; then
    read_query_stats_variables "${QUERY_STATS_CONFIG_FILE}"
fi

if [ "${JAEGER_ADDR_FILE}" != "" -a -e "${JAEGER_ADDR_FILE}" ]; then
    read_jaeger_addr_variable "${JAEGER_ADDR_FILE}"
fi

INTERFACE=($(find /sys/class/net -type l -not -lname '*virtual*' -exec basename '{}' ';'))
IPV6_ADDRESS="${ipv6_address%/*}"
IPV6_ADDRESS="${IPV6_ADDRESS:-$(get_if_address_retries 6 ${INTERFACE} 12)}"
IPV4_ADDRESS="${ipv4_address:-}"
IPV4_GATEWAY="${ipv4_gateway:-}"
DOMAIN="${domain:-}"
NNS_URLS="${nns_urls:-http://[::1]:8080}"
NODE_INDEX="${node_index:-0}"
# Default value is 24h
BACKUP_RETENTION_TIME_SECS="${backup_retention_time_secs:-86400}"
# Default value is 1h
BACKUP_PURGING_INTERVAL_SECS="${backup_purging_interval_secs:-3600}"
# Default is null (None)
MALICIOUS_BEHAVIOR="${malicious_behavior:-null}"
# Default is 600 blocks i.e. around 10min
QUERY_STATS_EPOCH_LENGTH="${query_stats_epoch_length:-600}"
# TODO: If the Jaeger address is not specified the config file will contain Some(""). This needs to be fixed.
JAEGER_ADDR="${jaeger_addr:-}"

if [ "${IPV6_ADDRESS}" == "" ]; then
    echo "Cannot determine an IPv6 address, aborting"
    exit 1
fi
>>>>>>> da31b490

sed -e "s@{{ ipv6_address }}@${IPV6_ADDRESS}@" \
    -e "s@{{ ipv4_address }}@${IPV4_ADDRESS}@" \
    -e "s@{{ ipv4_gateway }}@${IPV4_GATEWAY}@" \
    -e "s@{{ domain }}@${DOMAIN}@" \
    -e "s@{{ nns_urls }}@${NNS_URLS}@" \
    -e "s@{{ node_index }}@${NODE_INDEX}@" \
    -e "s@{{ backup_retention_time_secs }}@${BACKUP_RETENTION_TIME_SECS}@" \
    -e "s@{{ backup_purging_interval_secs }}@${BACKUP_PURGING_INTERVAL_SECS}@" \
    -e "s@{{ malicious_behavior }}@${MALICIOUS_BEHAVIOR}@" \
    -e "s@{{ query_stats_epoch_length }}@${QUERY_STATS_EPOCH_LENGTH}@" \
    -e "s@{{ jaeger_addr }}@${JAEGER_ADDR}@" \
    "${IN_FILE}" >"${OUT_FILE}"

# umask for service is set to be restricted, but this file needs to be
# world-readable
chmod 644 "${OUT_FILE}"<|MERGE_RESOLUTION|>--- conflicted
+++ resolved
@@ -113,39 +113,8 @@
     [ "${BACKUP_PURGING_INTERVAL_SECS}" = "null" ] && BACKUP_PURGING_INTERVAL_SECS="3600"  # Default value is 1h
     [ "${QUERY_STATS_EPOCH_LENGTH}" = "null" ] && QUERY_STATS_EPOCH_LENGTH="600"  # Default is 600 blocks (around 10min)
 
-<<<<<<< HEAD
     # TODO: If the Jaeger address is not specified the config file will contain Some(""). This needs to be fixed.
     [ "${JAEGER_ADDR}" = "null" ] && JAEGER_ADDR=""
-=======
-# Read nns config variables. The file must be of the form "key=value" for each line with a
-# specific set of keys permissible (see code below).
-#
-# Arguments:
-# - $1: Name of the file to be read.
-function read_nns_variables() {
-    while IFS="=" read -r key value; do
-        case "$key" in
-            "nns_url") nns_urls="${value}" ;;
-        esac
-    done <"$1"
-}
-
-# Read the backup config variables from file. The file must be of the form
-# "key=value" for each line with a specific set of keys permissible (see
-# code below).
-#
-# Arguments:
-# - $1: Name of the file to be read.
-function read_backup_variables() {
-    # Read limited set of keys. Be extra-careful quoting values as it could
-    # otherwise lead to executing arbitrary shell code!
-    while IFS="=" read -r key value; do
-        case "$key" in
-            "backup_retention_time_secs") backup_retention_time_secs="${value}" ;;
-            "backup_puging_interval_secs") backup_purging_interval_secs="${value}" ;;
-        esac
-    done <"$1"
->>>>>>> da31b490
 }
 
 # Read malicious behavior config variables from file. The file must be of the
@@ -194,47 +163,14 @@
     read_malicious_behavior_variables "${MALICIOUS_BEHAVIOR_CONFIG_FILE}"
 fi
 
-<<<<<<< HEAD
 read_config_variables
 set_default_config_values
-=======
-if [ "${QUERY_STATS_CONFIG_FILE}" != "" -a -e "${QUERY_STATS_CONFIG_FILE}" ]; then
-    read_query_stats_variables "${QUERY_STATS_CONFIG_FILE}"
-fi
-
-if [ "${JAEGER_ADDR_FILE}" != "" -a -e "${JAEGER_ADDR_FILE}" ]; then
-    read_jaeger_addr_variable "${JAEGER_ADDR_FILE}"
-fi
-
-INTERFACE=($(find /sys/class/net -type l -not -lname '*virtual*' -exec basename '{}' ';'))
-IPV6_ADDRESS="${ipv6_address%/*}"
-IPV6_ADDRESS="${IPV6_ADDRESS:-$(get_if_address_retries 6 ${INTERFACE} 12)}"
-IPV4_ADDRESS="${ipv4_address:-}"
-IPV4_GATEWAY="${ipv4_gateway:-}"
-DOMAIN="${domain:-}"
-NNS_URLS="${nns_urls:-http://[::1]:8080}"
-NODE_INDEX="${node_index:-0}"
-# Default value is 24h
-BACKUP_RETENTION_TIME_SECS="${backup_retention_time_secs:-86400}"
-# Default value is 1h
-BACKUP_PURGING_INTERVAL_SECS="${backup_purging_interval_secs:-3600}"
-# Default is null (None)
-MALICIOUS_BEHAVIOR="${malicious_behavior:-null}"
-# Default is 600 blocks i.e. around 10min
-QUERY_STATS_EPOCH_LENGTH="${query_stats_epoch_length:-600}"
-# TODO: If the Jaeger address is not specified the config file will contain Some(""). This needs to be fixed.
-JAEGER_ADDR="${jaeger_addr:-}"
-
-if [ "${IPV6_ADDRESS}" == "" ]; then
-    echo "Cannot determine an IPv6 address, aborting"
-    exit 1
-fi
->>>>>>> da31b490
 
 sed -e "s@{{ ipv6_address }}@${IPV6_ADDRESS}@" \
     -e "s@{{ ipv4_address }}@${IPV4_ADDRESS}@" \
     -e "s@{{ ipv4_gateway }}@${IPV4_GATEWAY}@" \
     -e "s@{{ domain }}@${DOMAIN}@" \
+    -e "s@{{ nns_urls }}@${NNS_URLS}@" \
     -e "s@{{ nns_urls }}@${NNS_URLS}@" \
     -e "s@{{ node_index }}@${NODE_INDEX}@" \
     -e "s@{{ backup_retention_time_secs }}@${BACKUP_RETENTION_TIME_SECS}@" \
