#!/usr/bin/env bash

set -o nounset
set -o pipefail

SHELL="/bin/bash"
PATH="/sbin:/bin:/usr/sbin:/usr/bin"
CONFIG_DIR="/config"

source /opt/ic/bin/config.sh
source /opt/ic/bin/functions.sh

function mount_config_partition() {
    echo "* Mounting hostOS config partition..."

    vgchange -ay hostlvm
    log_and_halt_installation_on_error "${?}" "Unable to activate hostOS config partition."

    mount /dev/mapper/hostlvm-config /media
    log_and_halt_installation_on_error "${?}" "Unable to mount hostOS config partition."
}

function copy_config_files() {
    # TODO(NODE-1519): delete config.ini copying after switch to new icos config
    echo "* Copying 'config.ini' to hostOS config partition..."
    if [ -f "${CONFIG_DIR}/config.ini" ]; then
        cp ${CONFIG_DIR}/config.ini /media/
        log_and_halt_installation_on_error "${?}" "Unable to copy 'config.ini' to hostOS config partition."
    else
        log_and_halt_installation_on_error "1" "Configuration file 'config.ini' does not exist."
    fi

    # TODO(NODE-1519): delete deployment.json copying after switch to new icos config
    echo "* Copying deployment.json to config partition..."
    cp /data/deployment.json /media/
    log_and_halt_installation_on_error "${?}" "Unable to copy deployment.json to hostOS config partition."

    echo "* Copying SSH authorized keys..."
    use_ssh_authorized_keys=$(get_config_value '.icos_settings.use_ssh_authorized_keys')
    if [[ "${use_ssh_authorized_keys,,}" == "true" ]]; then
        if [ -d "${CONFIG_DIR}/ssh_authorized_keys" ]; then
            cp -a "${CONFIG_DIR}/ssh_authorized_keys" /media/
            log_and_halt_installation_on_error "${?}" "Unable to copy SSH authorized keys to hostOS config partition."
        else
            echo >&2 "Warning: SSH authorized keys are not configured."
        fi
    else
        echo >&2 "SSH keys not in use."
    fi

    echo "* Copying node operator private key..."
    node_operator_private_key_exists=$(get_config_value '.icos_settings.node_operator_private_key_exists')
    if [[ "${node_operator_private_key_exists,,}" == "true" ]]; then
        if [ -f "${CONFIG_DIR}/node_operator_private_key.pem" ]; then
            cp "${CONFIG_DIR}/node_operator_private_key.pem" /media/
            log_and_halt_installation_on_error "${?}" "Unable to copy node operator private key to hostOS config partition."
        else
            log_and_halt_installation_on_error "1" "node_operator_private_key_exists set to true but not found"
        fi
    else
        echo >&2 "Warning: node_operator_private_key.pem does not exist, requiring HSM."
        insert_hsm
    fi

    echo "* Copying NNS public key to hostOS config partition..."
    nns_public_key_exists=$(get_config_value '.icos_settings.nns_public_key_exists')
    if [[ "${nns_public_key_exists,,}" == "true" ]]; then
        if [ -f "/data/nns_public_key.pem" ]; then
            cp /data/nns_public_key.pem /media/
            log_and_halt_installation_on_error "${?}" "Unable to copy NNS public key to hostOS config partition."
        else
            log_and_halt_installation_on_error "1" "nns_public_key_exists set to true but not found."
        fi
    else
        log_and_halt_installation_on_error "1" "nns_public_key_exists must be set to true."
    fi

    echo "* Converting 'config.json' to hostOS config file 'config-hostos.json'..."
    /opt/ic/bin/config generate-hostos-config
    log_and_halt_installation_on_error "${?}" "Unable to generate hostos configuration."

<<<<<<< HEAD
    echo "* Copying 'config-hostos.json' to hostOS config partition..."
    if [ -f "/var/ic/config/config-hostos.json" ]; then
        cp /var/ic/config/config-hostos.json /media/config.json
        log_and_halt_installation_on_error "${?}" "Unable to copy 'config-hostos.json' to hostOS config partition."
    else
        log_and_halt_installation_on_error "1" "Configuration file 'config-hostos.json' does not exist."
=======
function insert_hsm_if_necessary() {
    if [ ! -f "${CONFIG_DIR}/node_operator_private_key.pem" ]; then
        retry=0
        while [ -z "$(lsusb | grep -E 'Nitro|Clay')" ]; do
            let retry=retry+1
            if [ ${retry} -ge 3600 ]; then
                log_and_halt_installation_on_error "1" "Nitrokey HSM USB device could not be detected, giving up."
            else
                echo "* Please insert Nitrokey HSM USB device..."
                sleep 3
            fi
        done
        echo "HSM successfully detected."
    else
        echo "node_operator_private_key.pem found."
>>>>>>> cdc49892
    fi
}

function insert_hsm() {
    retry=0
    while [ -z "$(lsusb | grep -E 'Nitro|Clay')" ]; do
        let retry=retry+1
        if [ ${retry} -ge 3600 ]; then
            log_and_halt_installation_on_error "1" "Nitrokey HSM USB device could not be detected, giving up."
            break
        else
            echo "* Please insert Nitrokey HSM USB device..."
            sleep 3
        fi
    done
}

function unmount_config_partition() {
    echo "* Unmounting hostOS config partition..."

    sync
    log_and_halt_installation_on_error "${?}" "Unable to synchronize cached writes to persistent storage."

    umount /media
    log_and_halt_installation_on_error "${?}" "Unable to unmount hostOS config partition."

    vgchange -an hostlvm
    log_and_halt_installation_on_error "${?}" "Unable to deactivate hostOS config partition."
}

# Establish run order
main() {
    log_start "$(basename $0)"
    mount_config_partition
    copy_config_files
    unmount_config_partition
    log_end "$(basename $0)"
}

main<|MERGE_RESOLUTION|>--- conflicted
+++ resolved
@@ -59,7 +59,6 @@
         fi
     else
         echo >&2 "Warning: node_operator_private_key.pem does not exist, requiring HSM."
-        insert_hsm
     fi
 
     echo "* Copying NNS public key to hostOS config partition..."
@@ -79,14 +78,15 @@
     /opt/ic/bin/config generate-hostos-config
     log_and_halt_installation_on_error "${?}" "Unable to generate hostos configuration."
 
-<<<<<<< HEAD
     echo "* Copying 'config-hostos.json' to hostOS config partition..."
     if [ -f "/var/ic/config/config-hostos.json" ]; then
         cp /var/ic/config/config-hostos.json /media/config.json
         log_and_halt_installation_on_error "${?}" "Unable to copy 'config-hostos.json' to hostOS config partition."
     else
         log_and_halt_installation_on_error "1" "Configuration file 'config-hostos.json' does not exist."
-=======
+    fi
+}
+
 function insert_hsm_if_necessary() {
     if [ ! -f "${CONFIG_DIR}/node_operator_private_key.pem" ]; then
         retry=0
@@ -102,22 +102,7 @@
         echo "HSM successfully detected."
     else
         echo "node_operator_private_key.pem found."
->>>>>>> cdc49892
     fi
-}
-
-function insert_hsm() {
-    retry=0
-    while [ -z "$(lsusb | grep -E 'Nitro|Clay')" ]; do
-        let retry=retry+1
-        if [ ${retry} -ge 3600 ]; then
-            log_and_halt_installation_on_error "1" "Nitrokey HSM USB device could not be detected, giving up."
-            break
-        else
-            echo "* Please insert Nitrokey HSM USB device..."
-            sleep 3
-        fi
-    done
 }
 
 function unmount_config_partition() {
@@ -138,6 +123,7 @@
     log_start "$(basename $0)"
     mount_config_partition
     copy_config_files
+    insert_hsm_if_necessary
     unmount_config_partition
     log_end "$(basename $0)"
 }
