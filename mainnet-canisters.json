--- conflicted
+++ resolved
@@ -64,13 +64,8 @@
     "sha256": "3760ee699c5b61fcec2fb5662924dbe3198062ae075e950f494f496185de232e"
   },
   "sns_archive": {
-<<<<<<< HEAD
-    "rev": "b98f0feed23702b954e61912e81c1613c075cffd",
-    "sha256": "d8c712ad8beeb7c88556b7da1cb7bae28ba983c369fea4d221f281b899a6af76"
-=======
     "rev": "e54d3fa34ded227c885d04e64505fa4b5d564743",
     "sha256": "317771544f0e828a60ad6efc97694c425c169c4d75d911ba592546912dba3116"
->>>>>>> bc690acd
   },
   "sns_governance": {
     "rev": "aa91ecacdf3824e193e21b70e0127e8d3edab51a",
@@ -81,13 +76,8 @@
     "sha256": "67b5f0bf128e801adf4a959ea26c3c9ca0cd399940e169a26a2eb237899a94dd"
   },
   "sns_ledger": {
-<<<<<<< HEAD
-    "rev": "b98f0feed23702b954e61912e81c1613c075cffd",
-    "sha256": "0f194ee27c3a046423b5d36725df71b62156cec173a6c52890fcc2ac2308bbbf"
-=======
     "rev": "e54d3fa34ded227c885d04e64505fa4b5d564743",
     "sha256": "3d808fa63a3d8ebd4510c0400aa078e99a31afaa0515f0b68778f929ce4b2a46"
->>>>>>> bc690acd
   },
   "sns_root": {
     "rev": "aa91ecacdf3824e193e21b70e0127e8d3edab51a",
