--- conflicted
+++ resolved
@@ -70,25 +70,11 @@
 # [GitLab-CI]
 /.pre-commit-config.yaml                                                @dfinity/idx
 /pre-commit/                                                            @dfinity/idx
-<<<<<<< HEAD
-/.gitlab-ci.yml                                                         @dfinity/idx
-/.gitlab/                                                               @dfinity/idx
-/.gitlab/CODEOWNERS                                                     @dfinity/ic-owners-owners
-/ci/                                                             @dfinity/idx
-/ci/src/std-fs-check/                                            @dfinity/node
-/ci/src/dependencies/                                            @dfinity/product-security
-/ci/config/dependencies.yml                                      @dfinity/product-security
-/ci/src/gen_gitlab_cargo_pipeline/farm_rate_limit.py             @dfinity/idx
-/ci/config/child-pipeline--benchmark.yml                         @dfinity/execution
-/ci/config/spawn-pipeline--benchmark.yml                         @dfinity/execution
-/ci/config/rosetta.yml                                           @dfinity/finint
-=======
 /gitlab-ci/                                                             @dfinity/idx
 /gitlab-ci/src/std-fs-check/                                            @dfinity/node
 /gitlab-ci/src/dependencies/                                            @dfinity/product-security
 /gitlab-ci/config/dependencies.yml                                      @dfinity/product-security
 /gitlab-ci/src/gen_gitlab_cargo_pipeline/farm_rate_limit.py             @dfinity/idx
->>>>>>> 8520bf65
 
 # [Testnet]
 /testnet/                                                  @dfinity/node @dfinity/dre
