name: System Tests K8s

# Run specific system test:
# gh workflow run system-tests-k8s.yml \
#   --ref marko-system-tests-k8s \
#   --field targets="//rs/tests/testing_verification:basic_health_test" \
#   --field jobs="32"

on:
  schedule:
    - cron: "0 3 * * *"
  pull_request:
    paths:
      - '.github/workflows/system-tests-k8s.yml'
  workflow_dispatch:
    inputs:
      targets:
        description: 'System Tests / Bazel Targets'
        required: false
        default: '//rs/tests/testing_verification:basic_health_test'
      jobs:
        description: 'Concurrent Bazel Jobs'
        required: false
        default: '32'

env:
  TARGETS: |
    ${{ github.event_name == 'schedule' && '//...' ||
    github.event_name == 'workflow_dispatch' && github.event.inputs.targets ||
    '//rs/tests/testing_verification:basic_health_test' }}
  JOBS: |
    ${{ github.event_name == 'schedule' && '7' ||
    github.event_name == 'workflow_dispatch' && github.event.inputs.jobs ||
    '32' }}
  BAZEL_STARTUP_ARGS: "--output_base=/var/tmp/bazel-output/"
  CI_COMMIT_SHA: ${{ github.sha }}
  CI_COMMIT_REF_PROTECTED: ${{ github.ref_protected }}
  CI_JOB_NAME: ${{ github.job }}
  CI_JOB_ID: ${{ github.job }}
  CI_JOB_URL: "${{ github.server_url }}/${{ github.repository }}/actions/runs/${{ github.run_id }}"
  CI_PIPELINE_SOURCE: ${{ github.event_name }}
  CI_PROJECT_DIR: ${{ github.workspace }}
  ROOT_PIPELINE_ID: ${{ github.run_id }}
  BUILDEVENT_APIKEY: ${{ secrets.HONEYCOMB_API_TOKEN }}
  BUILDEVENT_DATASET: "github-ci-dfinity"

jobs:
  bazel-system-tests-k8s:
    name: Bazel System Tests K8s
    runs-on:
      group: ln1
      labels: dind-large
    container:
<<<<<<< HEAD
      image: ghcr.io/dfinity/ic-build@sha256:15e5856161f4904d6b2597d673b3552de4a460380b5b8c72c93ff325af93d1a7
=======
      image: ghcr.io/dfinity/ic-build@sha256:748d5cd92d982531a25cd6c4f247bb6c0e484c9ac654164341f59a7d57d1fffc
>>>>>>> 22ecbd44
      options: >-
        -e NODE_NAME -e KUBECONFIG
        --privileged --cgroupns host
        -v /cache:/cache -v /var/sysimage:/var/sysimage -v /var/tmp:/var/tmp
    timeout-minutes: 360
    steps:
      - name: Checkout
        uses: actions/checkout@v4

      - name: Before script
        id: before-script
        shell: bash
        run: |
          [ -n "${NODE_NAME:-}" ] && echo "Node: $NODE_NAME"

      - name: Login to Dockerhub
        shell: bash
        run: ./ci/scripts/docker-login.sh
        env:
          DOCKER_HUB_USER: ${{ vars.DOCKER_HUB_USER }}
          DOCKER_HUB_PASSWORD_RO: ${{ secrets.DOCKER_HUB_PASSWORD_RO }}

      - name: Set KUBECONFIG
        shell: bash
        run: |
          echo "$TNET_KUBECONFIG" > /tmp/kubeconfig
          echo "KUBECONFIG=/tmp/kubeconfig" >> $GITHUB_ENV
        env:
          TNET_KUBECONFIG: ${{ secrets.TNET_KUBECONFIG }}

      - name: Run System Tests on K8s
        id: bazel-test-all
        uses: ./.github/actions/bazel-test-all/
        with:
          BAZEL_COMMAND: "test"
          BAZEL_TARGETS: "${{ env.TARGETS }}"
          BAZEL_CI_CONFIG: "--config=ci --repository_cache=/cache/bazel"
          BAZEL_EXTRA_ARGS: "--jobs=${{ env.JOBS }} --test_tag_filters=k8s,-manual,-colocated --k8s"
          HONEYCOMB_API_TOKEN: ${{ secrets.HONEYCOMB_API_TOKEN }}
      - name: Upload bazel-bep
        uses: actions/upload-artifact@v4
        if: always()
        with:
          name: ${{ github.job }}-bep
          retention-days: 14
          if-no-files-found: ignore
          compression-level: 9
          path: |
            bazel-bep.pb
            profile.json<|MERGE_RESOLUTION|>--- conflicted
+++ resolved
@@ -51,11 +51,7 @@
       group: ln1
       labels: dind-large
     container:
-<<<<<<< HEAD
-      image: ghcr.io/dfinity/ic-build@sha256:15e5856161f4904d6b2597d673b3552de4a460380b5b8c72c93ff325af93d1a7
-=======
       image: ghcr.io/dfinity/ic-build@sha256:748d5cd92d982531a25cd6c4f247bb6c0e484c9ac654164341f59a7d57d1fffc
->>>>>>> 22ecbd44
       options: >-
         -e NODE_NAME -e KUBECONFIG
         --privileged --cgroupns host
