--- conflicted
+++ resolved
@@ -31,12 +31,8 @@
   JOBS: |
     ${{ github.event_name == 'schedule' && '20' ||
     github.event_name == 'workflow_dispatch' && github.event.inputs.jobs ||
-<<<<<<< HEAD
     '20' }}
-=======
-    '32' }}
   BRANCH_NAME: ${{ github.head_ref || github.ref_name }}
->>>>>>> 41f6ce3a
   CI_COMMIT_SHA: ${{ github.sha }}
   CI_JOB_NAME: ${{ github.job }}
   CI_JOB_ID: ${{ github.job }}
